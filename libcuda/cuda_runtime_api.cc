// This file created from cuda_runtime_api.h distributed with CUDA 1.1
// Changes Copyright 2009,  Tor M. Aamodt, Ali Bakhoda and George L. Yuan
// University of British Columbia

/* 
 * cuda_runtime_api.cc
 *
 * Copyright © 2009 by Tor M. Aamodt, Wilson W. L. Fung, Ali Bakhoda, 
 * George L. Yuan and the University of British Columbia, Vancouver, 
 * BC V6T 1Z4, All Rights Reserved.
 * 
 * THIS IS A LEGAL DOCUMENT BY DOWNLOADING GPGPU-SIM, YOU ARE AGREEING TO THESE
 * TERMS AND CONDITIONS.
 * 
 * THIS SOFTWARE IS PROVIDED BY THE COPYRIGHT HOLDERS AND CONTRIBUTORS "AS IS"
 * AND ANY EXPRESS OR IMPLIED WARRANTIES, INCLUDING, BUT NOT LIMITED TO, THE
 * IMPLIED WARRANTIES OF MERCHANTABILITY AND FITNESS FOR A PARTICULAR PURPOSE
 * ARE DISCLAIMED. IN NO EVENT SHALL THE COPYRIGHT OWNERS OR CONTRIBUTORS BE
 * LIABLE FOR ANY DIRECT, INDIRECT, INCIDENTAL, SPECIAL, EXEMPLARY, OR
 * CONSEQUENTIAL DAMAGES (INCLUDING, BUT NOT LIMITED TO, PROCUREMENT OF
 * SUBSTITUTE GOODS OR SERVICES; LOSS OF USE, DATA, OR PROFITS; OR BUSINESS
 * INTERRUPTION) HOWEVER CAUSED AND ON ANY THEORY OF LIABILITY, WHETHER IN
 * CONTRACT, STRICT LIABILITY, OR TORT (INCLUDING NEGLIGENCE OR OTHERWISE)
 * ARISING IN ANY WAY OUT OF THE USE OF THIS SOFTWARE, EVEN IF ADVISED OF THE
 * POSSIBILITY OF SUCH DAMAGE.
 * 
 * NOTE: The files libcuda/cuda_runtime_api.c and src/cuda-sim/cuda-math.h
 * are derived from the CUDA Toolset available from http://www.nvidia.com/cuda
 * (property of NVIDIA).  The files benchmarks/BlackScholes/ and 
 * benchmarks/template/ are derived from the CUDA SDK available from 
 * http://www.nvidia.com/cuda (also property of NVIDIA).  The files from 
 * src/intersim/ are derived from Booksim (a simulator provided with the 
 * textbook "Principles and Practices of Interconnection Networks" available 
 * from http://cva.stanford.edu/books/ppin/). As such, those files are bound by 
 * the corresponding legal terms and conditions set forth separately (original 
 * copyright notices are left in files from these sources and where we have 
 * modified a file our copyright notice appears before the original copyright 
 * notice).  
 * 
 * Using this version of GPGPU-Sim requires a complete installation of CUDA 
 * which is distributed seperately by NVIDIA under separate terms and 
 * conditions.  To use this version of GPGPU-Sim with OpenCL requires a
 * recent version of NVIDIA's drivers which support OpenCL.
 * 
 * Redistribution and use in source and binary forms, with or without
 * modification, are permitted provided that the following conditions are met:
 * 
 * 1. Redistributions of source code must retain the above copyright notice,
 * this list of conditions and the following disclaimer.
 * 
 * 2. Redistributions in binary form must reproduce the above copyright notice,
 * this list of conditions and the following disclaimer in the documentation
 * and/or other materials provided with the distribution.
 * 
 * 3. Neither the name of the University of British Columbia nor the names of
 * its contributors may be used to endorse or promote products derived from
 * this software without specific prior written permission.
 * 
 * 4. This version of GPGPU-SIM is distributed freely for non-commercial use only.  
 *  
 * 5. No nonprofit user may place any restrictions on the use of this software,
 * including as modified by the user, by any other authorized user.
 * 
 * 6. GPGPU-SIM was developed primarily by Tor M. Aamodt, Wilson W. L. Fung, 
 * Ali Bakhoda, George L. Yuan, at the University of British Columbia, 
 * Vancouver, BC V6T 1Z4
 */

/*
 * Copyright 1993-2007 NVIDIA Corporation.  All rights reserved.
 *
 * NOTICE TO USER:   
 *
 * This source code is subject to NVIDIA ownership rights under U.S. and 
 * international Copyright laws.  Users and possessors of this source code 
 * are hereby granted a nonexclusive, royalty-free license to use this code 
 * in individual and commercial software.
 *
 * NVIDIA MAKES NO REPRESENTATION ABOUT THE SUITABILITY OF THIS SOURCE 
 * CODE FOR ANY PURPOSE.  IT IS PROVIDED "AS IS" WITHOUT EXPRESS OR 
 * IMPLIED WARRANTY OF ANY KIND.  NVIDIA DISCLAIMS ALL WARRANTIES WITH 
 * REGARD TO THIS SOURCE CODE, INCLUDING ALL IMPLIED WARRANTIES OF 
 * MERCHANTABILITY, NONINFRINGEMENT, AND FITNESS FOR A PARTICULAR PURPOSE.
 * IN NO EVENT SHALL NVIDIA BE LIABLE FOR ANY SPECIAL, INDIRECT, INCIDENTAL, 
 * OR CONSEQUENTIAL DAMAGES, OR ANY DAMAGES WHATSOEVER RESULTING FROM LOSS 
 * OF USE, DATA OR PROFITS,  WHETHER IN AN ACTION OF CONTRACT, NEGLIGENCE 
 * OR OTHER TORTIOUS ACTION,  ARISING OUT OF OR IN CONNECTION WITH THE USE 
 * OR PERFORMANCE OF THIS SOURCE CODE.  
 *
 * U.S. Government End Users.   This source code is a "commercial item" as 
 * that term is defined at  48 C.F.R. 2.101 (OCT 1995), consisting  of 
 * "commercial computer  software"  and "commercial computer software 
 * documentation" as such terms are  used in 48 C.F.R. 12.212 (SEPT 1995) 
 * and is provided to the U.S. Government only as a commercial end item.  
 * Consistent with 48 C.F.R.12.212 and 48 C.F.R. 227.7202-1 through 
 * 227.7202-4 (JUNE 1995), all U.S. Government End Users acquire the 
 * source code with only those rights set forth herein. 
 *
 * Any use of this source code in individual and commercial software must 
 * include, in the user documentation and internal comments to the code,
 * the above Disclaimer and U.S. Government End Users Notice.
 */

#include <stdlib.h>
#include <stdio.h>
#include <string.h>
#include <assert.h>
#include <time.h>
#include <stdarg.h>
#include <iostream>
#include <string>
#include <regex>
#include <sstream>
#include <fstream>
#ifdef OPENGL_SUPPORT
#define GL_GLEXT_PROTOTYPES
#ifdef __APPLE__
#include <GLUT/glut.h> // Apple's version of GLUT is here
#else
#include <GL/gl.h>
#endif
#endif

#define __CUDA_RUNTIME_API_H__

#include "host_defines.h"
#include "builtin_types.h"
#include "driver_types.h"
#include "cuda_api.h"
#include "cudaProfiler.h"
#if (CUDART_VERSION < 8000)
#include "__cudaFatFormat.h"
#endif
#include "../src/gpgpu-sim/gpu-sim.h"
#include "../src/cuda-sim/ptx_loader.h"
#include "../src/cuda-sim/cuda-sim.h"
#include "../src/cuda-sim/ptx_ir.h"
#include "../src/cuda-sim/ptx_parser.h"
#include "../src/gpgpusim_entrypoint.h"
#include "../src/stream_manager.h"
#include "../src/abstract_hardware_model.h"

#include <pthread.h>
#include <semaphore.h>

#ifdef __APPLE__
#include <mach-o/dyld.h>
#endif

std::map<void *,void **> pinned_memory; //support for pinned memories added
std::map<void *, size_t> pinned_memory_size;
std::map<unsigned long long, size_t> g_mallocPtr_Size;
int no_of_ptx=0;
//maps sm version number to set of filenames
std::map<unsigned, std::set<std::string> > version_filename;

extern void synchronize();
extern void exit_simulation();

static int load_static_globals( symbol_table *symtab, unsigned min_gaddr, unsigned max_gaddr, gpgpu_t *gpu );
static int load_constants( symbol_table *symtab, addr_t min_gaddr, gpgpu_t *gpu );

static kernel_info_t *gpgpu_cuda_ptx_sim_init_grid( const char *kernel_key, 
		gpgpu_ptx_sim_arg_list_t args,
		struct dim3 gridDim,
		struct dim3 blockDim,
		struct CUctx_st* context );

/*DEVICE_BUILTIN*/
struct cudaArray
{
	void *devPtr;
	int devPtr32;
	struct cudaChannelFormatDesc desc;
	int width;
	int height;
	int size; //in bytes
	unsigned dimensions;
};

#if !defined(__dv)
#if defined(__cplusplus)
#define __dv(v) \
		= v
#else /* __cplusplus */
#define __dv(v)
#endif /* __cplusplus */
#endif /* !__dv */

cudaError_t g_last_cudaError = cudaSuccess;

extern stream_manager *g_stream_manager;



void register_ptx_function( const char *name, function_info *impl )
{
	// no longer need this
}

#if defined __APPLE__
#   define __my_func__    __PRETTY_FUNCTION__
#else
# if defined __cplusplus ? __GNUC_PREREQ (2, 6) : __GNUC_PREREQ (2, 4)
#   define __my_func__    __PRETTY_FUNCTION__
# else
#  if defined __STDC_VERSION__ && __STDC_VERSION__ >= 199901L
#   define __my_func__    __func__
#  else
#   define __my_func__    ((__const char *) 0)
#  endif
# endif
#endif

struct _cuda_device_id {
	_cuda_device_id(gpgpu_sim* gpu) {m_id = 0; m_next = NULL; m_gpgpu=gpu;}
	struct _cuda_device_id *next() { return m_next; }
	unsigned num_shader() const { return m_gpgpu->get_config().num_shader(); }
	int num_devices() const {
		if( m_next == NULL ) return 1;
		else return 1 + m_next->num_devices();
	}
	struct _cuda_device_id *get_device( unsigned n )
	{
		assert( n < (unsigned)num_devices() );
		struct _cuda_device_id *p=this;
		for(unsigned i=0; i<n; i++)
			p = p->m_next;
		return p;
	}
	const struct cudaDeviceProp *get_prop() const
	{
		return m_gpgpu->get_prop();
	}
	unsigned get_id() const { return m_id; }

	gpgpu_sim *get_gpgpu() { return m_gpgpu; }
private:
	unsigned m_id;
	class gpgpu_sim *m_gpgpu;
	struct _cuda_device_id *m_next;
};

struct CUctx_st {
	CUctx_st( _cuda_device_id *gpu )
	{
		m_gpu = gpu;
		m_binary_info.cmem = 0;
		m_binary_info.gmem = 0;
	}

	_cuda_device_id *get_device() { return m_gpu; }

	void add_binary( symbol_table *symtab, unsigned fat_cubin_handle )
	{
		m_code[fat_cubin_handle] = symtab;
		m_last_fat_cubin_handle = fat_cubin_handle;
	}

	void add_ptxinfo( const char *deviceFun, const struct gpgpu_ptx_sim_info &info )
	{
		symbol *s = m_code[m_last_fat_cubin_handle]->lookup(deviceFun);
		assert( s != NULL );
		function_info *f = s->get_pc();
		assert( f != NULL );
		f->set_kernel_info(info);
	}

	void add_ptxinfo( const struct gpgpu_ptx_sim_info &info )
	{
		m_binary_info = info;
	}

	void register_function( unsigned fat_cubin_handle, const char *hostFun, const char *deviceFun )
	{
		if( m_code.find(fat_cubin_handle) != m_code.end() ) {
			symbol *s = m_code[fat_cubin_handle]->lookup(deviceFun);
			if(s != NULL) {
				function_info *f = s->get_pc();
				assert( f != NULL );
				m_kernel_lookup[hostFun] = f;
			}
			else {
				printf("Warning: cannot find deviceFun %s\n", deviceFun);
				m_kernel_lookup[hostFun] = NULL;
			}
	//		assert( s != NULL );
	//		function_info *f = s->get_pc();
	//		assert( f != NULL );
	//		m_kernel_lookup[hostFun] = f;
		} else {
			m_kernel_lookup[hostFun] = NULL;
		}
	}

    void register_hostFun_function( const char*hostFun, function_info* f){
        m_kernel_lookup[hostFun] = f;
    }

	function_info *get_kernel(const char *hostFun)
	{
		std::map<const void*,function_info*>::iterator i=m_kernel_lookup.find(hostFun);
		assert( i != m_kernel_lookup.end() );
		return i->second;
	}

private:
	_cuda_device_id *m_gpu; // selected gpu
	std::map<unsigned,symbol_table*> m_code; // fat binary handle => global symbol table
	unsigned m_last_fat_cubin_handle;
	std::map<const void*,function_info*> m_kernel_lookup; // unique id (CUDA app function address) => kernel entry point
	struct gpgpu_ptx_sim_info m_binary_info;

};

class kernel_config {
public:
	kernel_config( dim3 GridDim, dim3 BlockDim, size_t sharedMem, struct CUstream_st *stream )
	{
		m_GridDim=GridDim;
		m_BlockDim=BlockDim;
		m_sharedMem=sharedMem;
		m_stream = stream;
	}
	kernel_config()
	{
		m_GridDim=dim3(-1,-1,-1);
		m_BlockDim=dim3(-1,-1,-1);
		m_sharedMem=0;
		m_stream =NULL;
	}
	void set_arg( const void *arg, size_t size, size_t offset )
	{
		m_args.push_front( gpgpu_ptx_sim_arg(arg,size,offset) );
	}
	dim3 grid_dim() const { return m_GridDim; }
	dim3 block_dim() const { return m_BlockDim; }
	void set_grid_dim(dim3 *d) { m_GridDim = *d; }
	void set_block_dim(dim3 *d) { m_BlockDim = *d; }
	gpgpu_ptx_sim_arg_list_t get_args() { return m_args; }
	struct CUstream_st *get_stream() { return m_stream; }

private:
	dim3 m_GridDim;
	dim3 m_BlockDim;
	size_t m_sharedMem;
	struct CUstream_st *m_stream;
	gpgpu_ptx_sim_arg_list_t m_args;
};

struct _cuda_device_id *GPGPUSim_Init()
{
	static _cuda_device_id *the_device = NULL;
	if( !the_device ) {
		gpgpu_sim *the_gpu = gpgpu_ptx_sim_init_perf();

		cudaDeviceProp *prop = (cudaDeviceProp *) calloc(sizeof(cudaDeviceProp),1);
		snprintf(prop->name,256,"GPGPU-Sim_v%s", g_gpgpusim_version_string );
		prop->major = 5;
		prop->minor = 2;
		prop->totalGlobalMem = 0x80000000 /* 2 GB */;
		prop->memPitch = 0;
		if(prop->major >= 2) {
			prop->maxThreadsPerBlock = 1024;
			prop->maxThreadsDim[0] = 1024;
			prop->maxThreadsDim[1] = 1024;
		}
		else
		{
			prop->maxThreadsPerBlock = 512;
			prop->maxThreadsDim[0] = 512;
			prop->maxThreadsDim[1] = 512;
		}

		prop->maxThreadsDim[2] = 64;
		prop->maxGridSize[0] = 0x40000000;
		prop->maxGridSize[1] = 0x40000000;
		prop->maxGridSize[2] = 0x40000000;
		prop->totalConstMem = 0x40000000;
		prop->textureAlignment = 0;
//        * TODO: Update the .config and xml files of all GPU config files with new value of sharedMemPerBlock and regsPerBlock 
	        prop->sharedMemPerBlock = the_gpu->shared_mem_per_block();
#if (CUDART_VERSION > 5000)
		prop->regsPerMultiprocessor = the_gpu->num_registers_per_core();
  	        prop->sharedMemPerMultiprocessor = the_gpu->shared_mem_size();
#endif	
		prop->sharedMemPerBlock = the_gpu->shared_mem_per_block();
		prop->regsPerBlock = the_gpu->num_registers_per_core();
		prop->warpSize = the_gpu->wrp_size();
		prop->clockRate = the_gpu->shader_clock();
#if (CUDART_VERSION >= 2010)
		prop->multiProcessorCount = the_gpu->get_config().num_shader();
#endif
#if (CUDART_VERSION >= 4000)
		prop->maxThreadsPerMultiProcessor = the_gpu->threads_per_core();
#endif
		the_gpu->set_prop(prop);
		the_device = new _cuda_device_id(the_gpu);
	}
	start_sim_thread(1);
	return the_device;
}

static CUctx_st* GPGPUSim_Context()
{
	static CUctx_st *the_context = NULL;
	if( the_context == NULL ) {
		_cuda_device_id *the_gpu = GPGPUSim_Init();
		the_context = new CUctx_st(the_gpu);
	}
	return the_context;
}

 void ptxinfo_addinfo()
{
	 if(!get_ptxinfo_kname()){
		 /* This info is not per kernel (since CUDA 5.0 some info (e.g. gmem, and cmem) is added at the beginning for the whole binary ) */
		CUctx_st *context = GPGPUSim_Context();
		print_ptxinfo();
		context->add_ptxinfo(get_ptxinfo());
		clear_ptxinfo();
		return;
	 }
	 if( !strcmp("__cuda_dummy_entry__",get_ptxinfo_kname()) ) {
		// this string produced by ptxas for empty ptx files (e.g., bandwidth test)
		clear_ptxinfo();
		return;
	}
	CUctx_st *context = GPGPUSim_Context();
	print_ptxinfo();
	context->add_ptxinfo( get_ptxinfo_kname(), get_ptxinfo() );
	clear_ptxinfo();
}

void cuda_not_implemented( const char* func, unsigned line )
{
	fflush(stdout);
	fflush(stderr);
	printf("\n\nGPGPU-Sim PTX: Execution error: CUDA API function \"%s()\" has not been implemented yet.\n"
			"                 [$GPGPUSIM_ROOT/libcuda/%s around line %u]\n\n\n",
			func,__FILE__, line );
	fflush(stdout);
	abort();
}

void announce_call( const char* func )
{
	printf("\n\nGPGPU-Sim PTX: CUDA API function \"%s\" has been called.\n", func);
	fflush(stdout);
}

#define gpgpusim_ptx_error(msg, ...) gpgpusim_ptx_error_impl(__func__, __FILE__,__LINE__, msg, ##__VA_ARGS__)
#define gpgpusim_ptx_assert(cond,msg, ...) gpgpusim_ptx_assert_impl((cond),__func__, __FILE__,__LINE__, msg, ##__VA_ARGS__)

void gpgpusim_ptx_error_impl( const char *func, const char *file, unsigned line, const char *msg, ... )
{
	va_list ap;
	char buf[1024];
	va_start(ap,msg);
	vsnprintf(buf,1024,msg,ap);
	va_end(ap);

	printf("GPGPU-Sim CUDA API: %s\n", buf);
	printf("                    [%s:%u : %s]\n", file, line, func );
	abort();
}

void gpgpusim_ptx_assert_impl( int test_value, const char *func, const char *file, unsigned line, const char *msg, ... )
{
	va_list ap;
	char buf[1024];
	va_start(ap,msg);
	vsnprintf(buf,1024,msg,ap);
	va_end(ap);

	if ( test_value == 0 )
		gpgpusim_ptx_error_impl(func, file, line, msg);
}


typedef std::map<unsigned,CUevent_st*> event_tracker_t;

int CUevent_st::m_next_event_uid;
event_tracker_t g_timer_events;
int g_active_device = 0; //active gpu that runs the code
std::list<kernel_config> g_cuda_launch_stack;

/*******************************************************************************
 *                                                                              *
 *                                                                              *
 *                                                                              *
 *******************************************************************************/

extern "C" {

/*******************************************************************************
 *                                                                              *
 *                                                                              *
 *                                                                              *
 *******************************************************************************/
cudaError_t cudaPeekAtLastError(void)
{
	return g_last_cudaError;
}

__host__ cudaError_t CUDARTAPI cudaMalloc(void **devPtr, size_t size) 
{
	if(g_debug_execution >= 3){
	    announce_call(__my_func__);
    }
	CUctx_st* context = GPGPUSim_Context();
	*devPtr = context->get_device()->get_gpgpu()->gpu_malloc(size);
	if(g_debug_execution >= 3){
		printf("GPGPU-Sim PTX: cudaMallocing %zu bytes starting at 0x%llx..\n",size, (unsigned long long) *devPtr);
        g_mallocPtr_Size[(unsigned long long)*devPtr] = size;
    }
	if ( *devPtr  ) {
		return g_last_cudaError = cudaSuccess;
	} else {
		return g_last_cudaError = cudaErrorMemoryAllocation;
	}
}

__host__ cudaError_t CUDARTAPI cudaMallocHost(void **ptr, size_t size)
{
	if(g_debug_execution >= 3){
	    announce_call(__my_func__);
    }
	GPGPUSim_Context();
	*ptr = malloc(size);
	if ( *ptr  ) {
		//track pinned memory size allocated in the host so that same amount of memory is also allocated in GPU.
		pinned_memory_size[*ptr]=size;
		return g_last_cudaError = cudaSuccess;
	} else {
		return g_last_cudaError = cudaErrorMemoryAllocation;
	}
}
__host__ cudaError_t CUDARTAPI cudaMallocPitch(void **devPtr, size_t *pitch, size_t width, size_t height)
{
	if(g_debug_execution >= 3){
	    announce_call(__my_func__);
    }
	unsigned malloc_width_inbytes = width;
	printf("GPGPU-Sim PTX: cudaMallocPitch (width = %d)\n", malloc_width_inbytes);
	CUctx_st* ctx = GPGPUSim_Context();
	*devPtr = ctx->get_device()->get_gpgpu()->gpu_malloc(malloc_width_inbytes*height);
	pitch[0] = malloc_width_inbytes;
	if ( *devPtr  ) {
		return g_last_cudaError = cudaSuccess;
	} else {
		return g_last_cudaError = cudaErrorMemoryAllocation;
	}
}

__host__ cudaError_t CUDARTAPI cudaMallocArray(struct cudaArray **array, const struct cudaChannelFormatDesc *desc, size_t width, size_t height __dv(1))
{
	if(g_debug_execution >= 3){
	    announce_call(__my_func__);
    }
	unsigned size = width * height * ((desc->x + desc->y + desc->z + desc->w)/8);
	CUctx_st* context = GPGPUSim_Context();
	(*array) = (struct cudaArray*) malloc(sizeof(struct cudaArray));
	(*array)->desc = *desc;
	(*array)->width = width;
	(*array)->height = height;
	(*array)->size = size;
	(*array)->dimensions = 2;
	((*array)->devPtr32)= (int) (long long)context->get_device()->get_gpgpu()->gpu_mallocarray(size);
	printf("GPGPU-Sim PTX: cudaMallocArray: devPtr32 = %d\n", ((*array)->devPtr32));
	((*array)->devPtr) = (void*) (long long) ((*array)->devPtr32);
	if ( ((*array)->devPtr) ) {
		return g_last_cudaError = cudaSuccess;
	} else {
		return g_last_cudaError = cudaErrorMemoryAllocation;
	}
}

__host__ cudaError_t CUDARTAPI cudaFree(void *devPtr)
{
	if(g_debug_execution >= 3){
	    announce_call(__my_func__);
    }
	// TODO...  manage g_global_mem space?
	return g_last_cudaError = cudaSuccess;
}
__host__ cudaError_t CUDARTAPI cudaFreeHost(void *ptr)
{
	if(g_debug_execution >= 3){
	    announce_call(__my_func__);
    }
	free (ptr);  // this will crash the system if called twice
	return g_last_cudaError = cudaSuccess;
}

__host__ cudaError_t CUDARTAPI cudaFreeArray(struct cudaArray *array)
{
	if(g_debug_execution >= 3){
	    announce_call(__my_func__);
    }
	// TODO...  manage g_global_mem space?
	return g_last_cudaError = cudaSuccess;
};


/*******************************************************************************
 *                                                                              *
 *                                                                              *
 *                                                                              *
 *******************************************************************************/

__host__ cudaError_t CUDARTAPI cudaMemcpy(void *dst, const void *src, size_t count, enum cudaMemcpyKind kind)
{
	if(g_debug_execution >= 3){
	    announce_call(__my_func__);
    }
	//CUctx_st *context = GPGPUSim_Context();
	//gpgpu_t *gpu = context->get_device()->get_gpgpu();
	if(g_debug_execution >= 3)
		printf("GPGPU-Sim PTX: cudaMemcpy(): devPtr = %p\n", dst);
	if( kind == cudaMemcpyHostToDevice )
		g_stream_manager->push( stream_operation(src,(size_t)dst,count,0) );
	else if( kind == cudaMemcpyDeviceToHost )
		g_stream_manager->push( stream_operation((size_t)src,dst,count,0) );
	else if( kind == cudaMemcpyDeviceToDevice )
		g_stream_manager->push( stream_operation((size_t)src,(size_t)dst,count,0) );
	else if ( kind == cudaMemcpyDefault ) {
		if ((size_t)src >= GLOBAL_HEAP_START) {
			if ((size_t)dst >= GLOBAL_HEAP_START)
				g_stream_manager->push( stream_operation((size_t)src,(size_t)dst,count,0) ); // device to device
			else
				g_stream_manager->push( stream_operation((size_t)src,dst,count,0) ); // device to host
		}
		else {
			if ((size_t)dst >= GLOBAL_HEAP_START)
				g_stream_manager->push( stream_operation(src,(size_t)dst,count,0) );
			else {
				printf("GPGPU-Sim PTX: cudaMemcpy - ERROR : unsupported transfer: host to host\n");
				abort();
			}
		}
	}
	else {
		printf("GPGPU-Sim PTX: cudaMemcpy - ERROR : unsupported cudaMemcpyKind\n");
		abort();
	}
	return g_last_cudaError = cudaSuccess;
}

__host__ cudaError_t CUDARTAPI cudaMemcpyToArray(struct cudaArray *dst, size_t wOffset, size_t hOffset, const void *src, size_t count, enum cudaMemcpyKind kind)
{ 
	if(g_debug_execution >= 3){
	    announce_call(__my_func__);
    }
	CUctx_st *context = GPGPUSim_Context();
	gpgpu_t *gpu = context->get_device()->get_gpgpu();
	size_t size = count;
	printf("GPGPU-Sim PTX: cudaMemcpyToArray\n");
	if( kind == cudaMemcpyHostToDevice )
		gpu->memcpy_to_gpu( (size_t)(dst->devPtr), src, size);
	else if( kind == cudaMemcpyDeviceToHost )
		gpu->memcpy_from_gpu( dst->devPtr, (size_t)src, size);
	else if( kind == cudaMemcpyDeviceToDevice )
		gpu->memcpy_gpu_to_gpu( (size_t)(dst->devPtr), (size_t)src, size);
	else {
		printf("GPGPU-Sim PTX: cudaMemcpyToArray - ERROR : unsupported cudaMemcpyKind\n");
		abort();
	}
	dst->devPtr32 = (unsigned) (size_t)(dst->devPtr);
	return g_last_cudaError = cudaSuccess;
}


__host__ cudaError_t CUDARTAPI cudaMemcpyFromArray(void *dst, const struct cudaArray *src, size_t wOffset, size_t hOffset, size_t count, enum cudaMemcpyKind kind)
{
	if(g_debug_execution >= 3){
	    announce_call(__my_func__);
    }
	cuda_not_implemented(__my_func__,__LINE__);
	return g_last_cudaError = cudaErrorUnknown;
}


__host__ cudaError_t CUDARTAPI cudaMemcpyArrayToArray(struct cudaArray *dst, size_t wOffsetDst, size_t hOffsetDst, const struct cudaArray *src, size_t wOffsetSrc, size_t hOffsetSrc, size_t count, enum cudaMemcpyKind kind __dv(cudaMemcpyDeviceToDevice))
{
	if(g_debug_execution >= 3){
	    announce_call(__my_func__);
    }
	cuda_not_implemented(__my_func__,__LINE__);
	return g_last_cudaError = cudaErrorUnknown;
}


__host__ cudaError_t CUDARTAPI cudaMemcpy2D(void *dst, size_t dpitch, const void *src, size_t spitch, size_t width, size_t height, enum cudaMemcpyKind kind)
{
	if(g_debug_execution >= 3){
	    announce_call(__my_func__);
    }
	CUctx_st *context = GPGPUSim_Context();
	gpgpu_t *gpu = context->get_device()->get_gpgpu();
	size_t size = spitch*height;
	gpgpusim_ptx_assert( (dpitch==spitch), "different src and dst pitch not supported yet" );
	if( kind == cudaMemcpyHostToDevice )
		gpu->memcpy_to_gpu( (size_t)dst, src, size );
	else if( kind == cudaMemcpyDeviceToHost )
		gpu->memcpy_from_gpu( dst, (size_t)src, size );
	else if( kind == cudaMemcpyDeviceToDevice )
		gpu->memcpy_gpu_to_gpu( (size_t)dst, (size_t)src, size);
	else {
		printf("GPGPU-Sim PTX: cudaMemcpy2D - ERROR : unsupported cudaMemcpyKind\n");
		abort();
	}
	return g_last_cudaError = cudaSuccess;
}


__host__ cudaError_t CUDARTAPI cudaMemcpy2DToArray(struct cudaArray *dst, size_t wOffset, size_t hOffset, const void *src, size_t spitch, size_t width, size_t height, enum cudaMemcpyKind kind)
{
	if(g_debug_execution >= 3){
	    announce_call(__my_func__);
    }
	CUctx_st *context = GPGPUSim_Context();
	gpgpu_t *gpu = context->get_device()->get_gpgpu();
	size_t size = spitch*height;
	size_t channel_size = dst->desc.w+dst->desc.x+dst->desc.y+dst->desc.z;
	gpgpusim_ptx_assert( ((channel_size%8) == 0), "none byte multiple destination channel size not supported (sz=%u)", channel_size );
	unsigned elem_size = channel_size/8;
	gpgpusim_ptx_assert( (dst->dimensions==2), "copy to none 2D array not supported" );
	gpgpusim_ptx_assert( (wOffset==0), "non-zero wOffset not yet supported" );
	gpgpusim_ptx_assert( (hOffset==0), "non-zero hOffset not yet supported" );
	gpgpusim_ptx_assert( (dst->height == (int)height), "partial copy not supported" );
	gpgpusim_ptx_assert( (elem_size*dst->width == width), "partial copy not supported" );
	gpgpusim_ptx_assert( (spitch == width), "spitch != width not supported" );
	if( kind == cudaMemcpyHostToDevice )
		gpu->memcpy_to_gpu( (size_t)(dst->devPtr), src, size);
	else if( kind == cudaMemcpyDeviceToHost )
		gpu->memcpy_from_gpu( dst->devPtr, (size_t)src, size);
	else if( kind == cudaMemcpyDeviceToDevice )
		gpu->memcpy_gpu_to_gpu( (size_t)dst->devPtr, (size_t)src, size);
	else {
		printf("GPGPU-Sim PTX: cudaMemcpy2D - ERROR : unsupported cudaMemcpyKind\n");
		abort();
	}
	dst->devPtr32 = (unsigned) (size_t)(dst->devPtr);
	return g_last_cudaError = cudaSuccess;
}


__host__ cudaError_t CUDARTAPI cudaMemcpy2DFromArray(void *dst, size_t dpitch, const struct cudaArray *src, size_t wOffset, size_t hOffset, size_t width, size_t height, enum cudaMemcpyKind kind)
{
	if(g_debug_execution >= 3){
	    announce_call(__my_func__);
    }
	cuda_not_implemented(__my_func__,__LINE__);
	return g_last_cudaError = cudaErrorUnknown;
}


__host__ cudaError_t CUDARTAPI cudaMemcpy2DArrayToArray(struct cudaArray *dst, size_t wOffsetDst, size_t hOffsetDst, const struct cudaArray *src, size_t wOffsetSrc, size_t hOffsetSrc, size_t width, size_t height, enum cudaMemcpyKind kind __dv(cudaMemcpyDeviceToDevice))
{
	if(g_debug_execution >= 3){
	    announce_call(__my_func__);
    }
	cuda_not_implemented(__my_func__,__LINE__);
	return g_last_cudaError = cudaErrorUnknown;
}


__host__ cudaError_t CUDARTAPI cudaMemcpyToSymbol(const char *symbol, const void *src, size_t count, size_t offset __dv(0), enum cudaMemcpyKind kind __dv(cudaMemcpyHostToDevice))
{
	if(g_debug_execution >= 3){
	    announce_call(__my_func__);
    }
	//CUctx_st *context = GPGPUSim_Context();
	assert(kind == cudaMemcpyHostToDevice);
	printf("GPGPU-Sim PTX: cudaMemcpyToSymbol: symbol = %p\n", symbol);
	//stream_operation( const char *symbol, const void *src, size_t count, size_t offset )
	g_stream_manager->push( stream_operation(src,symbol,count,offset,0) );
	//gpgpu_ptx_sim_memcpy_symbol(symbol,src,count,offset,1,context->get_device()->get_gpgpu());
	return g_last_cudaError = cudaSuccess;
}


__host__ cudaError_t CUDARTAPI cudaMemcpyFromSymbol(void *dst, const char *symbol, size_t count, size_t offset __dv(0), enum cudaMemcpyKind kind __dv(cudaMemcpyDeviceToHost))
{
	if(g_debug_execution >= 3){
	    announce_call(__my_func__);
    }
	//CUctx_st *context = GPGPUSim_Context();
	assert(kind == cudaMemcpyDeviceToHost);
	printf("GPGPU-Sim PTX: cudaMemcpyFromSymbol: symbol = %p\n", symbol);
	g_stream_manager->push( stream_operation(symbol,dst,count,offset,0) );
	//gpgpu_ptx_sim_memcpy_symbol(symbol,dst,count,offset,0,context->get_device()->get_gpgpu());
	return g_last_cudaError = cudaSuccess;
}

__host__ cudaError_t CUDARTAPI cudaMemGetInfo (size_t *free, size_t *total){
	if(g_debug_execution >= 3){
	    announce_call(__my_func__);
    }
	//placeholder; should interact with cudaMalloc and cudaFree?
	*free = 10000000000;
	*total = 10000000000;

	return g_last_cudaError = cudaSuccess;
}

/*******************************************************************************
 *                                                                              *
 *                                                                              *
 *                                                                              *
 *******************************************************************************/

__host__ cudaError_t CUDARTAPI cudaMemcpyAsync(void *dst, const void *src, size_t count, enum cudaMemcpyKind kind, cudaStream_t stream)
{
	if(g_debug_execution >= 3){
	    announce_call(__my_func__);
    }
	struct CUstream_st *s = (struct CUstream_st *)stream;
	switch( kind ) {
	case cudaMemcpyHostToDevice: g_stream_manager->push( stream_operation(src,(size_t)dst,count,s) ); break;
	case cudaMemcpyDeviceToHost: g_stream_manager->push( stream_operation((size_t)src,dst,count,s) ); break;
	case cudaMemcpyDeviceToDevice: g_stream_manager->push( stream_operation((size_t)src,(size_t)dst,count,s) ); break;
	default:
		abort();
	}
	return g_last_cudaError = cudaSuccess;
}


__host__ cudaError_t CUDARTAPI cudaMemcpyToArrayAsync(struct cudaArray *dst, size_t wOffset, size_t hOffset, const void *src, size_t count, enum cudaMemcpyKind kind, cudaStream_t stream)
{
	if(g_debug_execution >= 3){
	    announce_call(__my_func__);
    }
	cuda_not_implemented(__my_func__,__LINE__);
	return g_last_cudaError = cudaErrorUnknown;
}


__host__ cudaError_t CUDARTAPI cudaMemcpyFromArrayAsync(void *dst, const struct cudaArray *src, size_t wOffset, size_t hOffset, size_t count, enum cudaMemcpyKind kind, cudaStream_t stream)
{
	if(g_debug_execution >= 3){
	    announce_call(__my_func__);
    }
	cuda_not_implemented(__my_func__,__LINE__);
	return g_last_cudaError = cudaErrorUnknown;
}


__host__ cudaError_t CUDARTAPI cudaMemcpy2DAsync(void *dst, size_t dpitch, const void *src, size_t spitch, size_t width, size_t height, enum cudaMemcpyKind kind, cudaStream_t stream)
{
	if(g_debug_execution >= 3){
	    announce_call(__my_func__);
    }
	cuda_not_implemented(__my_func__,__LINE__);
	return g_last_cudaError = cudaErrorUnknown;
}


__host__ cudaError_t CUDARTAPI cudaMemcpy2DToArrayAsync(struct cudaArray *dst, size_t wOffset, size_t hOffset, const void *src, size_t spitch, size_t width, size_t height, enum cudaMemcpyKind kind, cudaStream_t stream)
{
	if(g_debug_execution >= 3){
	    announce_call(__my_func__);
    }
	cuda_not_implemented(__my_func__,__LINE__);
	return g_last_cudaError = cudaErrorUnknown;
}


__host__ cudaError_t CUDARTAPI cudaMemcpy2DFromArrayAsync(void *dst, size_t dpitch, const struct cudaArray *src, size_t wOffset, size_t hOffset, size_t width, size_t height, enum cudaMemcpyKind kind, cudaStream_t stream)
{
	if(g_debug_execution >= 3){
	    announce_call(__my_func__);
    }
	cuda_not_implemented(__my_func__,__LINE__);
	return g_last_cudaError = cudaErrorUnknown;
}



/*******************************************************************************
 *                                                                              *
 *                                                                              *
 *                                                                              *
 *******************************************************************************/

__host__ cudaError_t CUDARTAPI cudaMemset(void *mem, int c, size_t count)
{
	if(g_debug_execution >= 3){
	    announce_call(__my_func__);
    }
	CUctx_st *context = GPGPUSim_Context();
	gpgpu_t *gpu = context->get_device()->get_gpgpu();
	gpu->gpu_memset((size_t)mem, c, count);
	return g_last_cudaError = cudaSuccess;
}

//memset operation is done but i think its not async?
__host__ cudaError_t CUDARTAPI cudaMemsetAsync(void *mem, int c, size_t count, 	cudaStream_t stream=0)
{
	if(g_debug_execution >= 3){
	    announce_call(__my_func__);
    }
	printf("GPGPU-Sim PTX: WARNING: Asynchronous memset not supported (%s)\n", __my_func__);
	CUctx_st *context = GPGPUSim_Context();
	gpgpu_t *gpu = context->get_device()->get_gpgpu();
	gpu->gpu_memset((size_t)mem, c, count);
	return g_last_cudaError = cudaSuccess;
}

__host__ cudaError_t CUDARTAPI cudaMemset2D(void *mem, size_t pitch, int c, size_t width, size_t height)
{
	if(g_debug_execution >= 3){
	    announce_call(__my_func__);
    }
	cuda_not_implemented(__my_func__,__LINE__);
	return g_last_cudaError = cudaErrorUnknown;
}



/*******************************************************************************
 *                                                                              *
 *                                                                              *
 *                                                                              *
 *******************************************************************************/

__host__ cudaError_t CUDARTAPI cudaGetSymbolAddress(void **devPtr, const char *symbol)
{
	if(g_debug_execution >= 3){
	    announce_call(__my_func__);
    }
	cuda_not_implemented(__my_func__,__LINE__);
	return g_last_cudaError = cudaErrorUnknown;
}


__host__ cudaError_t CUDARTAPI cudaGetSymbolSize(size_t *size, const char *symbol)
{
	if(g_debug_execution >= 3){
	    announce_call(__my_func__);
    }
	cuda_not_implemented(__my_func__,__LINE__);
	return g_last_cudaError = cudaErrorUnknown;
}



/*******************************************************************************
 *                                                                              *
 *                                                                              *
 *                                                                              *
 *******************************************************************************/
__host__ cudaError_t CUDARTAPI cudaGetDeviceCount(int *count)
{
	if(g_debug_execution >= 3){
	    announce_call(__my_func__);
    }
	_cuda_device_id *dev = GPGPUSim_Init();
	*count = dev->num_devices();
	return g_last_cudaError = cudaSuccess;
}

__host__ cudaError_t CUDARTAPI cudaGetDeviceProperties(struct cudaDeviceProp *prop, int device)
{
	if(g_debug_execution >= 3){
	    announce_call(__my_func__);
    }
	_cuda_device_id *dev = GPGPUSim_Init();
	if (device <= dev->num_devices() )  {
		*prop= *dev->get_prop();
		return g_last_cudaError = cudaSuccess;
	} else {
		return g_last_cudaError = cudaErrorInvalidDevice;
	}
}

#if (CUDART_VERSION > 5000)
__host__ cudaError_t CUDARTAPI cudaDeviceGetAttribute(int *value, enum cudaDeviceAttr attr, int device)
{
	if(g_debug_execution >= 3){
	    announce_call(__my_func__);
    }
        const struct cudaDeviceProp *prop;
        _cuda_device_id *dev = GPGPUSim_Init();
        if (device <= dev->num_devices() )  {
                prop = dev->get_prop();
                switch (attr) {
                case 1:
                        *value= prop->maxThreadsDim[0] * prop->maxThreadsDim[1] * prop->maxThreadsDim[2] * prop->maxGridSize[0] * prop->maxGridSize[1] * prop->maxGridSize[2];
                        break;
                case 2:
                        *value= prop->maxThreadsDim[0];
                        break;
                case 3:
                        *value= prop->maxThreadsDim[1];
                        break;
                case 4:
                        *value= prop->maxThreadsDim[2];
                        break; 
		case 5:
                        *value= prop->maxGridSize[0];
                        break;
                case 6:
                        *value= prop->maxGridSize[1];
                        break;
                case 7:
                        *value= prop->maxGridSize[2];
                        break;
		case 8:
                        *value= prop->sharedMemPerBlock;
                        break;
		case 9:
                        *value= prop->totalConstMem;
                        break;
                case 10:
                        *value= prop->warpSize;
                        break;
                case 11:
                        *value= 16;//dummy value
                        break;
                case 12:
                        *value= prop->regsPerBlock;
                        break;
                case 13:
                        *value= 1480000;//for 1080ti
                        break;
                case 14:
                        *value= prop->textureAlignment ;
                        break;
                case 15:
                        *value = 0;
                        break;
                case 16:
                        *value= prop->multiProcessorCount ;
                        break;
                case 17:
                case 18:
                case 19:
                        *value = 0;
                        break;
                case 21:
                case 22:
                case 23:
                case 24:
                case 25:
                case 26:
                case 27:
                case 28:
                case 42:
                case 45:
                case 46:
                case 47:
                case 48:
                case 49:
                case 52:
                case 53:
                case 55:
                case 56:
                case 57:
                case 58:
                case 59:
                case 60:
                case 61:
                case 62:
                case 63:
                case 64:
                case 66:
                case 67:
                case 69:
                case 70:
                case 71:
                case 73:
                case 74:
                case 77:
                        *value = 1000;//dummy value
                        break;
                case 29:
                case 43:
                case 54:
                case 65:
                case 68:
                case 72:
                        *value = 10;//dummy value
                        break;
                case 30:
                case 51:
                        *value = 128;//dummy value
                        break;
                case 31:
                        *value = 1;
                        break;
                case 32:
                        *value = 0;
                        break;
                case 33:
                case 50:
                        *value = 0;//dummy value
                        break;
		        case 34:
                        *value= 0;
                        break;
                case 35:
                        *value = 0;
                        break;
                case 36:
                        *value = 1250000;//CK value for 1080ti
                        break;
                case 37:
                        *value = 352;//value for 1080ti
                        break;
                case 38:
                        *value = 3000000;//value for 1080ti
                        break;
                case 39:
                        *value= dev->get_gpgpu()->threads_per_core();
                        break;
                case 40:
                        *value= 0;
                        break;
                case 41:
                        *value= 0;
                        break;
                case 75:
                        *value= 9 ;
                        break;
                case 76:
                        *value= 3 ;
                        break;
                case 78:
                        *value= 0 ; //TODO: as of now, we dont support stream priorities.
                        break;
                case 79:
                        *value= 0;
                        break;
                case 80:
                        *value= 0;
                        break;
		case 81:
                        *value= prop->sharedMemPerMultiprocessor;
                        break;
                case 82:
                        *value= prop->regsPerMultiprocessor;
                        break;
                case 83:
                case 84:
                case 85:
                case 86:
                        *value= 0;
                        break;
                case 87:
                        *value= 4;//dummy value
                        break;
                case 88:
                case 89:
                        *value= 0;
                        break;
		default:
			printf("ERROR: Attribute number %d unimplemented \n",attr);
			abort();
                }
                return g_last_cudaError = cudaSuccess;
        } else {
                return g_last_cudaError = cudaErrorInvalidDevice;
        }
}
#endif

__host__ cudaError_t CUDARTAPI cudaChooseDevice(int *device, const struct cudaDeviceProp *prop)
{
	if(g_debug_execution >= 3){
	    announce_call(__my_func__);
    }
	_cuda_device_id *dev = GPGPUSim_Init();
	*device = dev->get_id();
	return g_last_cudaError = cudaSuccess;
}

__host__ cudaError_t CUDARTAPI cudaSetDevice(int device)
{
	if(g_debug_execution >= 3){
	    announce_call(__my_func__);
    }
	//set the active device to run cuda
	if ( device <= GPGPUSim_Init()->num_devices() ) {
		g_active_device = device;
		return g_last_cudaError = cudaSuccess;
	} else {
		return g_last_cudaError = cudaErrorInvalidDevice;
	}
}

__host__ cudaError_t CUDARTAPI cudaGetDevice(int *device)
{
	if(g_debug_execution >= 3){
	    announce_call(__my_func__);
    }
	*device = g_active_device;
	return g_last_cudaError = cudaSuccess;
}

__host__ cudaError_t CUDARTAPI cudaDeviceGetPCIBusId (
		char *pciBusId,
		int len,
		int device
) 
{
	if(g_debug_execution >= 3){
	    announce_call(__my_func__);
    }
	cuda_not_implemented(__my_func__,__LINE__);
	return g_last_cudaError = cudaErrorUnknown;
}

__host__ cudaError_t CUDARTAPI cudaIpcGetMemHandle( cudaIpcMemHandle_t* handle, void* devPtr )
{
	if(g_debug_execution >= 3){
	    announce_call(__my_func__);
    }
	cuda_not_implemented(__my_func__,__LINE__);
	return g_last_cudaError = cudaErrorUnknown;
}

__host__ cudaError_t cudaIpcOpenMemHandle(
		void **devPtr,
		cudaIpcMemHandle_t handle,
		unsigned int flags
)
{
	if(g_debug_execution >= 3){
	    announce_call(__my_func__);
    }
	cuda_not_implemented(__my_func__,__LINE__);
	return g_last_cudaError = cudaErrorUnknown;
}

/*******************************************************************************
 *                                                                              *
 *                                                                              *
 *                                                                              *
 *******************************************************************************/

__host__ cudaError_t CUDARTAPI cudaBindTexture(size_t *offset,
		const struct textureReference *texref,
		const void *devPtr,
		const struct cudaChannelFormatDesc *desc,
		size_t size __dv(UINT_MAX))
{
	if(g_debug_execution >= 3){
	    announce_call(__my_func__);
    }
	CUctx_st *context = GPGPUSim_Context();
	gpgpu_t *gpu = context->get_device()->get_gpgpu();
	printf("GPGPU-Sim PTX: in cudaBindTexture: sizeof(struct textureReference) = %zu\n", sizeof(struct textureReference));
	struct cudaArray *array;
	array = (struct cudaArray*) malloc(sizeof(struct cudaArray));
	array->desc = *desc;
	array->size = size;
	array->width = size;
	array->height = 1;
	array->dimensions = 1;
	array->devPtr = (void*)devPtr;
	array->devPtr32 = (int)(long long)devPtr;
	offset = 0;
	printf("GPGPU-Sim PTX:   size = %zu\n", size);
	printf("GPGPU-Sim PTX:   texref = %p, array = %p\n", texref, array);
	printf("GPGPU-Sim PTX:   devPtr32 = %x\n", array->devPtr32);
	printf("GPGPU-Sim PTX:   Name corresponding to textureReference: %s\n", gpu->gpgpu_ptx_sim_findNamefromTexture(texref));
	printf("GPGPU-Sim PTX:   ChannelFormatDesc: x=%d, y=%d, z=%d, w=%d\n", desc->x, desc->y, desc->z, desc->w);
	printf("GPGPU-Sim PTX:   Texture Normalized? = %d\n", texref->normalized);
	gpu->gpgpu_ptx_sim_bindTextureToArray(texref, array);
	devPtr = (void*)(long long)array->devPtr32;
	printf("GPGPU-Sim PTX: devPtr = %p\n", devPtr);
	return g_last_cudaError = cudaSuccess;
}


__host__ cudaError_t CUDARTAPI cudaBindTextureToArray(const struct textureReference *texref, const struct cudaArray *array, const struct cudaChannelFormatDesc *desc)
{
	if(g_debug_execution >= 3){
	    announce_call(__my_func__);
    }
	CUctx_st *context = GPGPUSim_Context();
	gpgpu_t *gpu = context->get_device()->get_gpgpu();
	printf("GPGPU-Sim PTX: in cudaBindTextureToArray: %p %p\n", texref, array);
	printf("GPGPU-Sim PTX:   devPtr32 = %x\n", array->devPtr32);
	printf("GPGPU-Sim PTX:   Name corresponding to textureReference: %s\n", gpu->gpgpu_ptx_sim_findNamefromTexture(texref));
	printf("GPGPU-Sim PTX:   Texture Normalized? = %d\n", texref->normalized);
	gpu->gpgpu_ptx_sim_bindTextureToArray(texref, array);
	return g_last_cudaError = cudaSuccess;
}

__host__ cudaError_t CUDARTAPI cudaUnbindTexture(const struct textureReference *texref){
	if(g_debug_execution >= 3){
	    announce_call(__my_func__);
    }
   CUctx_st *context = GPGPUSim_Context();
   gpgpu_t *gpu = context->get_device()->get_gpgpu();
   printf("GPGPU-Sim PTX: in cudaUnbindTexture: sizeof(struct textureReference) = %zu\n", sizeof(struct textureReference));
   printf("GPGPU-Sim PTX:   Name corresponding to textureReference: %s\n", gpu->gpgpu_ptx_sim_findNamefromTexture(texref));

   gpu->gpgpu_ptx_sim_unbindTexture(texref);
   return g_last_cudaError = cudaSuccess;
}

__host__ cudaError_t CUDARTAPI cudaGetTextureAlignmentOffset(size_t *offset, const struct textureReference *texref)
{
	if(g_debug_execution >= 3){
	    announce_call(__my_func__);
    }
	cuda_not_implemented(__my_func__,__LINE__);
	return g_last_cudaError = cudaErrorUnknown;
}

__host__ cudaError_t CUDARTAPI cudaGetTextureReference(const struct textureReference **texref, const char *symbol)
{
	if(g_debug_execution >= 3){
	    announce_call(__my_func__);
    }
	cuda_not_implemented(__my_func__,__LINE__);
	return g_last_cudaError = cudaErrorUnknown;
}

__host__ cudaError_t CUDARTAPI cudaGetChannelDesc(struct cudaChannelFormatDesc *desc, const struct cudaArray *array)
{
	if(g_debug_execution >= 3){
	    announce_call(__my_func__);
    }
	*desc = array->desc;
	return g_last_cudaError = cudaSuccess;
}


__host__ struct cudaChannelFormatDesc CUDARTAPI cudaCreateChannelDesc(int x, int y, int z, int w, enum cudaChannelFormatKind f)
{
	if(g_debug_execution >= 3){
	    announce_call(__my_func__);
    }
	struct cudaChannelFormatDesc dummy;
	dummy.x = x;
	dummy.y = y;
	dummy.z = z;
	dummy.w = w;
	dummy.f = f;
	return dummy;
}

__host__ cudaError_t CUDARTAPI cudaGetLastError(void)
{
	if(g_debug_execution >= 3){
	    announce_call(__my_func__);
    }
	return g_last_cudaError;
}

__host__ const char *cudaGetErrorName(cudaError_t error)
{
	if(g_debug_execution >= 3){
	    announce_call(__my_func__);
    }
	cuda_not_implemented(__my_func__,__LINE__);
	return NULL;
}

__host__ const char* CUDARTAPI cudaGetErrorString(cudaError_t error)
{
	if(g_debug_execution >= 3){
	    announce_call(__my_func__);
    }
	if( g_last_cudaError == cudaSuccess )
		return "no error";
	char buf[1024];
	snprintf(buf,1024,"<<GPGPU-Sim PTX: there was an error (code = %d)>>", g_last_cudaError);
	return strdup(buf);
}

__host__ cudaError_t CUDARTAPI cudaConfigureCall(dim3 gridDim, dim3 blockDim, size_t sharedMem, cudaStream_t stream)
{
	if(g_debug_execution >= 3){
	    announce_call(__my_func__);
    }
	struct CUstream_st *s = (struct CUstream_st *)stream;
	g_cuda_launch_stack.push_back( kernel_config(gridDim,blockDim,sharedMem,s) );
	return g_last_cudaError = cudaSuccess;
}

__host__ cudaError_t CUDARTAPI cudaSetupArgument(const void *arg, size_t size, size_t offset)
{
	if(g_debug_execution >= 3){
	    announce_call(__my_func__);
    }
	gpgpusim_ptx_assert( !g_cuda_launch_stack.empty(), "empty launch stack" );
	kernel_config &config = g_cuda_launch_stack.back();
	config.set_arg(arg,size,offset);
<<<<<<< HEAD
=======
	printf("GPGPU-Sim PTX: Setting up arguments for %zu bytes starting at 0x%llx..\n",size, (unsigned long long) arg);

>>>>>>> 0e8d4f19
	return g_last_cudaError = cudaSuccess;
}


__host__ cudaError_t CUDARTAPI cudaLaunch( const char *hostFun )
{
	if(g_debug_execution >= 3){
	    announce_call(__my_func__);
    }
	CUctx_st* context = GPGPUSim_Context();
	char *mode = getenv("PTX_SIM_MODE_FUNC");
	if( mode )
		sscanf(mode,"%u", &g_ptx_sim_mode);
	gpgpusim_ptx_assert( !g_cuda_launch_stack.empty(), "empty launch stack" );
	kernel_config config = g_cuda_launch_stack.back();
	struct CUstream_st *stream = config.get_stream();
	printf("\nGPGPU-Sim PTX: cudaLaunch for 0x%p (mode=%s) on stream %u\n", hostFun,
			g_ptx_sim_mode?"functional simulation":"performance simulation", stream?stream->get_uid():0 );
	kernel_info_t *grid = gpgpu_cuda_ptx_sim_init_grid(hostFun,config.get_args(),config.grid_dim(),config.block_dim(),context);
        //do dynamic PDOM analysis for performance simulation scenario
	std::string kname = grid->name();
	function_info *kernel_func_info = grid->entry();
	if (kernel_func_info->is_pdom_set()) {
    		printf("GPGPU-Sim PTX: PDOM analysis already done for %s \n", kname.c_str() );
    	} else {
    		printf("GPGPU-Sim PTX: finding reconvergence points for \'%s\'...\n", kname.c_str() );
		kernel_func_info->do_pdom();
		kernel_func_info->set_pdom();
    	} 
	dim3 gridDim = config.grid_dim();
	dim3 blockDim = config.block_dim();
	printf("GPGPU-Sim PTX: pushing kernel \'%s\' to stream %u, gridDim= (%u,%u,%u) blockDim = (%u,%u,%u) \n",
			kname.c_str(), stream?stream->get_uid():0, gridDim.x,gridDim.y,gridDim.z,blockDim.x,blockDim.y,blockDim.z );
	stream_operation op(grid,g_ptx_sim_mode,stream);
	g_stream_manager->push(op);
	g_cuda_launch_stack.pop_back();
	return g_last_cudaError = cudaSuccess;
}

__host__ cudaError_t CUDARTAPI cudaLaunchKernel ( const char* hostFun, dim3 gridDim, dim3 blockDim, const void** args, size_t sharedMem, cudaStream_t stream )
{
	struct CUstream_st *s = (struct CUstream_st *)stream;
	g_cuda_launch_stack.push_back( kernel_config(gridDim,blockDim,sharedMem,s) );

	//printf("cudaLaunchKernel:sizeof(Arg[0])=%d)\n ",sizeof(args[0]));
	kernel_config &config = g_cuda_launch_stack.back();
	config.set_arg(args[0],432,0);//standard interface for cutlass library #TODO Implementing a generalized kernel

	CUctx_st* context = GPGPUSim_Context();
	char *mode = getenv("PTX_SIM_MODE_FUNC");
	if( mode )
		sscanf(mode,"%u", &g_ptx_sim_mode);
	gpgpusim_ptx_assert( !g_cuda_launch_stack.empty(), "empty launch stack" );
	kernel_config config1 = g_cuda_launch_stack.back();
	struct CUstream_st *stream1 = config1.get_stream();
	printf("\nGPGPU-Sim PTX: cudaLaunch for 0x%p (mode=%s) on stream %u\n", hostFun,
			g_ptx_sim_mode?"functional simulation":"performance simulation", stream1?stream1->get_uid():0 );
	kernel_info_t *grid = gpgpu_cuda_ptx_sim_init_grid(hostFun,config1.get_args(),config1.grid_dim(),config1.block_dim(),context);
	std::string kname = grid->name();
	dim3 gridDim1 = config1.grid_dim();
	dim3 blockDim1 = config1.block_dim();
	printf("GPGPU-Sim PTX: pushing kernel \'%s\' to stream %u, gridDim= (%u,%u,%u) blockDim = (%u,%u,%u) \n",
			kname.c_str(), stream1?stream1->get_uid():0, gridDim1.x,gridDim1.y,gridDim1.z,blockDim1.x,blockDim1.y,blockDim1.z );

	/*Kernel is hardcoded to enable the cutlass library*/
	std::string cutlass("cutlass");
	assert(kname.find(cutlass) != std::string::npos);

	stream_operation op(grid,g_ptx_sim_mode,stream1);
	g_stream_manager->push(op);
	g_cuda_launch_stack.pop_back();
	return g_last_cudaError = cudaSuccess;
}

/*******************************************************************************
 *                                                                              *
 *                                                                              *
 *                                                                              *
 *******************************************************************************/

__host__ cudaError_t CUDARTAPI cudaStreamCreate(cudaStream_t *stream)
{
	if(g_debug_execution >= 3){
	    announce_call(__my_func__);
    }
	printf("GPGPU-Sim PTX: cudaStreamCreate\n");
#if (CUDART_VERSION >= 3000)
	*stream = new struct CUstream_st();
	g_stream_manager->add_stream(*stream);
#else
	*stream = 0;
	printf("GPGPU-Sim PTX: WARNING: Asynchronous kernel execution not supported (%s)\n", __my_func__);
#endif
	return g_last_cudaError = cudaSuccess;
}

//TODO: introduce priorities
__host__ cudaError_t CUDARTAPI cudaStreamCreateWithPriority(cudaStream_t *stream, unsigned int flags, int  priority) {
	if(g_debug_execution >= 3){
	    announce_call(__my_func__);
    }
        return cudaStreamCreate(stream);
}

__host__ cudaError_t CUDARTAPI cudaDeviceGetStreamPriorityRange(int* leastPriority, int* greatestPriority) {
	if(g_debug_execution >= 3){
	    announce_call(__my_func__);
    }
       	return cudaSuccess;	
}

__host__ __device__ cudaError_t CUDARTAPI cudaStreamCreateWithFlags(cudaStream_t *stream, unsigned int flags) {
	if(g_debug_execution >= 3){
	    announce_call(__my_func__);
    }
	return cudaStreamCreate(stream);
}

__host__ cudaError_t CUDARTAPI cudaStreamDestroy(cudaStream_t stream)
{
	if(g_debug_execution >= 3){
	    announce_call(__my_func__);
    }
#if (CUDART_VERSION >= 3000)
	g_stream_manager->destroy_stream(stream);
#endif
	return g_last_cudaError = cudaSuccess;
}

__host__ cudaError_t CUDARTAPI cudaStreamSynchronize(cudaStream_t stream)
{
	if(g_debug_execution >= 3){
	    announce_call(__my_func__);
    }
#if (CUDART_VERSION >= 3000)
	if( stream == NULL )
		synchronize();
		return g_last_cudaError = cudaSuccess;
	stream->synchronize();
#else
	printf("GPGPU-Sim PTX: WARNING: Asynchronous kernel execution not supported (%s)\n", __my_func__);
#endif
	return g_last_cudaError = cudaSuccess;
}

__host__ cudaError_t CUDARTAPI cudaStreamQuery(cudaStream_t stream)
{
	if(g_debug_execution >= 3){
	    announce_call(__my_func__);
    }
#if (CUDART_VERSION >= 3000)
	if( stream == NULL )
		return g_last_cudaError = cudaErrorInvalidResourceHandle;
	return g_last_cudaError = stream->empty()?cudaSuccess:cudaErrorNotReady;
#else
	printf("GPGPU-Sim PTX: WARNING: Asynchronous kernel execution not supported (%s)\n", __my_func__);
	return g_last_cudaError = cudaSuccess; // it is always success because all cuda calls are synchronous
#endif
}

/*******************************************************************************
 *                                                                              *
 *                                                                              *
 *                                                                              *
 *******************************************************************************/

__host__ cudaError_t CUDARTAPI cudaEventCreate(cudaEvent_t *event)
{
	if(g_debug_execution >= 3){
	    announce_call(__my_func__);
    }
	CUevent_st *e = new CUevent_st(false);
	g_timer_events[e->get_uid()] = e;
#if CUDART_VERSION >= 3000
	*event = e;
#else
	*event = e->get_uid();
#endif
	return g_last_cudaError = cudaSuccess;
}

CUevent_st *get_event(cudaEvent_t event)
{
	unsigned event_uid;
#if CUDART_VERSION >= 3000
	event_uid = event->get_uid();
#else
	event_uid = event;
#endif
	event_tracker_t::iterator e = g_timer_events.find(event_uid);
	if( e == g_timer_events.end() )
		return NULL;
	return e->second;
}

__host__ cudaError_t CUDARTAPI cudaEventRecord(cudaEvent_t event, cudaStream_t stream)
{
	if(g_debug_execution >= 3){
	    announce_call(__my_func__);
    }
	CUevent_st *e = get_event(event);
	if( !e ) return g_last_cudaError = cudaErrorUnknown;
	struct CUstream_st *s = (struct CUstream_st *)stream;
	stream_operation op(e,s);
	g_stream_manager->push(op);
	return g_last_cudaError = cudaSuccess;
}

__host__ cudaError_t CUDARTAPI cudaStreamWaitEvent(cudaStream_t stream, cudaEvent_t event, unsigned int flags)
{
	if(g_debug_execution >= 3){
	    announce_call(__my_func__);
    }
   //reference: https://www.cs.cmu.edu/afs/cs/academic/class/15668-s11/www/cuda-doc/html/group__CUDART__STREAM_gfe68d207dc965685d92d3f03d77b0876.html 
	CUevent_st *e = get_event(event);
	if( !e ){
	   printf("GPGPU-Sim API: Warning: cudaEventRecord has not been called on event before calling cudaStreamWaitEvent.\nNothing to be done.\n");
      return g_last_cudaError = cudaSuccess;
   }
   if (!stream){
      g_stream_manager->pushCudaStreamWaitEventToAllStreams(e, flags);
   } else {
	   struct CUstream_st *s = (struct CUstream_st *)stream;
	   stream_operation op(s,e,flags);
	   g_stream_manager->push(op);
   }
	return g_last_cudaError = cudaSuccess;
}

__host__ cudaError_t CUDARTAPI cudaEventQuery(cudaEvent_t event)
{
	if(g_debug_execution >= 3){
	    announce_call(__my_func__);
    }
	CUevent_st *e = get_event(event);
	if( e == NULL ) {
		return g_last_cudaError = cudaErrorInvalidValue;
	} else if( e->done() ) {
		return g_last_cudaError = cudaSuccess;
	} else {
		return g_last_cudaError = cudaErrorNotReady;
	}
}

__host__ cudaError_t CUDARTAPI cudaEventSynchronize(cudaEvent_t event)
{
	if(g_debug_execution >= 3){
	    announce_call(__my_func__);
    }
	printf("GPGPU-Sim API: cudaEventSynchronize ** waiting for event\n");
	fflush(stdout);
	CUevent_st *e = (CUevent_st*) event;
	while( !e->done() )
		;
	printf("GPGPU-Sim API: cudaEventSynchronize ** event detected\n");
	fflush(stdout);
	return g_last_cudaError = cudaSuccess;
}

__host__ cudaError_t CUDARTAPI cudaEventDestroy(cudaEvent_t event)
{
	if(g_debug_execution >= 3){
	    announce_call(__my_func__);
    }
	CUevent_st *e = get_event(event);
	unsigned event_uid = e->get_uid();
	event_tracker_t::iterator pe = g_timer_events.find(event_uid);
	if( pe == g_timer_events.end() )
		return g_last_cudaError = cudaErrorInvalidValue;
	g_timer_events.erase(pe);
	return g_last_cudaError = cudaSuccess;
}


__host__ cudaError_t CUDARTAPI cudaEventElapsedTime(float *ms, cudaEvent_t start, cudaEvent_t end)
{
	if(g_debug_execution >= 3){
	    announce_call(__my_func__);
    }
	time_t elapsed_time;
	CUevent_st *s = get_event(start);
	CUevent_st *e = get_event(end);
	if( s==NULL || e==NULL )
		return g_last_cudaError = cudaErrorUnknown;
	elapsed_time = e->clock() - s->clock();
	*ms = 1000*elapsed_time;
	return g_last_cudaError = cudaSuccess;
}



/*******************************************************************************
 *                                                                              *
 *                                                                              *
 *                                                                              *
 *******************************************************************************/

__host__ cudaError_t CUDARTAPI cudaThreadExit(void)
{
	if(g_debug_execution >= 3){
	    announce_call(__my_func__);
    }
	exit_simulation();
	return g_last_cudaError = cudaSuccess;
}

__host__ cudaError_t CUDARTAPI cudaThreadSynchronize(void)
{
	if(g_debug_execution >= 3){
	    announce_call(__my_func__);
    }
	//Called on host side
	synchronize();
	return g_last_cudaError = cudaSuccess;
};

int CUDARTAPI __cudaSynchronizeThreads(void**, void*)
{
	if(g_debug_execution >= 3){
	    announce_call(__my_func__);
    }
	return cudaThreadExit();
}



/*******************************************************************************
 *                                                                              *
 *                                                                              *
 *                                                                              *
 *******************************************************************************/

#if (CUDART_VERSION >= 3010 && CUDART_VERSION < 8000)

typedef struct CUuuid_st {                                /**< CUDA definition of UUID */
    char bytes[16];
} CUuuid;

#endif

#if (CUDART_VERSION >= 3010)
int dummy0() {
	if(g_debug_execution >= 3){
	    announce_call(__my_func__);
    }
return 0; }

int dummy1() {
	if(g_debug_execution >= 3){
	    announce_call(__my_func__);
    }
return 2 << 20; }

typedef int (*ExportedFunction)();

static ExportedFunction exportTable[3] = {&dummy0, &dummy0, &dummy0};

__host__ cudaError_t CUDARTAPI cudaGetExportTable(const void **ppExportTable, const cudaUUID_t *pExportTableId)
{
	if(g_debug_execution >= 3){
	    announce_call(__my_func__);
    }
	printf("cudaGetExportTable: UUID = "); 
	for (int s = 0; s < 16; s++) {
		printf("%#2x ", (unsigned char) (pExportTableId->bytes[s])); 
	}
	*ppExportTable = &exportTable;

	printf("\n"); 
	return g_last_cudaError = cudaSuccess;
}

#endif


/*******************************************************************************
 *                                                                              *
 *                                                                              *
 *                                                                              *
 *******************************************************************************/

//#include "../../cuobjdump_to_ptxplus/cuobjdump_parser.h"

enum cuobjdumpSectionType {
	PTXSECTION=0,
	ELFSECTION
};


class cuobjdumpSection {
public:
	//Constructor
	cuobjdumpSection() {
		arch = 0;
		identifier = "";
	}
	virtual ~cuobjdumpSection() {}
	unsigned getArch() {return arch;}
	void setArch(unsigned a) {arch = a;}
	std::string getIdentifier() {return identifier;}
	void setIdentifier(std::string i) {identifier = i;}
	virtual void print(){std::cout << "cuobjdump Section: unknown type" << std::endl;}
private:
	unsigned arch;
	std::string identifier;
};

class cuobjdumpELFSection : public cuobjdumpSection
{
public:
	cuobjdumpELFSection() {}
	virtual ~cuobjdumpELFSection() {
		elffilename = "";
		sassfilename = "";
	}
	std::string getELFfilename() {return elffilename;}
	void setELFfilename(std::string f) {elffilename = f;}
	std::string getSASSfilename() {return sassfilename;}
	void setSASSfilename(std::string f) {sassfilename = f;}
	virtual void print() {
		std::cout << "ELF Section:" << std::endl;
		std::cout << "arch: sm_" << getArch() << std::endl;
		std::cout << "identifier: " << getIdentifier() << std::endl;
		std::cout << "elf filename: " << getELFfilename() << std::endl;
		std::cout << "sass filename: " << getSASSfilename() << std::endl;
		std::cout << std::endl;
	}
private:
	std::string elffilename;
	std::string sassfilename;
};

class cuobjdumpPTXSection : public cuobjdumpSection
{
public:
	cuobjdumpPTXSection(){
		ptxfilename = "";
	}
	std::string getPTXfilename() {return ptxfilename;}
	void setPTXfilename(std::string f) {ptxfilename = f;}
	virtual void print() {
		std::cout << "PTX Section:" << std::endl;
		std::cout << "arch: sm_" << getArch() << std::endl;
		std::cout << "identifier: " << getIdentifier() << std::endl;
		std::cout << "ptx filename: " << getPTXfilename() << std::endl;
		std::cout << std::endl;
	}
private:
	std::string ptxfilename;
};

std::list<cuobjdumpSection*> cuobjdumpSectionList;
std::list<cuobjdumpSection*> libSectionList;

// sectiontype: 0 for ptx, 1 for elf
void addCuobjdumpSection(int sectiontype){
	if (sectiontype)
		cuobjdumpSectionList.push_front(new cuobjdumpELFSection());
	else
		cuobjdumpSectionList.push_front(new cuobjdumpPTXSection());
	printf("## Adding new section %s\n", sectiontype?"ELF":"PTX");
}

void setCuobjdumparch(const char* arch){
	unsigned archnum;
	sscanf(arch, "sm_%u", &archnum);
	assert (archnum && "cannot have sm_0");
	printf("Adding arch: %s\n", arch);
	cuobjdumpSectionList.front()->setArch(archnum);
}

void setCuobjdumpidentifier(const char* identifier){
	printf("Adding identifier: %s\n", identifier);
	cuobjdumpSectionList.front()->setIdentifier(identifier);
}

void setCuobjdumpptxfilename(const char* filename){
	printf("Adding ptx filename: %s\n", filename);
	cuobjdumpSection* x = cuobjdumpSectionList.front();
	if (dynamic_cast<cuobjdumpPTXSection*>(x) == NULL){
		assert (0 && "You shouldn't be trying to add a ptxfilename to an elf section");
	}
	(dynamic_cast<cuobjdumpPTXSection*>(x))->setPTXfilename(filename);
}

void setCuobjdumpelffilename(const char* filename){
	if (dynamic_cast<cuobjdumpELFSection*>(cuobjdumpSectionList.front()) == NULL){
		assert (0 && "You shouldn't be trying to add a elffilename to an ptx section");
	}
	(dynamic_cast<cuobjdumpELFSection*>(cuobjdumpSectionList.front()))->setELFfilename(filename);
}

void setCuobjdumpsassfilename(const char* filename){
	if (dynamic_cast<cuobjdumpELFSection*>(cuobjdumpSectionList.front()) == NULL){
		assert (0 && "You shouldn't be trying to add a sassfilename to an ptx section");
	}
	(dynamic_cast<cuobjdumpELFSection*>(cuobjdumpSectionList.front()))->setSASSfilename(filename);
}
extern int cuobjdump_parse();
extern FILE *cuobjdump_in;

//! Return the executable file of the process containing the PTX/SASS code 
//!
//! This Function returns the executable file ran by the process.  This
//! executable is supposed to contain the PTX/SASS code.  It provides workaround
//! for processes running on valgrind by dereferencing /proc/<pid>/exe within the
//! GPGPU-Sim process before calling cuobjdump to extract PTX/SASS.  This is
//! needed because valgrind uses x86 emulation to detect memory leak.  Other
//! processes (e.g. cuobjdump) reading /proc/<pid>/exe will see the emulator
//! executable instead of the application binary.  
//! 
std::string get_app_binary(){
   char self_exe_path[1025];
#ifdef __APPLE__
   uint32_t size = sizeof(self_exe_path);
   if( _NSGetExecutablePath(self_exe_path,&size) != 0 ) {
	   printf("GPGPU-Sim ** ERROR: _NSGetExecutablePath input buffer too small\n");
	   exit(1);
   }
#else
   std::stringstream exec_link;
   exec_link << "/proc/self/exe";

   ssize_t path_length = readlink(exec_link.str().c_str(), self_exe_path, 1024); 
   assert(path_length != -1); 
   self_exe_path[path_length] = '\0'; 
#endif

   printf("self exe links to: %s\n", self_exe_path); 
   return self_exe_path; 
}

<<<<<<< HEAD
static int get_app_cuda_version() {
    int app_cuda_version = 0;
    char fname[1024];
    snprintf(fname,1024,"_app_cuda_version_XXXXXX");
    int fd=mkstemp(fname);
    close(fd);
    std::string app_cuda_version_command = "ldd " + get_app_binary() + " | grep libcudart.so | sed  's/.*libcudart.so.\\(.*\\) =>.*/\\1/' > " + fname;
    system(app_cuda_version_command.c_str());
    FILE * cmd = fopen(fname, "r");
    char buf[256];
    while (fgets(buf, sizeof(buf), cmd) != 0) {
        std::cout << buf;
        app_cuda_version = atoi(buf);
    }
    fclose(cmd);
    if ( app_cuda_version == 0 ) {
        printf( "Error - Cannot detect the app's CUDA version.\n" );
        exit(1);
    }
    return app_cuda_version;
}

=======
//above func gives abs path whereas this give just the name of application.
char* get_app_binary_name(std::string abs_path){
   char *self_exe_path;
#ifdef __APPLE__
   //TODO: get apple device and check the result.
   printf("WARNING: not tested for Apple-mac devices \n");
   abort();
#else
   char* buf = strdup(abs_path.c_str());
   char *token = strtok(buf, "/");
   while(token !=NULL){
	self_exe_path = token;
	token = strtok(NULL,"/");
   }
#endif
   self_exe_path = strtok(self_exe_path, ".");
   printf("self exe links to: %s\n", self_exe_path);
   return self_exe_path;
}

//extracts all ptx files from binary and dumps into prog_name.unique_no.sm_<>.ptx files
void extract_ptx_files_using_cuobjdump(){
    extern bool g_cdp_enabled;
    char command[1000];
    char *pytorch_bin = getenv("PYTORCH_BIN");
    std::string app_binary = get_app_binary(); 


    char ptx_list_file_name[1024];
    snprintf(ptx_list_file_name,1024,"_cuobjdump_list_ptx_XXXXXX");
    int fd2=mkstemp(ptx_list_file_name);
    close(fd2);

    if (pytorch_bin!=NULL && strlen(pytorch_bin)!=0){
        app_binary = std::string(pytorch_bin);
    }

    //only want file names
    snprintf(command,1000,"$CUDA_INSTALL_PATH/bin/cuobjdump -lptx %s  | cut -d \":\" -f 2 | awk '{$1=$1}1' > %s", app_binary.c_str(), ptx_list_file_name);
    if( system(command) != 0 ) {
        printf("WARNING: Failed to execute cuobjdump to get list of ptx files \n");
        exit(0);
    }   
    if(!g_cdp_enabled) {
        //based on the list above, dump ptx files individually. Format of dumped ptx file is prog_name.unique_no.sm_<>.ptx

       std::ifstream infile(ptx_list_file_name);
       std::string line;
       while (std::getline(infile, line))
       {
            //int pos = line.find(std::string(get_app_binary_name(app_binary)));
            const char *ptx_file = line.c_str();
            printf("Extracting specific PTX file named %s \n",ptx_file);
            snprintf(command,1000,"$CUDA_INSTALL_PATH/bin/cuobjdump -xptx %s %s", ptx_file, app_binary.c_str());
            if (system(command)!=0) {
                printf("ERROR: command: %s failed \n",command);
                exit(0);
            }
            no_of_ptx++;
       }
    }

	 if(!no_of_ptx){
	 	printf("WARNING: Number of ptx in the executable file are 0. One of the reasons might be\n");
	 	printf("\t1. CDP is enabled\n");
	 	printf("\t2. When using PyTorch, PYTORCH_BIN is not set correctly\n");
	 }

    std::ifstream infile(ptx_list_file_name);
    std::string line;
    while (std::getline(infile, line))
    {
         //int pos = line.find(std::string(get_app_binary_name(app_binary)));
         const char *ptx_file = line.c_str();
         int pos1 = line.find("sm_");
         int pos2 = line.find_last_of(".");
         if (pos1==std::string::npos&&pos2==std::string::npos){
             printf("ERROR: PTX list is not in correct format");
             exit(0);
         }
         std::string vstr = line.substr(pos1+3,pos2-pos1-3);
         int version = atoi(vstr.c_str());
         if (version_filename.find(version)==version_filename.end()){
            version_filename[version] = std::set<std::string>();
         }
         version_filename[version].insert(line);
    }

}
>>>>>>> 0e8d4f19

//! Call cuobjdump to extract everything (-elf -sass -ptx)
/*!
 *	This Function extract the whole PTX (for all the files) using cuobjdump
 *	to _cuobjdump_complete_output_XXXXXX then runs a parser to chop it up with each binary in
 *	its own file
 *	It is also responsible for extracting the libraries linked to the binary if the option is
 *	enabled
 * */
void extract_code_using_cuobjdump(){
    CUctx_st *context = GPGPUSim_Context();
<<<<<<< HEAD
    std::string command;

    std::string app_binary = get_app_binary(); 

	char fname[1024];
	snprintf(fname,1024,"_cuobjdump_complete_output_XXXXXX");
	int fd=mkstemp(fname);
	close(fd);
	// Running cuobjdump using dynamic link to current process
    command = "md5sum " + app_binary;
	printf("Running md5sum using \"%s\"\n", command.c_str());
	system(command.c_str());
	// Running cuobjdump using dynamic link to current process
	// Needs the option '-all' to extract PTX from CDP-enabled binary 
	extern bool g_cdp_enabled;
	if(!g_cdp_enabled)
        command = "$CUDA_INSTALL_PATH/bin/cuobjdump -ptx -elf -sass " + app_binary + " > " + fname;
	else
        command = "$CUDA_INSTALL_PATH/bin/cuobjdump -ptx -elf -sass -all " + app_binary + " > " + fname;
	bool parse_output = true; 
	int result = system(command.c_str());
	if(result) {
		if (context->get_device()->get_gpgpu()->get_config().experimental_lib_support() && (result == 65280)) {  
			// Some CUDA application may exclusively use kernels provided by CUDA
			// libraries (e.g. CUBLAS).  Skipping cuobjdump extraction from the
			// executable for this case. 
			// 65280 is the return code from cuobjdump denoting the specific error (tested on CUDA 4.0/4.1/4.2)
			printf("WARNING: Failed to execute: %s\n", command.c_str()); 
			printf("         Executable binary does not contain any GPU kernel.\n"); 
			parse_output = false; 
		} else {
			printf("ERROR: Failed to execute: %s\n", command.c_str()); 
			exit(1);
		}
	}

	if (parse_output) {
		printf("Parsing file %s\n", fname);
		cuobjdump_in = fopen(fname, "r");

		cuobjdump_parse();
		fclose(cuobjdump_in);
		printf("Done parsing!!!\n");
	} else {
		printf("Parsing skipped for %s\n", fname); 
	}

	if (context->get_device()->get_gpgpu()->get_config().experimental_lib_support()){
		//Experimental library support
		//Currently only for cufft
=======
    unsigned forced_max_capability = context->get_device()->get_gpgpu()->get_config().get_forced_max_capability();

    //prevent the dumping by cuobjdump everytime we execute the code!
    const char *override_cuobjdump = getenv("CUOBJDUMP_SIM_FILE"); 
    char command[1000], ptx_file[1000];
    std::string app_binary = get_app_binary(); 
    //Running cuobjdump using dynamic link to current process
    snprintf(command,1000,"md5sum %s ", app_binary.c_str());
    printf("Running md5sum using \"%s\"\n", command);
    if(system(command)){
        std::cout << "Failed to execute: " << command << std::endl;
        exit(1);
    }
    // Running cuobjdump using dynamic link to current process
    // Needs the option '-all' to extract PTX from CDP-enabled binary 
    extern bool g_cdp_enabled;

    //dump ptx for all individial ptx files into sepearte files which is later used by ptxas.
    int result=0;
#if (CUDART_VERSION >= 6000)
    extract_ptx_files_using_cuobjdump();
    return;
#endif
    //TODO: redundant to dump twice. how can it be prevented?
    //dump only for specific arch
    char fname[1024];
    if ((override_cuobjdump == NULL) || (strlen(override_cuobjdump)==0)) {
	snprintf(fname,1024,"_cuobjdump_complete_output_XXXXXX");
	int fd=mkstemp(fname);
	close(fd);
	if(!g_cdp_enabled)
            snprintf(command,1000,"$CUDA_INSTALL_PATH/bin/cuobjdump -ptx -elf -sass %s > %s", app_binary.c_str(), fname);
	else
            snprintf(command,1000,"$CUDA_INSTALL_PATH/bin/cuobjdump -ptx -elf -sass -all %s > %s", app_binary.c_str(), fname);
	bool parse_output = true; 
	result = system(command);
	if(result) {
            if (context->get_device()->get_gpgpu()->get_config().experimental_lib_support() && (result == 65280)) {  
                // Some CUDA application may exclusively use kernels provided by CUDA
                // libraries (e.g. CUBLAS).  Skipping cuobjdump extraction from the
                // executable for this case. 
                // 65280 is the return code from cuobjdump denoting the specific error (tested on CUDA 4.0/4.1/4.2)
                printf("WARNING: Failed to execute: %s\n", command); 
                printf("         Executable binary does not contain any GPU kernel.\n"); 
                parse_output = false; 
            } else {
                printf("ERROR: Failed to execute: %s\n", command); 
                exit(1);
            }
        }
>>>>>>> 0e8d4f19

        if (parse_output) {
            printf("Parsing file %s\n", fname);
            cuobjdump_in = fopen(fname, "r");

<<<<<<< HEAD
		//Save the original section list
		std::list<cuobjdumpSection*> tmpsl = cuobjdumpSectionList;
		cuobjdumpSectionList.clear();

		std::string line;
		std::getline(libsf, line);
		std::cout << "DOING: " << line << std::endl;
		int cnt=1;
		while(libsf.good()){
			std::stringstream libcodfn;
			libcodfn << "_cuobjdump_complete_lib_" << cnt << "_";
			cmd.str(""); //resetting
			cmd << "$CUDA_INSTALL_PATH/bin/cuobjdump -ptx -elf -sass ";
			cmd << line;
			cmd << " > ";
			cmd << libcodfn.str();
			std::cout << "Running cuobjdump on " << line << std::endl;
			std::cout << "Using command: " << cmd.str() << std::endl;
			result = system(cmd.str().c_str());
			if(result) {printf("ERROR: Failed to execute: %s\n", command.c_str()); exit(1);}
			std::cout << "Done" << std::endl;

			std::cout << "Trying to parse " << libcodfn.str() << std::endl;
			cuobjdump_in = fopen(libcodfn.str().c_str(), "r");
			cuobjdump_parse();
			fclose(cuobjdump_in);
			std::getline(libsf, line);
		}
		libSectionList = cuobjdumpSectionList;
=======
            cuobjdump_parse();
            fclose(cuobjdump_in);
            printf("Done parsing!!!\n");
        } else {
            printf("Parsing skipped for %s\n", fname); 
        }
>>>>>>> 0e8d4f19

        if (context->get_device()->get_gpgpu()->get_config().experimental_lib_support()){
            //Experimental library support
            //Currently only for cufft

            std::stringstream cmd;
            cmd << "ldd " << app_binary << " | grep $CUDA_INSTALL_PATH | awk \'{print $3}\' > _tempfile_.txt";
            int result = system(cmd.str().c_str());
            if(result){
                std::cout << "Failed to execute: " << cmd.str() << std::endl;
                exit(1);
            }
            std::ifstream libsf;
            libsf.open("_tempfile_.txt");
            if(!libsf.is_open()) {
                std::cout << "Failed to open: _tempfile_.txt" << std::endl;
                exit(1);
            }

            //Save the original section list
            std::list<cuobjdumpSection*> tmpsl = cuobjdumpSectionList;
            cuobjdumpSectionList.clear();

            std::string line;
            std::getline(libsf, line);
            std::cout << "DOING: " << line << std::endl;
            int cnt=1;
            while(libsf.good()){
                std::stringstream libcodfn;
                libcodfn << "_cuobjdump_complete_lib_" << cnt << "_";
                cmd.str(""); //resetting
                cmd << "$CUDA_INSTALL_PATH/bin/cuobjdump -ptx -elf -sass ";
                cmd << line;
                cmd << " > ";
                cmd << libcodfn.str();
                std::cout << "Running cuobjdump on " << line << std::endl;
                std::cout << "Using command: " << cmd.str() << std::endl;
                result = system(cmd.str().c_str());
                if(result) {printf("ERROR: Failed to execute: %s\n", command); exit(1);}
                    std::cout << "Done" << std::endl;

                    std::cout << "Trying to parse " << libcodfn.str() << std::endl;
                    cuobjdump_in = fopen(libcodfn.str().c_str(), "r");
                    cuobjdump_parse();
                    fclose(cuobjdump_in);
                    std::getline(libsf, line);
            }
            libSectionList = cuobjdumpSectionList;

            //Restore the original section list
            cuobjdumpSectionList = tmpsl;
        }
    } else {
        printf("GPGPU-Sim PTX: overriding cuobjdump with '%s' (CUOBJDUMP_SIM_FILE is set)\n", override_cuobjdump);
        snprintf(fname,1024, "%s",override_cuobjdump);
    }
}

//! Read file into char*
//TODO: convert this to C++ streams, will be way cleaner
char* readfile (const std::string filename){
	assert (filename != "");
	FILE* fp = fopen(filename.c_str(),"r");
	if (!fp) {
		std::cout << "ERROR: Could not open file %s for reading\n" << filename << std::endl;
		assert (0);
	}
	// finding size of the file
	int filesize= 0;
	fseek (fp , 0 , SEEK_END);

	filesize = ftell (fp);
	fseek (fp, 0, SEEK_SET);
	// allocate and copy the entire ptx
	char* ret = (char*)malloc((filesize +1)* sizeof(char));
	fread(ret,1,filesize,fp);
	ret[filesize]='\0';
	fclose(fp);
	return ret;
}

//! Function that helps debugging
void printSectionList(std::list<cuobjdumpSection*> sl) {
	std::list<cuobjdumpSection*>::iterator iter;
	for (	iter = sl.begin();
			iter != sl.end();
			iter++
	){
		(*iter)->print();
	}
}

//! Remove unecessary sm versions from the section list
std::list<cuobjdumpSection*> pruneSectionList(std::list<cuobjdumpSection*> cuobjdumpSectionList, CUctx_st *context) {
	unsigned forced_max_capability = context->get_device()->get_gpgpu()->get_config().get_forced_max_capability();

	//For ptxplus, force the max capability to 19 if it's higher or unspecified(0)
	if (context->get_device()->get_gpgpu()->get_config().convert_to_ptxplus()){
		if (	(forced_max_capability == 0) ||
				(forced_max_capability >= 20)){
			printf("GPGPU-Sim: WARNING: Capability >= 20 are not supported in PTXPlus\n\tSetting forced_max_capability to 19\n");
			forced_max_capability = 19;
		}
	}

	std::list<cuobjdumpSection*> prunedList;

	//Find the highest capability (that is lower than the forced maximum) for each cubin file
	//and set it in cuobjdumpSectionMap. Do this only for ptx sections
	std::map<std::string, unsigned> cuobjdumpSectionMap;
	int min_ptx_capability_found=0;
	for (	std::list<cuobjdumpSection*>::iterator iter = cuobjdumpSectionList.begin();
			iter != cuobjdumpSectionList.end();
			iter++){
		unsigned capability = (*iter)->getArch();
		if(dynamic_cast<cuobjdumpPTXSection*>(*iter) != NULL){
			if(capability<min_ptx_capability_found || min_ptx_capability_found==0)
				min_ptx_capability_found=capability;
			if (capability <= forced_max_capability ||	forced_max_capability==0) {
				if((cuobjdumpSectionMap.find((*iter)->getIdentifier())==cuobjdumpSectionMap.end())
						|| (cuobjdumpSectionMap[(*iter)->getIdentifier()] < capability))
						cuobjdumpSectionMap[(*iter)->getIdentifier()] = capability;
			}
		}
	}

	//Throw away the sections with the lower capabilites and push those with the highest in
	//the pruned list
	for (	std::list<cuobjdumpSection*>::iterator iter = cuobjdumpSectionList.begin();
			iter != cuobjdumpSectionList.end();
			iter++){
		unsigned capability = (*iter)->getArch();
		if(capability == cuobjdumpSectionMap[(*iter)->getIdentifier()]){
			prunedList.push_back(*iter);
		} else {
			delete *iter;
		}
	}
	if(prunedList.empty()){
		printf("Error: No PTX sections found with sm capability that is lower than current forced maximum capability \n minimum ptx capability found = %u, maximum forced ptx capability = %u \n User might want to change either the forced maximum capability from gpgpusim configuration or update the compilation to generate the required PTX version\n",min_ptx_capability_found,forced_max_capability);
		abort();
	}
	return prunedList;
}

//! Merge all PTX sections that have a specific identifier into one file
std::list<cuobjdumpSection*> mergeMatchingSections(std::list<cuobjdumpSection*> cuobjdumpSectionList, std::string identifier){
	const char *ptxcode = "";
	std::list<cuobjdumpSection*>::iterator old_iter;
	cuobjdumpPTXSection* old_ptxsection = NULL;
	cuobjdumpPTXSection* ptxsection;
	std::list<cuobjdumpSection*> mergedList;

	for (	std::list<cuobjdumpSection*>::iterator iter = cuobjdumpSectionList.begin();
			iter != cuobjdumpSectionList.end();
			iter++){
		if((ptxsection=dynamic_cast<cuobjdumpPTXSection*>(*iter)) != NULL &&
			strcmp(ptxsection->getIdentifier().c_str(), identifier.c_str()) == 0){
			// Read and remove the last PTX section
			if (old_ptxsection != NULL) {
				ptxcode = readfile(old_ptxsection->getPTXfilename());
				// remove ptx file?
				delete *old_iter;
			}

			// Append all the PTX from the last PTX section into the current PTX section
			// Add 50 to ptxcode to ignore the information regarding version/target/address_size
			if (strlen(ptxcode) >= 50) {
				FILE *ptxfile = fopen((ptxsection->getPTXfilename()).c_str(), "a");
				fprintf(ptxfile, "%s", ptxcode + 50);
				fclose(ptxfile);
			}

			old_iter = iter;
			old_ptxsection = ptxsection;
		}
		// Store all non-PTX sections and PTX sections with non-matching identifiers
		else {
			mergedList.push_back(*iter);
		}
	}

	// Store the final PTX section
	mergedList.push_back(*old_iter);

	return mergedList;
}

//! Merge any PTX sections with matching identifiers
std::list<cuobjdumpSection*> mergeSections(std::list<cuobjdumpSection*> cuobjdumpSectionList){
	std::vector<std::string> identifier;
	cuobjdumpPTXSection* ptxsection;

	// Add all identifiers present in PTX sections to a vector
	for (	std::list<cuobjdumpSection*>::iterator iter = cuobjdumpSectionList.begin();
			iter != cuobjdumpSectionList.end();
			iter++){
		if((ptxsection=dynamic_cast<cuobjdumpPTXSection*>(*iter)) != NULL){
			std::string current_id = ptxsection->getIdentifier();

			// If we haven't yet seen a given identifier, add it to the vector
			if (std::find(identifier.begin(), identifier.end(), current_id) == identifier.end()) {
				identifier.push_back(current_id);
			}
		}
	}

	// Call mergeMatchingSections on all identifiers in the vector
	for (	std::vector<std::string>::iterator iter = identifier.begin();
			iter != identifier.end();
			iter++) {
		cuobjdumpSectionList = mergeMatchingSections(cuobjdumpSectionList, *iter);
	}

	return cuobjdumpSectionList;
}


//! Within the section list, find the ELF section corresponding to a given identifier
cuobjdumpELFSection* findELFSectionInList(std::list<cuobjdumpSection*> sectionlist, const std::string identifier){

	std::list<cuobjdumpSection*>::iterator iter;
	for (	iter = sectionlist.begin();
			iter != sectionlist.end();
			iter++
	){
		cuobjdumpELFSection* elfsection;
		if((elfsection=dynamic_cast<cuobjdumpELFSection*>(*iter)) != NULL){
			if(elfsection->getIdentifier() == identifier)
				return elfsection;
		}
	}
	return NULL;
}

//! Find an ELF section in all the known lists
cuobjdumpELFSection* findELFSection(const std::string identifier){
	cuobjdumpELFSection* sec = findELFSectionInList(cuobjdumpSectionList, identifier);
	if (sec!=NULL)return sec;
	sec = findELFSectionInList(libSectionList, identifier);
	if (sec!=NULL)return sec;
	std::cout << "Could not find " << identifier << std::endl;
	assert(0 && "Could not find the required ELF section");
	return NULL;
}

//! Within the section list, find the PTX section corresponding to a given identifier
cuobjdumpPTXSection* findPTXSectionInList(std::list<cuobjdumpSection*> sectionlist, const std::string identifier){
	std::list<cuobjdumpSection*>::iterator iter;
	for (	iter = sectionlist.begin();
			iter != sectionlist.end();
			iter++
	){
		cuobjdumpPTXSection* ptxsection;
		if((ptxsection=dynamic_cast<cuobjdumpPTXSection*>(*iter)) != NULL){
			if(ptxsection->getIdentifier() == identifier)
				return ptxsection;
			else {
				extern bool g_cdp_enabled;
				if(g_cdp_enabled) {
					printf("Warning: __cudaRegisterFatBinary needs %s, but find PTX section with %s\n",
						identifier.c_str(), ptxsection->getIdentifier().c_str());
					return ptxsection;
				}
			}
		}
	}
	return NULL;
}

//! Find an PTX section in all the known lists
cuobjdumpPTXSection* findPTXSection(const std::string identifier){
	cuobjdumpPTXSection* sec = findPTXSectionInList(cuobjdumpSectionList, identifier);
	if (sec!=NULL)return sec;
	sec = findPTXSectionInList(libSectionList, identifier);
	if (sec!=NULL)return sec;
	std::cout << "Could not find " << identifier << std::endl;
	assert(0 && "Could not find the required PTX section");
	return NULL;
}



//! Extract the code using cuobjdump and remove unnecessary sections
void cuobjdumpInit(){
	CUctx_st *context = GPGPUSim_Context();
	extract_code_using_cuobjdump(); //extract all the output of cuobjdump to _cuobjdump_*.*
	const char* pre_load = getenv("CUOBJDUMP_SIM_FILE");
	if (pre_load ==NULL || strlen(pre_load)==0){
		cuobjdumpSectionList = pruneSectionList(cuobjdumpSectionList, context);
		cuobjdumpSectionList = mergeSections(cuobjdumpSectionList);
	}
}

std::map<int, std::string> fatbinmap;
std::map<int, bool>fatbin_registered;
std::map<std::string, symbol_table*> name_symtab;

//! Keep track of the association between filename and cubin handle
void cuobjdumpRegisterFatBinary(unsigned int handle, const char* filename){
	fatbinmap[handle] = filename;
}

//! Either submit PTX for simulation or convert SASS to PTXPlus and submit it
void cuobjdumpParseBinary(unsigned int handle){

<<<<<<< HEAD
    if(fatbin_registered[handle]) return;
    fatbin_registered[handle] = true;
    CUctx_st *context = GPGPUSim_Context();
    std::string fname = fatbinmap[handle];

    if (name_symtab.find(fname) != name_symtab.end()) {
        symbol_table *symtab = name_symtab[fname];
        context->add_binary(symtab, handle);
        return;
    }

    unsigned max_capability = 0;
    for ( std::list<cuobjdumpSection*>::iterator iter = cuobjdumpSectionList.begin();
          iter != cuobjdumpSectionList.end();
          iter++ ){
        unsigned capability = (*iter)->getArch();
        if (capability > max_capability) max_capability = capability;
    }
    printf("Using PTX version = %u\n", max_capability);
    if (max_capability > 20) printf("WARNING: No guarantee that PTX will be parsed for SM version %u\n", max_capability);

    cuobjdumpPTXSection* ptx = findPTXSection(fname);
    symbol_table *symtab;
    char *ptxcode;
    const char *override_ptx_name = getenv("PTX_SIM_KERNELFILE"); 
    if (override_ptx_name == NULL or getenv("PTX_SIM_USE_PTX_FILE") == NULL) {
        ptxcode = readfile(ptx->getPTXfilename());
    } else {
        printf("GPGPU-Sim PTX: overriding embedded ptx with '%s' (PTX_SIM_USE_PTX_FILE is set)\n", override_ptx_name);
        ptxcode = readfile(override_ptx_name);
    }
    if(context->get_device()->get_gpgpu()->get_config().convert_to_ptxplus() ) {
        cuobjdumpELFSection* elfsection = findELFSection(ptx->getIdentifier());
        assert (elfsection!= NULL);
        char *ptxplus_str = gpgpu_ptx_sim_convert_ptx_and_sass_to_ptxplus(
                ptx->getPTXfilename(),
                elfsection->getELFfilename(),
                elfsection->getSASSfilename());
        symtab=gpgpu_ptx_sim_load_ptx_from_string(ptxplus_str, handle);
        printf("Adding %s with cubin handle %u\n", ptx->getPTXfilename().c_str(), handle);
        context->add_binary(symtab, handle);
        gpgpu_ptxinfo_load_from_string( ptxcode, handle );
        delete[] ptxplus_str;
    } else {
        symtab=gpgpu_ptx_sim_load_ptx_from_string(ptxcode, handle);
        printf("Adding %s with cubin handle %u\n", ptx->getPTXfilename().c_str(), handle);
        context->add_binary(symtab, handle);
        gpgpu_ptxinfo_load_from_string( ptxcode, handle );
    }
    load_static_globals(symtab,STATIC_ALLOC_LIMIT,0xFFFFFFFF,context->get_device()->get_gpgpu());
    load_constants(symtab,STATIC_ALLOC_LIMIT,context->get_device()->get_gpgpu());
    name_symtab[fname] = symtab;

    //TODO: Remove temporarily files as per configurations
=======
	if(fatbin_registered[handle]) return;
	fatbin_registered[handle] = true;
	CUctx_st *context = GPGPUSim_Context();
	std::string fname = fatbinmap[handle];

	if (name_symtab.find(fname) != name_symtab.end()) {
		symbol_table *symtab = name_symtab[fname];
		context->add_binary(symtab, handle);
		return;
	}
	symbol_table *symtab;

#if (CUDART_VERSION >= 6000)
   //loops through all ptx files from smallest sm version to largest
   std::map<unsigned,std::set<std::string> >::iterator itr_m;
   for (itr_m = version_filename.begin(); itr_m!=version_filename.end(); itr_m++){
      std::set<std::string>::iterator itr_s;
      for (itr_s = itr_m->second.begin(); itr_s!=itr_m->second.end(); itr_s++){
          std::string ptx_filename = *itr_s;
          printf("GPGPU-Sim PTX: Parsing %s\n",ptx_filename.c_str());
          symtab = gpgpu_ptx_sim_load_ptx_from_filename( ptx_filename.c_str() );
      }
   }
   name_symtab[fname] = symtab;
   context->add_binary(symtab, handle);
   load_static_globals(symtab,STATIC_ALLOC_LIMIT,0xFFFFFFFF,context->get_device()->get_gpgpu());
   load_constants(symtab,STATIC_ALLOC_LIMIT,context->get_device()->get_gpgpu());
   for (itr_m = version_filename.begin(); itr_m!=version_filename.end(); itr_m++){
      std::set<std::string>::iterator itr_s;
      for (itr_s = itr_m->second.begin(); itr_s!=itr_m->second.end(); itr_s++){
          std::string ptx_filename = *itr_s;
          printf("GPGPU-Sim PTX: Loading PTXInfo from %s\n",ptx_filename.c_str());
          gpgpu_ptx_info_load_from_filename( ptx_filename.c_str(), itr_m->first );
      }
   }
   return;
#endif

	unsigned max_capability = 0;
	for (	std::list<cuobjdumpSection*>::iterator iter = cuobjdumpSectionList.begin();
			iter != cuobjdumpSectionList.end();
			iter++){
		unsigned capability = (*iter)->getArch();
		if (capability > max_capability) max_capability = capability;
	}
	if (max_capability > 20) printf("WARNING: No guarantee that PTX will be parsed for SM version %u\n", max_capability);
	if (max_capability == 0) max_capability=context->get_device()->get_gpgpu()->get_config().get_forced_max_capability();

	cuobjdumpPTXSection* ptx = NULL;
	const char* pre_load = getenv("CUOBJDUMP_SIM_FILE");
	if(pre_load==NULL || strlen(pre_load)==0)
		ptx = findPTXSection(fname);
	char *ptxcode;
	const char *override_ptx_name = getenv("PTX_SIM_KERNELFILE"); 
	if (override_ptx_name == NULL or getenv("PTX_SIM_USE_PTX_FILE") == NULL or strlen(getenv("PTX_SIM_USE_PTX_FILE"))==0) {
		ptxcode = readfile(ptx->getPTXfilename());
	} else {
		printf("GPGPU-Sim PTX: overriding embedded ptx with '%s' (PTX_SIM_USE_PTX_FILE is set)\n", override_ptx_name);
		ptxcode = readfile(override_ptx_name);
	}
	if(context->get_device()->get_gpgpu()->get_config().convert_to_ptxplus() ) {
		cuobjdumpELFSection* elfsection = findELFSection(ptx->getIdentifier());
		assert (elfsection!= NULL);
		char *ptxplus_str = gpgpu_ptx_sim_convert_ptx_and_sass_to_ptxplus(
				ptx->getPTXfilename(),
				elfsection->getELFfilename(),
				elfsection->getSASSfilename());
		symtab=gpgpu_ptx_sim_load_ptx_from_string(ptxplus_str, handle);
		printf("Adding %s with cubin handle %u\n", ptx->getPTXfilename().c_str(), handle);
		context->add_binary(symtab, handle);
		gpgpu_ptxinfo_load_from_string( ptxcode, handle, max_capability );
		delete[] ptxplus_str;
	} else {
		symtab=gpgpu_ptx_sim_load_ptx_from_string(ptxcode, handle);
		//if CUOBJDUMP_SIM_FILE is not set, ptx is NULL. So comment below.
		//printf("Adding %s with cubin handle %u\n", ptx->getPTXfilename().c_str(), handle);
		context->add_binary(symtab, handle);
		gpgpu_ptxinfo_load_from_string( ptxcode, handle, max_capability );
	}
	load_static_globals(symtab,STATIC_ALLOC_LIMIT,0xFFFFFFFF,context->get_device()->get_gpgpu());
	load_constants(symtab,STATIC_ALLOC_LIMIT,context->get_device()->get_gpgpu());
	name_symtab[fname] = symtab;

	//TODO: Remove temporarily files as per configurations
>>>>>>> 0e8d4f19
}


void** CUDARTAPI __cudaRegisterFatBinary( void *fatCubin )
{
	if(g_debug_execution >= 3){
	    announce_call(__my_func__);
    }
#if (CUDART_VERSION < 2010)
	printf("GPGPU-Sim PTX: ERROR ** this version of GPGPU-Sim requires CUDA 2.1 or higher\n");
	exit(1);
#endif
	CUctx_st *context = GPGPUSim_Context();
	static unsigned next_fat_bin_handle = 1;
	if(context->get_device()->get_gpgpu()->get_config().use_cuobjdump()) {
		// The following workaround has only been verified on 64-bit systems. 
		if (sizeof(void*) == 4) 
			printf("GPGPU-Sim PTX: FatBin file name extraction has not been tested on 32-bit system.\n"); 

        // This code will get the CUDA version the app was compiled with.
        // We need this to determine how to handle the parsing of the binary.
        // Making this a runtime variable based on the app, enables GPGPU-Sim compiled
        // with a newer version of CUDA to run apps compiled with older versions of
        // CUDA. This is especially useful for PTXPLUS execution.
        int app_cuda_version = get_app_cuda_version();
        assert( app_cuda_version == CUDART_VERSION / 1000  && "The app must be compiled with same major version as the simulator." );
        const char* filename;
#if CUDART_VERSION < 6000
            // FatBin handle from the .fatbin.c file (one of the intermediate files generated by NVCC)
            typedef struct {int m; int v; const unsigned long long* d; char* f;} __fatDeviceText __attribute__ ((aligned (8))); 
            __fatDeviceText * fatDeviceText = (__fatDeviceText *) fatCubin;

            // Extract the source code file name that generate the given FatBin. 
            // - Obtains the pointer to the actual fatbin structure from the FatBin handle (fatCubin).
            // - An integer inside the fatbin structure contains the relative offset to the source code file name.
            // - This offset differs among different CUDA and GCC versions. 
            char * pfatbin = (char*) fatDeviceText->d; 
            int offset = *((int*)(pfatbin+48)); 
            filename = (pfatbin+16+offset);
#else
            filename = "default";
#endif

		// The extracted file name is associated with a fat_cubin_handle passed
		// into cudaLaunch().  Inside cudaLaunch(), the associated file name is
		// used to find the PTX/SASS section from cuobjdump, which contains the
		// PTX/SASS code for the launched kernel function.  
		// This allows us to work around the fact that cuobjdump only outputs the
		// file name associated with each section. 
		unsigned long long fat_cubin_handle = next_fat_bin_handle;
		next_fat_bin_handle++;
		printf("GPGPU-Sim PTX: __cudaRegisterFatBinary, fat_cubin_handle = %llu, filename=%s\n", fat_cubin_handle, filename);
		/*!
		 * This function extracts all data from all files in first call
		 * then for next calls, only returns the appropriate number
		 */
		assert(fat_cubin_handle >= 1);
		if (fat_cubin_handle==1) cuobjdumpInit();
		cuobjdumpRegisterFatBinary(fat_cubin_handle, filename);

		return (void**)fat_cubin_handle;
	} 
#if (CUDART_VERSION < 8000)
	else {
		static unsigned source_num=1;
		unsigned long long fat_cubin_handle = next_fat_bin_handle++;
		__cudaFatCudaBinary *info =   (__cudaFatCudaBinary *)fatCubin;
		assert( info->version >= 3 );
		unsigned num_ptx_versions=0;
		unsigned max_capability=0;
		unsigned selected_capability=0;
		bool found=false;
		unsigned forced_max_capability = context->get_device()->get_gpgpu()->get_config().get_forced_max_capability();
		if (!info->ptx){
			printf("ERROR: Cannot find ptx code in cubin file\n"
					"\tIf you are using CUDA 4.0 or higher, please enable -gpgpu_ptx_use_cuobjdump or downgrade to CUDA 3.1\n");
			exit(1);
		}
		while( info->ptx[num_ptx_versions].gpuProfileName != NULL ) {
			unsigned capability=0;
			sscanf(info->ptx[num_ptx_versions].gpuProfileName,"compute_%u",&capability);
			printf("GPGPU-Sim PTX: __cudaRegisterFatBinary found PTX versions for '%s', ", info->ident);
			printf("capability = %s\n", info->ptx[num_ptx_versions].gpuProfileName );
			if( forced_max_capability ) {
				if( capability > max_capability && capability <= forced_max_capability ) {
					found = true;
					max_capability=capability;
					selected_capability = num_ptx_versions;
				}
			} else {
				if( capability > max_capability ) {
					found = true;
					max_capability=capability;
					selected_capability = num_ptx_versions;
				}
			}
			num_ptx_versions++;
		}
		if( found  ) {
			printf("GPGPU-Sim PTX: Loading PTX for %s, capability = %s\n",
					info->ident, info->ptx[selected_capability].gpuProfileName );
			symbol_table *symtab;
			const char *ptx = info->ptx[selected_capability].ptx;
			if(context->get_device()->get_gpgpu()->get_config().convert_to_ptxplus() ) {
				printf("GPGPU-Sim PTX: ERROR ** PTXPlus is only supported through cuobjdump\n"
						"\tEither enable cuobjdump or disable PTXPlus in your configuration file\n");
				exit(1);
			} else {
				symtab=gpgpu_ptx_sim_load_ptx_from_string(ptx,source_num);
				context->add_binary(symtab,fat_cubin_handle);
				gpgpu_ptxinfo_load_from_string( ptx, source_num );
			}
			source_num++;
			load_static_globals(symtab,STATIC_ALLOC_LIMIT,0xFFFFFFFF,context->get_device()->get_gpgpu());
			load_constants(symtab,STATIC_ALLOC_LIMIT,context->get_device()->get_gpgpu());
		} else {
			printf("GPGPU-Sim PTX: warning -- did not find an appropriate PTX in cubin\n");
		}
		return (void**)fat_cubin_handle;
	}
#else
        else {
		printf("ERROR **  __cudaRegisterFatBinary() needs to be updated\n");
		abort();
        }
#endif
}

void __cudaUnregisterFatBinary(void **fatCubinHandle)
{
	if(g_debug_execution >= 3){
	    announce_call(__my_func__);
    }
	;
}

cudaError_t cudaDeviceReset ( void ) {
	// Should reset the simulated GPU
	if(g_debug_execution >= 3){
	    announce_call(__my_func__);
    }
	return g_last_cudaError = cudaSuccess;
}
cudaError_t CUDARTAPI cudaDeviceSynchronize(void){
	// I don't know what this should do
	if(g_debug_execution >= 3){
	    announce_call(__my_func__);
    }
	return g_last_cudaError = cudaSuccess;
}


void CUDARTAPI __cudaRegisterFunction(
		void   **fatCubinHandle,
		const char    *hostFun,
		char    *deviceFun,
		const char    *deviceName,
		int      thread_limit,
		uint3   *tid,
		uint3   *bid,
		dim3    *bDim,
		dim3    *gDim
)
{
	if(g_debug_execution >= 3){
	    announce_call(__my_func__);
    }
	CUctx_st *context = GPGPUSim_Context();
	unsigned fat_cubin_handle = (unsigned)(unsigned long long)fatCubinHandle;
	printf("GPGPU-Sim PTX: __cudaRegisterFunction %s : hostFun 0x%p, fat_cubin_handle = %u\n",
			deviceFun, hostFun, fat_cubin_handle);
	if(context->get_device()->get_gpgpu()->get_config().use_cuobjdump())
		cuobjdumpParseBinary(fat_cubin_handle);
	context->register_function( fat_cubin_handle, hostFun, deviceFun );
}

extern void __cudaRegisterVar(
		void **fatCubinHandle,
		char *hostVar, //pointer to...something
		char *deviceAddress, //name of variable
		const char *deviceName, //name of variable (same as above)
		int ext,
		int size,
		int constant,
		int global )
{
	if(g_debug_execution >= 3){
	    announce_call(__my_func__);
    }
	printf("GPGPU-Sim PTX: __cudaRegisterVar: hostVar = %p; deviceAddress = %s; deviceName = %s\n", hostVar, deviceAddress, deviceName);
	printf("GPGPU-Sim PTX: __cudaRegisterVar: Registering const memory space of %d bytes\n", size);
	if(GPGPUSim_Context()->get_device()->get_gpgpu()->get_config().use_cuobjdump())
		cuobjdumpParseBinary((unsigned)(unsigned long long)fatCubinHandle);
	fflush(stdout);
	if ( constant && !global && !ext ) {
		gpgpu_ptx_sim_register_const_variable(hostVar,deviceName,size);
	} else if ( !constant && !global && !ext ) {
		gpgpu_ptx_sim_register_global_variable(hostVar,deviceName,size);
	} else cuda_not_implemented(__my_func__,__LINE__);
}


void __cudaRegisterShared(
		void **fatCubinHandle,
		void **devicePtr
)
{
	if(g_debug_execution >= 3){
	    announce_call(__my_func__);
    }
	// we don't do anything here
	printf("GPGPU-Sim PTX: __cudaRegisterShared\n" );
}

void CUDARTAPI __cudaRegisterSharedVar(
		void   **fatCubinHandle,
		void   **devicePtr,
		size_t   size,
		size_t   alignment,
		int      storage
)
{
	if(g_debug_execution >= 3){
	    announce_call(__my_func__);
    }
	// we don't do anything here
	printf("GPGPU-Sim PTX: __cudaRegisterSharedVar\n" );
}

void __cudaRegisterTexture(
		void **fatCubinHandle,
		const struct textureReference *hostVar,
		const void **deviceAddress,
		const char *deviceName,
		int dim,
		int norm,
		int ext
) //passes in a newly created textureReference
{
	if(g_debug_execution >= 3){
	    announce_call(__my_func__);
    }
	std::string devStr (deviceName);
	#if (CUDART_VERSION > 4020)
	if (devStr.size() > 2 && devStr.data()[0] == ':' && devStr.data()[1] == ':')
		devStr = devStr.replace(0, 2, "");
	#endif
	CUctx_st *context = GPGPUSim_Context();
	gpgpu_t *gpu = context->get_device()->get_gpgpu();
	printf("GPGPU-Sim PTX: in __cudaRegisterTexture:\n");
	gpu->gpgpu_ptx_sim_bindNameToTexture(devStr.data(), hostVar, dim, norm, ext);
	printf("GPGPU-Sim PTX:   int dim = %d\n", dim);
	printf("GPGPU-Sim PTX:   int norm = %d\n", norm);
	printf("GPGPU-Sim PTX:   int ext = %d\n", ext);
	printf("GPGPU-Sim PTX:   Execution warning: Not finished implementing \"%s\"\n", __my_func__ );
}


char __cudaInitModule(
		void **fatCubinHandle
)
{
	if(g_debug_execution >= 3){
	    announce_call(__my_func__);
    }
	cuda_not_implemented(__my_func__,__LINE__);
	return g_last_cudaError = cudaErrorUnknown;
}


#ifndef OPENGL_SUPPORT
typedef unsigned long GLuint;
#endif

cudaError_t cudaGLRegisterBufferObject(GLuint bufferObj)
{
	if(g_debug_execution >= 3){
	    announce_call(__my_func__);
    }
	printf("GPGPU-Sim PTX: Execution warning: ignoring call to \"%s\"\n", __my_func__ );
	return g_last_cudaError = cudaSuccess;
}

struct glbmap_entry {
	GLuint m_bufferObj;
	void *m_devPtr;
	size_t m_size;
	struct glbmap_entry *m_next;
};
typedef struct glbmap_entry glbmap_entry_t;

glbmap_entry_t* g_glbmap = NULL;

cudaError_t cudaGLMapBufferObject(void** devPtr, GLuint bufferObj) 
{
	if(g_debug_execution >= 3){
	    announce_call(__my_func__);
    }
#ifdef OPENGL_SUPPORT
	GLint buffer_size=0;
	CUctx_st* ctx = GPGPUSim_Context();

	glbmap_entry_t *p = g_glbmap;
	while ( p && p->m_bufferObj != bufferObj )
		p = p->m_next;
	if ( p == NULL ) {
		glBindBuffer(GL_ARRAY_BUFFER,bufferObj);
		glGetBufferParameteriv(GL_ARRAY_BUFFER,GL_BUFFER_SIZE,&buffer_size);
		assert( buffer_size != 0 );
		*devPtr = ctx->get_device()->get_gpgpu()->gpu_malloc(buffer_size);

		// create entry and insert to front of list
		glbmap_entry_t *n = (glbmap_entry_t *) calloc(1,sizeof(glbmap_entry_t));
		n->m_next = g_glbmap;
		g_glbmap = n;

		// initialize entry
		n->m_bufferObj = bufferObj;
		n->m_devPtr = *devPtr;
		n->m_size = buffer_size;

		p = n;
	} else {
		buffer_size = p->m_size;
		*devPtr = p->m_devPtr;
	}

	if ( *devPtr  ) {
		char *data = (char *) calloc(p->m_size,1);
		glGetBufferSubData(GL_ARRAY_BUFFER,0,buffer_size,data);
		memcpy_to_gpu( (size_t) *devPtr, data, buffer_size );
		free(data);
		printf("GPGPU-Sim PTX: cudaGLMapBufferObject %zu bytes starting at 0x%llx..\n", (size_t)buffer_size,
				(unsigned long long) *devPtr);
		return g_last_cudaError = cudaSuccess;
	} else {
		return g_last_cudaError = cudaErrorMemoryAllocation;
	}

	return g_last_cudaError = cudaSuccess;
#else
	fflush(stdout);
	fflush(stderr);
	printf("GPGPU-Sim PTX: GPGPU-Sim support for OpenGL integration disabled -- exiting\n");
	fflush(stdout);
	exit(50);
#endif
}

cudaError_t cudaGLUnmapBufferObject(GLuint bufferObj)
{
	if(g_debug_execution >= 3){
	    announce_call(__my_func__);
    }
#ifdef OPENGL_SUPPORT
	glbmap_entry_t *p = g_glbmap;
	while ( p && p->m_bufferObj != bufferObj )
		p = p->m_next;
	if ( p == NULL )
		return g_last_cudaError = cudaErrorUnknown;

	char *data = (char *) calloc(p->m_size,1);
	memcpy_from_gpu( data,(size_t)p->m_devPtr,p->m_size );
	glBufferSubData(GL_ARRAY_BUFFER,0,p->m_size,data);
	free(data);

	return g_last_cudaError = cudaSuccess;
#else
	fflush(stdout);
	fflush(stderr);
	printf("GPGPU-Sim PTX: support for OpenGL integration disabled -- exiting\n");
	fflush(stdout);
	exit(50);
#endif
}

cudaError_t cudaGLUnregisterBufferObject(GLuint bufferObj) 
{
	if(g_debug_execution >= 3){
	    announce_call(__my_func__);
    }
	printf("GPGPU-Sim PTX: Execution warning: ignoring call to \"%s\"\n", __my_func__ );
	return g_last_cudaError = cudaSuccess;
}

#if (CUDART_VERSION >= 2010)

cudaError_t CUDARTAPI cudaHostAlloc(void **pHost,  size_t bytes, unsigned int flags)
{
	if(g_debug_execution >= 3){
	    announce_call(__my_func__);
    }
	*pHost = malloc(bytes);
	//need to track the size allocated so that cudaHostGetDevicePointer() can function properly.
	//TODO: vary this function behavior based on flags value (following nvidia documentation)
	pinned_memory_size[*pHost]=bytes;
	if( *pHost )
		return g_last_cudaError = cudaSuccess;
	else
		return g_last_cudaError = cudaErrorMemoryAllocation;
}

cudaError_t CUDARTAPI cudaHostGetDevicePointer(void **pDevice, void *pHost, unsigned int flags)
{
	if(g_debug_execution >= 3){
	    announce_call(__my_func__);
    }
	//only cpu memory allocation happens in cudaHostAlloc. Linking with device pointer to pinned memory happens here.
	//TODO: once kernel is executed, the contents in global pointer of GPU must be copied back to CPU host pointer!
	flags=0;
	CUctx_st* context = GPGPUSim_Context();
	gpgpu_t *gpu = context->get_device()->get_gpgpu();
	std::map<void *, size_t>::const_iterator i = pinned_memory_size.find(pHost);
	assert(i != pinned_memory_size.end());
	size_t size = i->second;
	*pDevice = gpu->gpu_malloc(size);
	if(g_debug_execution >= 3){
		printf("GPGPU-Sim PTX: cudaMallocing %zu bytes starting at 0x%llx..\n",size, (unsigned long long) *pDevice);
        g_mallocPtr_Size[(unsigned long long)*pDevice] = size;
    }
	if ( *pDevice  ) {
		pinned_memory[pHost]=pDevice;
		//Copy contents in cpu to gpu
		gpu->memcpy_to_gpu((size_t)*pDevice,pHost,size);
		return g_last_cudaError = cudaSuccess;
	} else {
		return g_last_cudaError = cudaErrorMemoryAllocation;
	}
}

__host__ cudaError_t CUDARTAPI cudaPointerGetAttributes(
		cudaPointerAttributes *attributes, 
		const void *ptr
)
{
	if(g_debug_execution >= 3){
	    announce_call(__my_func__);
    }
	cuda_not_implemented(__my_func__,__LINE__);
	return g_last_cudaError = cudaErrorUnknown;
}

__host__ cudaError_t CUDARTAPI cudaDeviceCanAccessPeer(
		int *canAccessPeer,
		int device,
		int peerDevice
)
{
	if(g_debug_execution >= 3){
	    announce_call(__my_func__);
    }
	cuda_not_implemented(__my_func__,__LINE__);
	return g_last_cudaError = cudaErrorUnknown;
}

__host__ cudaError_t CUDARTAPI cudaDeviceEnablePeerAccess(
		int peerDevice,
		unsigned int flags
)
{
	if(g_debug_execution >= 3){
	    announce_call(__my_func__);
    }
	cuda_not_implemented(__my_func__,__LINE__);
	return g_last_cudaError = cudaErrorUnknown;
}

cudaError_t CUDARTAPI cudaSetValidDevices(int *device_arr, int len)
{
	if(g_debug_execution >= 3){
	    announce_call(__my_func__);
    }
	cuda_not_implemented(__my_func__,__LINE__);
	return g_last_cudaError = cudaErrorUnknown;
}

cudaError_t CUDARTAPI cudaSetDeviceFlags( int flags )
{
<<<<<<< HEAD
    // This flag is implicitly always on (unless you are using the driver API). It is safe for GPGPU-Sim to
    // just ignore it.
    if ( cudaDeviceMapHost == flags ) {
		return g_last_cudaError = cudaSuccess;
    } else {
	    cuda_not_implemented(__my_func__,__LINE__);
	    return g_last_cudaError = cudaErrorUnknown;
    }
}

size_t getMaxThreadsPerBlock(struct cudaFuncAttributes *attr) {
  _cuda_device_id *dev = GPGPUSim_Init();
  struct cudaDeviceProp prop;

  prop = *dev->get_prop();

  size_t max = prop.maxThreadsPerBlock;

  if ((prop.regsPerBlock / attr->numRegs) < max)
    max = prop.regsPerBlock / attr->numRegs;

  return max;
=======
	if(g_debug_execution >= 3){
	    announce_call(__my_func__);
    }
	cuda_not_implemented(__my_func__,__LINE__);
	return g_last_cudaError = cudaErrorUnknown;
>>>>>>> 0e8d4f19
}

cudaError_t CUDARTAPI cudaFuncGetAttributes(struct cudaFuncAttributes *attr, const char *hostFun )
{
	if(g_debug_execution >= 3){
	    announce_call(__my_func__);
    }
	CUctx_st *context = GPGPUSim_Context();
	function_info *entry = context->get_kernel(hostFun);
	if( entry ) {
		const struct gpgpu_ptx_sim_info *kinfo = entry->get_kernel_info();
		attr->sharedSizeBytes = kinfo->smem;
		attr->constSizeBytes  = kinfo->cmem;
		attr->localSizeBytes  = kinfo->lmem;
		attr->numRegs         = kinfo->regs;
		if(kinfo->maxthreads > 0)
		  attr->maxThreadsPerBlock = kinfo->maxthreads;
		else
		  attr->maxThreadsPerBlock = getMaxThreadsPerBlock(attr);
#if CUDART_VERSION >= 3000
		attr->ptxVersion      = kinfo->ptx_version;
		attr->binaryVersion   = kinfo->sm_target;
#endif
	}
	return g_last_cudaError = cudaSuccess;
}

cudaError_t CUDARTAPI cudaEventCreateWithFlags(cudaEvent_t *event, int flags)
{
	if(g_debug_execution >= 3){
	    announce_call(__my_func__);
    }
	CUevent_st *e = new CUevent_st(flags==cudaEventBlockingSync);
	g_timer_events[e->get_uid()] = e;
#if CUDART_VERSION >= 3000
	*event = e;
#else
	*event = e->get_uid();
#endif
	return g_last_cudaError = cudaSuccess;
}

cudaError_t CUDARTAPI cudaDriverGetVersion(int *driverVersion)
{
	if(g_debug_execution >= 3){
	    announce_call(__my_func__);
    }
	*driverVersion = CUDART_VERSION;
	return g_last_cudaError = cudaSuccess;
}

cudaError_t CUDARTAPI cudaRuntimeGetVersion(int *runtimeVersion)
{
	if(g_debug_execution >= 3){
	    announce_call(__my_func__);
    }
	*runtimeVersion = CUDART_VERSION;
	return g_last_cudaError = cudaSuccess;
}

#if CUDART_VERSION >= 3000
__host__ cudaError_t CUDARTAPI cudaFuncSetCacheConfig(const char *func, enum cudaFuncCache  cacheConfig )
{
	if(g_debug_execution >= 3){
	    announce_call(__my_func__);
    }
	CUctx_st *context = GPGPUSim_Context();
	context->get_device()->get_gpgpu()->set_cache_config(context->get_kernel(func)->get_name(), (FuncCache)cacheConfig);
	return g_last_cudaError = cudaSuccess;
}

//Jin: hack for cdp
__host__ cudaError_t CUDARTAPI cudaDeviceSetLimit(enum cudaLimit limit, size_t value) {
	if(g_debug_execution >= 3){
	    announce_call(__my_func__);
    }
    return g_last_cudaError = cudaSuccess;
}
#endif

#endif

cudaError_t CUDARTAPI cudaGLSetGLDevice(int device)
{
	if(g_debug_execution >= 3){
	    announce_call(__my_func__);
    }
	printf("GPGPU-Sim PTX: Execution warning: ignoring call to \"%s\"\n", __my_func__ );
	return g_last_cudaError = cudaErrorUnknown;
}

typedef void* HGPUNV;

cudaError_t CUDARTAPI cudaWGLGetDevice(int *device, HGPUNV hGpu)
{
	if(g_debug_execution >= 3){
	    announce_call(__my_func__);
    }
	cuda_not_implemented(__my_func__,__LINE__);
	return g_last_cudaError = cudaErrorUnknown;
}

void CUDARTAPI __cudaMutexOperation(int lock)
{
	if(g_debug_execution >= 3){
	    announce_call(__my_func__);
    }
	cuda_not_implemented(__my_func__,__LINE__);
}

void  CUDARTAPI __cudaTextureFetch(const void *tex, void *index, int integer, void *val) 
{
	if(g_debug_execution >= 3){
	    announce_call(__my_func__);
    }
	cuda_not_implemented(__my_func__,__LINE__);
}

}

namespace cuda_math {

void CUDARTAPI __cudaMutexOperation(int lock)
{
	if(g_debug_execution >= 3){
	    announce_call(__my_func__);
    }
	cuda_not_implemented(__my_func__,__LINE__);
}

void  CUDARTAPI __cudaTextureFetch(const void *tex, void *index, int integer, void *val) 
{
	if(g_debug_execution >= 3){
	    announce_call(__my_func__);
    }
	cuda_not_implemented(__my_func__,__LINE__);
}

int CUDARTAPI __cudaSynchronizeThreads(void**, void*)
{
	if(g_debug_execution >= 3){
	    announce_call(__my_func__);
    }
	//TODO This function should syncronize if we support Asyn kernel calls
	return g_last_cudaError = cudaSuccess;
}

}

////////

extern int ptx_parse();
extern int ptx__scan_string(const char*);
extern FILE *ptx_in;

extern int ptxinfo_parse();
extern int ptxinfo_debug;
extern FILE *ptxinfo_in;

/// static functions

static int load_static_globals( symbol_table *symtab, unsigned min_gaddr, unsigned max_gaddr, gpgpu_t *gpu ) 
{
	if(g_debug_execution >= 3){
	    announce_call(__my_func__);
    }
	printf( "GPGPU-Sim PTX: loading globals with explicit initializers... \n" );
	fflush(stdout);
	int ng_bytes=0;
	symbol_table::iterator g=symtab->global_iterator_begin();

	for ( ; g!=symtab->global_iterator_end(); g++) {
		symbol *global = *g;
		if ( global->has_initializer() ) {
			printf( "GPGPU-Sim PTX:     initializing '%s' ... ", global->name().c_str() );
			unsigned addr=global->get_address();
			const type_info *type = global->type();
			type_info_key ti=type->get_key();
			size_t size;
			int t;
			ti.type_decode(size,t);
			int nbytes = size/8;
			int offset=0;
			std::list<operand_info> init_list = global->get_initializer();
			for ( std::list<operand_info>::iterator i=init_list.begin(); i!=init_list.end(); i++ ) {
				operand_info op = *i;
				ptx_reg_t value = op.get_literal_value();
				assert( (addr+offset+nbytes) < min_gaddr ); // min_gaddr is start of "heap" for cudaMalloc
				gpu->get_global_memory()->write(addr+offset,nbytes,&value,NULL,NULL); // assuming little endian here
				offset+=nbytes;
				ng_bytes+=nbytes;
			}
			printf(" wrote %u bytes\n", offset );
		}
	}
	printf( "GPGPU-Sim PTX: finished loading globals (%u bytes total).\n", ng_bytes );
	fflush(stdout);
	return ng_bytes;
}

static int load_constants( symbol_table *symtab, addr_t min_gaddr, gpgpu_t *gpu ) 
{
	if(g_debug_execution >= 3){
	    announce_call(__my_func__);
    }
	printf( "GPGPU-Sim PTX: loading constants with explicit initializers... " );
	fflush(stdout);
	int nc_bytes = 0;
	symbol_table::iterator g=symtab->const_iterator_begin();

	for ( ; g!=symtab->const_iterator_end(); g++) {
		symbol *constant = *g;
		if ( constant->is_const() && constant->has_initializer() ) {

			// get the constant element data size
			int basic_type;
			size_t num_bits;
			constant->type()->get_key().type_decode(num_bits,basic_type);

			std::list<operand_info> init_list = constant->get_initializer();
			int nbytes_written = 0;
			for ( std::list<operand_info>::iterator i=init_list.begin(); i!=init_list.end(); i++ ) {
				operand_info op = *i;
				ptx_reg_t value = op.get_literal_value();
				int nbytes = num_bits/8;
				switch ( op.get_type() ) {
				case int_t: assert(nbytes >= 1); break;
				case float_op_t: assert(nbytes == 4); break;
				case double_op_t: assert(nbytes >= 4); break; // account for double DEMOTING
				default:
					abort();
				}
				unsigned addr=constant->get_address() + nbytes_written;
				assert( addr+nbytes < min_gaddr );

				gpu->get_global_memory()->write(addr,nbytes,&value,NULL,NULL); // assume little endian (so u8 is the first byte in u32)
				nc_bytes+=nbytes;
				nbytes_written += nbytes;
			}
		}
	}
	printf( " done.\n");
	fflush(stdout);
	return nc_bytes;
}

kernel_info_t *gpgpu_cuda_ptx_sim_init_grid( const char *hostFun, 
		gpgpu_ptx_sim_arg_list_t args,
		struct dim3 gridDim,
		struct dim3 blockDim,
		CUctx_st* context )
{
	if(g_debug_execution >= 3){
	    announce_call(__my_func__);
    }
	function_info *entry = context->get_kernel(hostFun);
	kernel_info_t *result = new kernel_info_t(gridDim,blockDim,entry);
	if( entry == NULL ) {
		printf("GPGPU-Sim PTX: ERROR launching kernel -- no PTX implementation found for %p\n", hostFun);
		abort();
	}
	unsigned argcount=args.size();
	unsigned argn=1;
	for( gpgpu_ptx_sim_arg_list_t::iterator a = args.begin(); a != args.end(); a++ ) {
		entry->add_param_data(argcount-argn,&(*a));
		argn++;
	}

	entry->finalize(result->get_param_memory());
	g_ptx_kernel_count++;
	fflush(stdout);
	
	if(g_debug_execution >= 4){
        entry->ptx_jit_config(g_mallocPtr_Size, result->get_param_memory(), (gpgpu_t *) context->get_device()->get_gpgpu(), gridDim, blockDim);
    }

	return result;
}

/*******************************************************************************
 *                                                                              *
 *                                                                              *
 *                                                                              *
 *******************************************************************************/
//***extra api for pytorch***

CUresult CUDAAPI cuGetErrorString(CUresult error, const char **pStr)
{
	if(g_debug_execution >= 3){
	    announce_call(__my_func__);
    }
	printf("WARNING: this function has not been implemented yet.");
	return CUDA_SUCCESS;
}

CUresult CUDAAPI cuGetErrorName(CUresult error, const char **pStr)
{
	if(g_debug_execution >= 3){
	    announce_call(__my_func__);
    }
	printf("WARNING: this function has not been implemented yet.");
	return CUDA_SUCCESS;
}

CUresult CUDAAPI cuInit(unsigned int Flags)
{
	if(g_debug_execution >= 3){
	    announce_call(__my_func__);
    }
	printf("WARNING: this function has not been implemented yet.");
	return CUDA_SUCCESS;
}

CUresult CUDAAPI cuDriverGetVersion(int *driverVersion)
{
	if(g_debug_execution >= 3){
	    announce_call(__my_func__);
    }
    cudaError_t e = cudaDriverGetVersion(driverVersion);
    assert(e == cudaSuccess);
	return CUDA_SUCCESS;
}

CUresult CUDAAPI cuDeviceGet(CUdevice *device, int ordinal)
{
	if(g_debug_execution >= 3){
	    announce_call(__my_func__);
    }
	int deviceI = -1;
	cudaError_t e = cudaGetDevice(&deviceI);
    assert(e == cudaSuccess);
	assert(deviceI!=-1);
    *device = deviceI;
	return CUDA_SUCCESS;
}

CUresult CUDAAPI cuDeviceGetCount(int *count)
{
	if(g_debug_execution >= 3){
	    announce_call(__my_func__);
    }
    cudaError_t e = cudaGetDeviceCount(count);
    assert(e == cudaSuccess);
	return CUDA_SUCCESS;
}

CUresult CUDAAPI cuDeviceGetName(char *name, int len, CUdevice dev)
{
	if(g_debug_execution >= 3){
	    announce_call(__my_func__);
    }
    assert(len>=10);
    strcpy(name, "GPGPU-Sim");
	return CUDA_SUCCESS;
}

#if CUDART_VERSION >= 3020
CUresult CUDAAPI cuDeviceTotalMem(size_t *bytes, CUdevice dev)
{
	if(g_debug_execution >= 3){
	    announce_call(__my_func__);
    }
    *bytes = 20000000000;//dummy value
	return CUDA_SUCCESS;
}
#endif /* CUDART_VERSION >= 3020 */

CUresult CUDAAPI cuDeviceGetAttribute(int *pi, CUdevice_attribute attrib, CUdevice dev)
{
	if(g_debug_execution >= 3){
	    announce_call(__my_func__);
    }
    cudaError_t e = cudaDeviceGetAttribute(pi, (cudaDeviceAttr)attrib, dev);
    assert(e == cudaSuccess);

	return CUDA_SUCCESS;
}

CUresult CUDAAPI cuDeviceGetProperties(CUdevprop *prop, CUdevice dev)
{
	if(g_debug_execution >= 3){
	    announce_call(__my_func__);
    }
	printf("WARNING: this function has not been implemented yet.");
	return CUDA_SUCCESS;
}

CUresult CUDAAPI cuDeviceComputeCapability(int *major, int *minor, CUdevice dev)
{
	if(g_debug_execution >= 3){
	    announce_call(__my_func__);
    }
	printf("WARNING: this function has not been implemented yet.");
	return CUDA_SUCCESS;
}

#if CUDART_VERSION >= 7000

CUresult CUDAAPI cuDevicePrimaryCtxRetain(CUcontext *pctx, CUdevice dev)
{
	if(g_debug_execution >= 3){
	    announce_call(__my_func__);
    }
	printf("WARNING: this function has not been implemented yet.");
	return CUDA_SUCCESS;
}

CUresult CUDAAPI cuDevicePrimaryCtxRelease(CUdevice dev)
{
	if(g_debug_execution >= 3){
	    announce_call(__my_func__);
    }
	printf("WARNING: this function has not been implemented yet.");
	return CUDA_SUCCESS;
}

CUresult CUDAAPI cuDevicePrimaryCtxSetFlags(CUdevice dev, unsigned int flags)
{
	if(g_debug_execution >= 3){
	    announce_call(__my_func__);
    }
	printf("WARNING: this function has not been implemented yet.");
	return CUDA_SUCCESS;
}

CUresult CUDAAPI cuDevicePrimaryCtxGetState(CUdevice dev, unsigned int *flags, int *active)
{
	if(g_debug_execution >= 3){
	    announce_call(__my_func__);
    }
	printf("WARNING: this function has not been implemented yet.");
	return CUDA_SUCCESS;
}

CUresult CUDAAPI cuDevicePrimaryCtxReset(CUdevice dev)
{
	if(g_debug_execution >= 3){
	    announce_call(__my_func__);
    }
	printf("WARNING: this function has not been implemented yet.");
	return CUDA_SUCCESS;
}

#endif /* CUDART_VERSION >= 7000 */

#if CUDART_VERSION >= 3020
CUresult CUDAAPI cuCtxCreate(CUcontext *pctx, unsigned int flags, CUdevice dev)
{
	if(g_debug_execution >= 3){
	    announce_call(__my_func__);
    }
	printf("WARNING: this function has not been implemented yet.");
	return CUDA_SUCCESS;
}
#endif /* CUDART_VERSION >= 3020 */

#if CUDART_VERSION >= 4000
CUresult CUDAAPI cuCtxDestroy(CUcontext ctx)
{
	if(g_debug_execution >= 3){
	    announce_call(__my_func__);
    }
	printf("WARNING: this function has not been implemented yet.");
	return CUDA_SUCCESS;
}
#endif /* CUDART_VERSION >= 4000 */

#if CUDART_VERSION >= 4000
CUresult CUDAAPI cuCtxPushCurrent(CUcontext ctx)
{
	if(g_debug_execution >= 3){
	    announce_call(__my_func__);
    }
	printf("WARNING: this function has not been implemented yet.");
	return CUDA_SUCCESS;
}

CUresult CUDAAPI cuCtxPopCurrent(CUcontext *pctx)
{
	if(g_debug_execution >= 3){
	    announce_call(__my_func__);
    }
	printf("WARNING: this function has not been implemented yet.");
	return CUDA_SUCCESS;
}

CUresult CUDAAPI cuCtxSetCurrent(CUcontext ctx)
{
	if(g_debug_execution >= 3){
	    announce_call(__my_func__);
    }
	printf("WARNING: this function has not been implemented yet.");
	return CUDA_SUCCESS;
}

CUresult CUDAAPI cuCtxGetCurrent(CUcontext *pctx)
{
	if(g_debug_execution >= 3){
	    announce_call(__my_func__);
    }
	printf("WARNING: this function has not been implemented yet.");
	return CUDA_SUCCESS;
}
#endif /* CUDART_VERSION >= 4000 */

CUresult CUDAAPI cuCtxGetDevice(CUdevice *device)
{
	if(g_debug_execution >= 3){
	    announce_call(__my_func__);
    }
	printf("WARNING: this function has not been implemented yet.");
	return CUDA_SUCCESS;
}

#if CUDART_VERSION >= 7000
CUresult CUDAAPI cuCtxGetFlags(unsigned int *flags)
{
	if(g_debug_execution >= 3){
	    announce_call(__my_func__);
    }
	printf("WARNING: this function has not been implemented yet.");
	return CUDA_SUCCESS;
}
#endif /* CUDART_VERSION >= 7000 */

CUresult CUDAAPI cuCtxSynchronize(void)
{
	if(g_debug_execution >= 3){
	    announce_call(__my_func__);
    }
	printf("WARNING: this function has not been implemented yet.");
	return CUDA_SUCCESS;
}

CUresult CUDAAPI cuCtxSetLimit(CUlimit limit, size_t value)
{
	if(g_debug_execution >= 3){
	    announce_call(__my_func__);
    }
	printf("WARNING: this function has not been implemented yet.");
	return CUDA_SUCCESS;
}

CUresult CUDAAPI cuCtxGetLimit(size_t *pvalue, CUlimit limit)
{
	if(g_debug_execution >= 3){
	    announce_call(__my_func__);
    }
	printf("WARNING: this function has not been implemented yet.");
	return CUDA_SUCCESS;
}

CUresult CUDAAPI cuCtxGetCacheConfig(CUfunc_cache *pconfig)
{
	if(g_debug_execution >= 3){
	    announce_call(__my_func__);
    }
	printf("WARNING: this function has not been implemented yet.");
	return CUDA_SUCCESS;
}

CUresult CUDAAPI cuCtxSetCacheConfig(CUfunc_cache config)
{
	if(g_debug_execution >= 3){
	    announce_call(__my_func__);
    }
	printf("WARNING: this function has not been implemented yet.");
	return CUDA_SUCCESS;
}

#if CUDART_VERSION >= 4020
CUresult CUDAAPI cuCtxGetSharedMemConfig(CUsharedconfig *pConfig)
{
	if(g_debug_execution >= 3){
	    announce_call(__my_func__);
    }
	printf("WARNING: this function has not been implemented yet.");
	return CUDA_SUCCESS;
}

CUresult CUDAAPI cuCtxSetSharedMemConfig(CUsharedconfig config)
{
	if(g_debug_execution >= 3){
	    announce_call(__my_func__);
    }
	printf("WARNING: this function has not been implemented yet.");
	return CUDA_SUCCESS;
}
#endif

CUresult CUDAAPI cuCtxGetApiVersion(CUcontext ctx, unsigned int *version)
{
	if(g_debug_execution >= 3){
	    announce_call(__my_func__);
    }
	printf("WARNING: this function has not been implemented yet.");
	return CUDA_SUCCESS;
}

CUresult CUDAAPI cuCtxGetStreamPriorityRange(int *leastPriority, int *greatestPriority)
{
	if(g_debug_execution >= 3){
	    announce_call(__my_func__);
    }
	printf("WARNING: this function has not been implemented yet.");
	return CUDA_SUCCESS;
}

CUresult CUDAAPI cuCtxAttach(CUcontext *pctx, unsigned int flags)
{
	if(g_debug_execution >= 3){
	    announce_call(__my_func__);
    }
	printf("WARNING: this function has not been implemented yet.");
	return CUDA_SUCCESS;
}

CUresult CUDAAPI cuCtxDetach(CUcontext ctx)
{
	if(g_debug_execution >= 3){
	    announce_call(__my_func__);
    }
	printf("WARNING: this function has not been implemented yet.");
	return CUDA_SUCCESS;
}

CUresult CUDAAPI cuModuleLoad(CUmodule *module, const char *fname)
{
	if(g_debug_execution >= 3){
	    announce_call(__my_func__);
    }
	printf("WARNING: this function has not been implemented yet.");
	return CUDA_SUCCESS;
}

CUresult CUDAAPI cuModuleLoadData(CUmodule *module, const void *image)
{
	if(g_debug_execution >= 3){
	    announce_call(__my_func__);
    }
	printf("WARNING: this function has not been implemented yet.");
	return CUDA_SUCCESS;
}

CUresult CUDAAPI cuModuleLoadDataEx(CUmodule *module, const void *image, unsigned int numOptions, CUjit_option *options, void **optionValues)
{
	if(g_debug_execution >= 3){
	    announce_call(__my_func__);
    }
	printf("WARNING: this function has not been implemented yet.");
	return CUDA_SUCCESS;
}

CUresult CUDAAPI cuModuleLoadFatBinary(CUmodule *module, const void *fatCubin)
{
	if(g_debug_execution >= 3){
	    announce_call(__my_func__);
    }
	printf("WARNING: this function has not been implemented yet.");
	return CUDA_SUCCESS;
}

CUresult CUDAAPI cuModuleUnload(CUmodule hmod)
{
	if(g_debug_execution >= 3){
	    announce_call(__my_func__);
    }
	printf("WARNING: this function has not been implemented yet.");
	return CUDA_SUCCESS;
}

CUresult CUDAAPI cuModuleGetFunction(CUfunction *hfunc, CUmodule hmod, const char *name)
{
	if(g_debug_execution >= 3){
	    announce_call(__my_func__);
    }
	printf("WARNING: this function has not been implemented yet.");
	return CUDA_SUCCESS;
}

#if CUDART_VERSION >= 3020
CUresult CUDAAPI cuModuleGetGlobal(CUdeviceptr *dptr, size_t *bytes, CUmodule hmod, const char *name)
{
	if(g_debug_execution >= 3){
	    announce_call(__my_func__);
    }
	printf("WARNING: this function has not been implemented yet.");
	return CUDA_SUCCESS;
}
#endif /* CUDART_VERSION >= 3020 */

CUresult CUDAAPI cuModuleGetTexRef(CUtexref *pTexRef, CUmodule hmod, const char *name)
{
	if(g_debug_execution >= 3){
	    announce_call(__my_func__);
    }
	printf("WARNING: this function has not been implemented yet.");
	return CUDA_SUCCESS;
}

CUresult CUDAAPI cuModuleGetSurfRef(CUsurfref *pSurfRef, CUmodule hmod, const char *name)
{
	if(g_debug_execution >= 3){
	    announce_call(__my_func__);
    }
	printf("WARNING: this function has not been implemented yet.");
	return CUDA_SUCCESS;
}

#if CUDART_VERSION >= 5050

CUresult CUDAAPI
cuLinkCreate(unsigned int numOptions, CUjit_option *options, void **optionValues, CUlinkState *stateOut)
{
	if(g_debug_execution >= 3){
	    announce_call(__my_func__);
    }
    //currently do not support options or multiple CUlinkStates
	return CUDA_SUCCESS;
}

CUresult CUDAAPI
cuLinkAddData(CUlinkState state, CUjitInputType type, void *data, size_t size, const char *name,
    unsigned int numOptions, CUjit_option *options, void **optionValues)
{
	if(g_debug_execution >= 3){
	    announce_call(__my_func__);
    }
    assert(type==CU_JIT_INPUT_PTX);
	cuda_not_implemented(__my_func__,__LINE__);
	return CUDA_ERROR_UNKNOWN;
}

CUresult CUDAAPI
cuLinkAddFile(CUlinkState state, CUjitInputType type, const char *path,
    unsigned int numOptions, CUjit_option *options, void **optionValues)
{
	if(g_debug_execution >= 3){
	    announce_call(__my_func__);
    }
    static bool addedFile = false;
    if (addedFile){
        printf("GPGPU-Sim PTX: ERROR: cuLinkAddFile does not support multiple files\n");
        abort();
    }

    //blocking
    assert(type==CU_JIT_INPUT_PTX);
	CUctx_st *context = GPGPUSim_Context();
    char *file = getenv("PTX_JIT_PATH");
    if(file==NULL){
        printf("GPGPU-Sim PTX: ERROR: PTX_JIT_PATH has not been set\n");
        abort();
    }
    strcat(file,"/");
    strcat(file,path);
	symbol_table *symtab = gpgpu_ptx_sim_load_ptx_from_filename( file );
    std::string fname(path);
    name_symtab[fname] = symtab;
    context->add_binary(symtab, 1);
    load_static_globals(symtab,STATIC_ALLOC_LIMIT,0xFFFFFFFF,context->get_device()->get_gpgpu());
    load_constants(symtab,STATIC_ALLOC_LIMIT,context->get_device()->get_gpgpu());
    addedFile = true;
	return CUDA_SUCCESS;
}

CUresult CUDAAPI
cuLinkComplete(CUlinkState state, void **cubinOut, size_t *sizeOut)
{
	if(g_debug_execution >= 3){
	    announce_call(__my_func__);
    }
    //all cuLink* function are implemented to block until completion so nothing to do here
	return CUDA_SUCCESS;
}

CUresult CUDAAPI
cuLinkDestroy(CUlinkState state)
{
	if(g_debug_execution >= 3){
	    announce_call(__my_func__);
    }
    //currently do not support options or multiple CUlinkStates
	return CUDA_SUCCESS;
}

#endif /* CUDART_VERSION >= 5050 */

#if CUDART_VERSION >= 3020
CUresult CUDAAPI cuMemGetInfo(size_t *free, size_t *total)
{
	if(g_debug_execution >= 3){
	    announce_call(__my_func__);
    }
	printf("WARNING: this function has not been implemented yet.");
	return CUDA_SUCCESS;
}

CUresult CUDAAPI cuMemAlloc(CUdeviceptr *dptr, size_t bytesize)
{
	if(g_debug_execution >= 3){
	    announce_call(__my_func__);
    }
	printf("WARNING: this function has not been implemented yet.");
	return CUDA_SUCCESS;
}

CUresult CUDAAPI cuMemAllocPitch(CUdeviceptr *dptr, size_t *pPitch, size_t WidthInBytes, size_t Height, unsigned int ElementSizeBytes)
{
	if(g_debug_execution >= 3){
	    announce_call(__my_func__);
    }
	printf("WARNING: this function has not been implemented yet.");
	return CUDA_SUCCESS;
}

CUresult CUDAAPI cuMemFree(CUdeviceptr dptr)
{
	if(g_debug_execution >= 3){
	    announce_call(__my_func__);
    }
	printf("WARNING: this function has not been implemented yet.");
	return CUDA_SUCCESS;
}

CUresult CUDAAPI cuMemGetAddressRange(CUdeviceptr *pbase, size_t *psize, CUdeviceptr dptr)
{
	if(g_debug_execution >= 3){
	    announce_call(__my_func__);
    }
	printf("WARNING: this function has not been implemented yet.");
	return CUDA_SUCCESS;
}

CUresult CUDAAPI cuMemAllocHost(void **pp, size_t bytesize)
{
	if(g_debug_execution >= 3){
	    announce_call(__my_func__);
    }
	printf("WARNING: this function has not been implemented yet.");
	return CUDA_SUCCESS;
}
#endif /* CUDART_VERSION >= 3020 */

CUresult CUDAAPI cuMemFreeHost(void *p)
{
	if(g_debug_execution >= 3){
	    announce_call(__my_func__);
    }
	printf("WARNING: this function has not been implemented yet.");
	return CUDA_SUCCESS;
}

CUresult CUDAAPI cuMemHostAlloc(void **pp, size_t bytesize, unsigned int Flags)
{
	if(g_debug_execution >= 3){
	    announce_call(__my_func__);
    }
	printf("WARNING: this function has not been implemented yet.");
	return CUDA_SUCCESS;
}

#if CUDART_VERSION >= 3020
CUresult CUDAAPI cuMemHostGetDevicePointer(CUdeviceptr *pdptr, void *p, unsigned int Flags)
{
	if(g_debug_execution >= 3){
	    announce_call(__my_func__);
    }
	printf("WARNING: this function has not been implemented yet.");
	return CUDA_SUCCESS;
}
#endif /* CUDART_VERSION >= 3020 */

CUresult CUDAAPI cuMemHostGetFlags(unsigned int *pFlags, void *p)
{
	if(g_debug_execution >= 3){
	    announce_call(__my_func__);
    }
	printf("WARNING: this function has not been implemented yet.");
	return CUDA_SUCCESS;
}

#if CUDART_VERSION >= 6000

CUresult CUDAAPI cuMemAllocManaged(CUdeviceptr *dptr, size_t bytesize, unsigned int flags)
{
	if(g_debug_execution >= 3){
	    announce_call(__my_func__);
    }
	printf("WARNING: this function has not been implemented yet.");
	return CUDA_SUCCESS;
}

#endif /* CUDART_VERSION >= 6000 */

#if CUDART_VERSION >= 4010

CUresult CUDAAPI cuDeviceGetByPCIBusId(CUdevice *dev, const char *pciBusId)
{
	if(g_debug_execution >= 3){
	    announce_call(__my_func__);
    }
	printf("WARNING: this function has not been implemented yet.");
	return CUDA_SUCCESS;
}

CUresult CUDAAPI cuDeviceGetPCIBusId(char *pciBusId, int len, CUdevice dev)
{
	if(g_debug_execution >= 3){
	    announce_call(__my_func__);
    }
	printf("WARNING: this function has not been implemented yet.");
	return CUDA_SUCCESS;
}

CUresult CUDAAPI cuIpcGetEventHandle(CUipcEventHandle *pHandle, CUevent event)
{
	if(g_debug_execution >= 3){
	    announce_call(__my_func__);
    }
	printf("WARNING: this function has not been implemented yet.");
	return CUDA_SUCCESS;
}

CUresult CUDAAPI cuIpcOpenEventHandle(CUevent *phEvent, CUipcEventHandle handle)
{
	if(g_debug_execution >= 3){
	    announce_call(__my_func__);
    }
	printf("WARNING: this function has not been implemented yet.");
	return CUDA_SUCCESS;
}

CUresult CUDAAPI cuIpcGetMemHandle(CUipcMemHandle *pHandle, CUdeviceptr dptr)
{
	if(g_debug_execution >= 3){
	    announce_call(__my_func__);
    }
	printf("WARNING: this function has not been implemented yet.");
	return CUDA_SUCCESS;
}

CUresult CUDAAPI cuIpcOpenMemHandle(CUdeviceptr *pdptr, CUipcMemHandle handle, unsigned int Flags)
{
	if(g_debug_execution >= 3){
	    announce_call(__my_func__);
    }
	printf("WARNING: this function has not been implemented yet.");
	return CUDA_SUCCESS;
}

CUresult CUDAAPI cuIpcCloseMemHandle(CUdeviceptr dptr)
{
	if(g_debug_execution >= 3){
	    announce_call(__my_func__);
    }
	printf("WARNING: this function has not been implemented yet.");
	return CUDA_SUCCESS;
}

#endif /* CUDART_VERSION >= 4010 */

#if CUDART_VERSION >= 4000
CUresult CUDAAPI cuMemHostRegister(void *p, size_t bytesize, unsigned int Flags)
{
	if(g_debug_execution >= 3){
	    announce_call(__my_func__);
    }
	printf("WARNING: this function has not been implemented yet.");
	return CUDA_SUCCESS;
}

CUresult CUDAAPI cuMemHostUnregister(void *p)
{
	if(g_debug_execution >= 3){
	    announce_call(__my_func__);
    }
	printf("WARNING: this function has not been implemented yet.");
	return CUDA_SUCCESS;
}

CUresult CUDAAPI cuMemcpy(CUdeviceptr dst, CUdeviceptr src, size_t ByteCount)
{
	if(g_debug_execution >= 3){
	    announce_call(__my_func__);
    }
	printf("WARNING: this function has not been implemented yet.");
	return CUDA_SUCCESS;
}

CUresult CUDAAPI cuMemcpyPeer(CUdeviceptr dstDevice, CUcontext dstContext, CUdeviceptr srcDevice, CUcontext srcContext, size_t ByteCount)
{
	if(g_debug_execution >= 3){
	    announce_call(__my_func__);
    }
	printf("WARNING: this function has not been implemented yet.");
	return CUDA_SUCCESS;
}

#endif /* CUDART_VERSION >= 4000 */

#if CUDART_VERSION >= 3020
CUresult CUDAAPI cuMemcpyHtoD(CUdeviceptr dstDevice, const void *srcHost, size_t ByteCount)
{
	if(g_debug_execution >= 3){
	    announce_call(__my_func__);
    }
	printf("WARNING: this function has not been implemented yet.");
	return CUDA_SUCCESS;
}

CUresult CUDAAPI cuMemcpyDtoH(void *dstHost, CUdeviceptr srcDevice, size_t ByteCount)
{
	if(g_debug_execution >= 3){
	    announce_call(__my_func__);
    }
	printf("WARNING: this function has not been implemented yet.");
	return CUDA_SUCCESS;
}

CUresult CUDAAPI cuMemcpyDtoD(CUdeviceptr dstDevice, CUdeviceptr srcDevice, size_t ByteCount)
{
	if(g_debug_execution >= 3){
	    announce_call(__my_func__);
    }
	printf("WARNING: this function has not been implemented yet.");
	return CUDA_SUCCESS;
}

CUresult CUDAAPI cuMemcpyDtoA(CUarray dstArray, size_t dstOffset, CUdeviceptr srcDevice, size_t ByteCount)
{
	if(g_debug_execution >= 3){
	    announce_call(__my_func__);
    }
	printf("WARNING: this function has not been implemented yet.");
	return CUDA_SUCCESS;
}

CUresult CUDAAPI cuMemcpyAtoD(CUdeviceptr dstDevice, CUarray srcArray, size_t srcOffset, size_t ByteCount)
{
	if(g_debug_execution >= 3){
	    announce_call(__my_func__);
    }
	printf("WARNING: this function has not been implemented yet.");
	return CUDA_SUCCESS;
}

CUresult CUDAAPI cuMemcpyHtoA(CUarray dstArray, size_t dstOffset, const void *srcHost, size_t ByteCount)
{
	if(g_debug_execution >= 3){
	    announce_call(__my_func__);
    }
	printf("WARNING: this function has not been implemented yet.");
	return CUDA_SUCCESS;
}

CUresult CUDAAPI cuMemcpyAtoH(void *dstHost, CUarray srcArray, size_t srcOffset, size_t ByteCount)
{
	if(g_debug_execution >= 3){
	    announce_call(__my_func__);
    }
	printf("WARNING: this function has not been implemented yet.");
	return CUDA_SUCCESS;
}

CUresult CUDAAPI cuMemcpyAtoA(CUarray dstArray, size_t dstOffset, CUarray srcArray, size_t srcOffset, size_t ByteCount)
{
	if(g_debug_execution >= 3){
	    announce_call(__my_func__);
    }
	printf("WARNING: this function has not been implemented yet.");
	return CUDA_SUCCESS;
}

CUresult CUDAAPI cuMemcpy2D(const CUDA_MEMCPY2D *pCopy)
{
	if(g_debug_execution >= 3){
	    announce_call(__my_func__);
    }
	printf("WARNING: this function has not been implemented yet.");
	return CUDA_SUCCESS;
}

CUresult CUDAAPI cuMemcpy2DUnaligned(const CUDA_MEMCPY2D *pCopy)
{
	if(g_debug_execution >= 3){
	    announce_call(__my_func__);
    }
	printf("WARNING: this function has not been implemented yet.");
	return CUDA_SUCCESS;
}

CUresult CUDAAPI cuMemcpy3D(const CUDA_MEMCPY3D *pCopy)
{
	if(g_debug_execution >= 3){
	    announce_call(__my_func__);
    }
	printf("WARNING: this function has not been implemented yet.");
	return CUDA_SUCCESS;
}
#endif /* CUDART_VERSION >= 3020 */

#if CUDART_VERSION >= 4000
CUresult CUDAAPI cuMemcpy3DPeer(const CUDA_MEMCPY3D_PEER *pCopy)
{
	if(g_debug_execution >= 3){
	    announce_call(__my_func__);
    }
	printf("WARNING: this function has not been implemented yet.");
	return CUDA_SUCCESS;
}

CUresult CUDAAPI cuMemcpyAsync(CUdeviceptr dst, CUdeviceptr src, size_t ByteCount, CUstream hStream)
{
	if(g_debug_execution >= 3){
	    announce_call(__my_func__);
    }
	printf("WARNING: this function has not been implemented yet.");
	return CUDA_SUCCESS;
}

CUresult CUDAAPI cuMemcpyPeerAsync(CUdeviceptr dstDevice, CUcontext dstContext, CUdeviceptr srcDevice, CUcontext srcContext, size_t ByteCount, CUstream hStream)
{
	if(g_debug_execution >= 3){
	    announce_call(__my_func__);
    }
	printf("WARNING: this function has not been implemented yet.");
	return CUDA_SUCCESS;
}
#endif /* CUDART_VERSION >= 4000 */

#if CUDART_VERSION >= 3020
CUresult CUDAAPI cuMemcpyHtoDAsync(CUdeviceptr dstDevice, const void *srcHost, size_t ByteCount, CUstream hStream)
{
	if(g_debug_execution >= 3){
	    announce_call(__my_func__);
    }
	printf("WARNING: this function has not been implemented yet.");
	return CUDA_SUCCESS;
}

CUresult CUDAAPI cuMemcpyDtoHAsync(void *dstHost, CUdeviceptr srcDevice, size_t ByteCount, CUstream hStream)
{
	if(g_debug_execution >= 3){
	    announce_call(__my_func__);
    }
	printf("WARNING: this function has not been implemented yet.");
	return CUDA_SUCCESS;
}

CUresult CUDAAPI cuMemcpyDtoDAsync(CUdeviceptr dstDevice, CUdeviceptr srcDevice, size_t ByteCount, CUstream hStream)
{
	if(g_debug_execution >= 3){
	    announce_call(__my_func__);
    }
	printf("WARNING: this function has not been implemented yet.");
	return CUDA_SUCCESS;
}

CUresult CUDAAPI cuMemcpyHtoAAsync(CUarray dstArray, size_t dstOffset, const void *srcHost, size_t ByteCount, CUstream hStream)
{
	if(g_debug_execution >= 3){
	    announce_call(__my_func__);
    }
	printf("WARNING: this function has not been implemented yet.");
	return CUDA_SUCCESS;
}

CUresult CUDAAPI cuMemcpyAtoHAsync(void *dstHost, CUarray srcArray, size_t srcOffset, size_t ByteCount, CUstream hStream)
{
	if(g_debug_execution >= 3){
	    announce_call(__my_func__);
    }
	printf("WARNING: this function has not been implemented yet.");
	return CUDA_SUCCESS;
}

CUresult CUDAAPI cuMemcpy2DAsync(const CUDA_MEMCPY2D *pCopy, CUstream hStream)
{
	if(g_debug_execution >= 3){
	    announce_call(__my_func__);
    }
	printf("WARNING: this function has not been implemented yet.");
	return CUDA_SUCCESS;
}

CUresult CUDAAPI cuMemcpy3DAsync(const CUDA_MEMCPY3D *pCopy, CUstream hStream)
{
	if(g_debug_execution >= 3){
	    announce_call(__my_func__);
    }
	printf("WARNING: this function has not been implemented yet.");
	return CUDA_SUCCESS;
}
#endif /* CUDART_VERSION >= 3020 */

#if CUDART_VERSION >= 4000
CUresult CUDAAPI cuMemcpy3DPeerAsync(const CUDA_MEMCPY3D_PEER *pCopy, CUstream hStream)
{
	if(g_debug_execution >= 3){
	    announce_call(__my_func__);
    }
	printf("WARNING: this function has not been implemented yet.");
	return CUDA_SUCCESS;
}
#endif /* CUDART_VERSION >= 4000 */

#if CUDART_VERSION >= 3020
CUresult CUDAAPI cuMemsetD8(CUdeviceptr dstDevice, unsigned char uc, size_t N)
{
	if(g_debug_execution >= 3){
	    announce_call(__my_func__);
    }
	printf("WARNING: this function has not been implemented yet.");
	return CUDA_SUCCESS;
}

CUresult CUDAAPI cuMemsetD16(CUdeviceptr dstDevice, unsigned short us, size_t N)
{
	if(g_debug_execution >= 3){
	    announce_call(__my_func__);
    }
	printf("WARNING: this function has not been implemented yet.");
	return CUDA_SUCCESS;
}

CUresult CUDAAPI cuMemsetD32(CUdeviceptr dstDevice, unsigned int ui, size_t N)
{
	if(g_debug_execution >= 3){
	    announce_call(__my_func__);
    }
	printf("WARNING: this function has not been implemented yet.");
	return CUDA_SUCCESS;
}

CUresult CUDAAPI cuMemsetD2D8(CUdeviceptr dstDevice, size_t dstPitch, unsigned char uc, size_t Width, size_t Height)
{
	if(g_debug_execution >= 3){
	    announce_call(__my_func__);
    }
	printf("WARNING: this function has not been implemented yet.");
	return CUDA_SUCCESS;
}

CUresult CUDAAPI cuMemsetD2D16(CUdeviceptr dstDevice, size_t dstPitch, unsigned short us, size_t Width, size_t Height)
{
	if(g_debug_execution >= 3){
	    announce_call(__my_func__);
    }
	printf("WARNING: this function has not been implemented yet.");
	return CUDA_SUCCESS;
}

CUresult CUDAAPI cuMemsetD2D32(CUdeviceptr dstDevice, size_t dstPitch, unsigned int ui, size_t Width, size_t Height)
{
	if(g_debug_execution >= 3){
	    announce_call(__my_func__);
    }
	printf("WARNING: this function has not been implemented yet.");
	return CUDA_SUCCESS;
}

CUresult CUDAAPI cuMemsetD8Async(CUdeviceptr dstDevice, unsigned char uc, size_t N, CUstream hStream)
{
	if(g_debug_execution >= 3){
	    announce_call(__my_func__);
    }
	printf("WARNING: this function has not been implemented yet.");
	return CUDA_SUCCESS;
}

CUresult CUDAAPI cuMemsetD16Async(CUdeviceptr dstDevice, unsigned short us, size_t N, CUstream hStream)
{
	if(g_debug_execution >= 3){
	    announce_call(__my_func__);
    }
	printf("WARNING: this function has not been implemented yet.");
	return CUDA_SUCCESS;
}

CUresult CUDAAPI cuMemsetD32Async(CUdeviceptr dstDevice, unsigned int ui, size_t N, CUstream hStream)
{
	if(g_debug_execution >= 3){
	    announce_call(__my_func__);
    }
	printf("WARNING: this function has not been implemented yet.");
	return CUDA_SUCCESS;
}

CUresult CUDAAPI cuMemsetD2D8Async(CUdeviceptr dstDevice, size_t dstPitch, unsigned char uc, size_t Width, size_t Height, CUstream hStream)
{
	if(g_debug_execution >= 3){
	    announce_call(__my_func__);
    }
	printf("WARNING: this function has not been implemented yet.");
	return CUDA_SUCCESS;
}

CUresult CUDAAPI cuMemsetD2D16Async(CUdeviceptr dstDevice, size_t dstPitch, unsigned short us, size_t Width, size_t Height, CUstream hStream)
{
	if(g_debug_execution >= 3){
	    announce_call(__my_func__);
    }
	printf("WARNING: this function has not been implemented yet.");
	return CUDA_SUCCESS;
}

CUresult CUDAAPI cuMemsetD2D32Async(CUdeviceptr dstDevice, size_t dstPitch, unsigned int ui, size_t Width, size_t Height, CUstream hStream)
{
	if(g_debug_execution >= 3){
	    announce_call(__my_func__);
    }
	printf("WARNING: this function has not been implemented yet.");
	return CUDA_SUCCESS;
}

CUresult CUDAAPI cuArrayCreate(CUarray *pHandle, const CUDA_ARRAY_DESCRIPTOR *pAllocateArray)
{
	if(g_debug_execution >= 3){
	    announce_call(__my_func__);
    }
	printf("WARNING: this function has not been implemented yet.");
	return CUDA_SUCCESS;
}

CUresult CUDAAPI cuArrayGetDescriptor(CUDA_ARRAY_DESCRIPTOR *pArrayDescriptor, CUarray hArray)
{
	if(g_debug_execution >= 3){
	    announce_call(__my_func__);
    }
	printf("WARNING: this function has not been implemented yet.");
	return CUDA_SUCCESS;
}
#endif /* CUDART_VERSION >= 3020 */


CUresult CUDAAPI cuArrayDestroy(CUarray hArray)
{
	if(g_debug_execution >= 3){
	    announce_call(__my_func__);
    }
	printf("WARNING: this function has not been implemented yet.");
	return CUDA_SUCCESS;
}

#if CUDART_VERSION >= 3020
CUresult CUDAAPI cuArray3DCreate(CUarray *pHandle, const CUDA_ARRAY3D_DESCRIPTOR *pAllocateArray)
{
	if(g_debug_execution >= 3){
	    announce_call(__my_func__);
    }
	printf("WARNING: this function has not been implemented yet.");
	return CUDA_SUCCESS;
}

CUresult CUDAAPI cuArray3DGetDescriptor(CUDA_ARRAY3D_DESCRIPTOR *pArrayDescriptor, CUarray hArray)
{
	if(g_debug_execution >= 3){
	    announce_call(__my_func__);
    }
	printf("WARNING: this function has not been implemented yet.");
	return CUDA_SUCCESS;
}
#endif /* CUDART_VERSION >= 3020 */

#if CUDART_VERSION >= 5000

CUresult CUDAAPI cuMipmappedArrayCreate(CUmipmappedArray *pHandle, const CUDA_ARRAY3D_DESCRIPTOR *pMipmappedArrayDesc, unsigned int numMipmapLevels)
{
	if(g_debug_execution >= 3){
	    announce_call(__my_func__);
    }
	printf("WARNING: this function has not been implemented yet.");
	return CUDA_SUCCESS;
}

CUresult CUDAAPI cuMipmappedArrayGetLevel(CUarray *pLevelArray, CUmipmappedArray hMipmappedArray, unsigned int level)
{
	if(g_debug_execution >= 3){
	    announce_call(__my_func__);
    }
	printf("WARNING: this function has not been implemented yet.");
	return CUDA_SUCCESS;
}

CUresult CUDAAPI cuMipmappedArrayDestroy(CUmipmappedArray hMipmappedArray)
{
	if(g_debug_execution >= 3){
	    announce_call(__my_func__);
    }
	printf("WARNING: this function has not been implemented yet.");
	return CUDA_SUCCESS;
}

#endif /* CUDART_VERSION >= 5000 */

/** @} */ /* END CUDA_MEM */


#if CUDART_VERSION >= 4000
CUresult CUDAAPI cuPointerGetAttribute(void *data, CUpointer_attribute attribute, CUdeviceptr ptr)
{
	if(g_debug_execution >= 3){
	    announce_call(__my_func__);
    }
	printf("WARNING: this function has not been implemented yet.");
	return CUDA_SUCCESS;
}
#endif /* CUDART_VERSION >= 4000 */

#if CUDART_VERSION >= 8000
CUresult CUDAAPI cuMemPrefetchAsync(CUdeviceptr devPtr, size_t count, CUdevice dstDevice, CUstream hStream)
{
	if(g_debug_execution >= 3){
	    announce_call(__my_func__);
    }
	printf("WARNING: this function has not been implemented yet.");
	return CUDA_SUCCESS;
}

CUresult CUDAAPI cuMemAdvise(CUdeviceptr devPtr, size_t count, CUmem_advise advice, CUdevice device)
{
	if(g_debug_execution >= 3){
	    announce_call(__my_func__);
    }
	printf("WARNING: this function has not been implemented yet.");
	return CUDA_SUCCESS;
}

CUresult CUDAAPI cuMemRangeGetAttribute(void *data, size_t dataSize, CUmem_range_attribute attribute, CUdeviceptr devPtr, size_t count)
{
	if(g_debug_execution >= 3){
	    announce_call(__my_func__);
    }
	printf("WARNING: this function has not been implemented yet.");
	return CUDA_SUCCESS;
}

CUresult CUDAAPI cuMemRangeGetAttributes(void **data, size_t *dataSizes, CUmem_range_attribute *attributes, size_t numAttributes, CUdeviceptr devPtr, size_t count)
{
	if(g_debug_execution >= 3){
	    announce_call(__my_func__);
    }
	printf("WARNING: this function has not been implemented yet.");
	return CUDA_SUCCESS;
}
#endif /* CUDART_VERSION >= 8000 */

#if CUDART_VERSION >= 6000
CUresult CUDAAPI cuPointerSetAttribute(const void *value, CUpointer_attribute attribute, CUdeviceptr ptr)
{
	if(g_debug_execution >= 3){
	    announce_call(__my_func__);
    }
	printf("WARNING: this function has not been implemented yet.");
	return CUDA_SUCCESS;
}
#endif /* CUDART_VERSION >= 6000 */

#if CUDART_VERSION >= 7000
CUresult CUDAAPI cuPointerGetAttributes(unsigned int numAttributes, CUpointer_attribute *attributes, void **data, CUdeviceptr ptr)
{
	if(g_debug_execution >= 3){
	    announce_call(__my_func__);
    }
	printf("WARNING: this function has not been implemented yet.");
	return CUDA_SUCCESS;
}
#endif /* CUDART_VERSION >= 7000 */

/** @} */ /* END CUDA_UNIFIED */


CUresult CUDAAPI cuStreamCreate(CUstream *phStream, unsigned int Flags)
{
	if(g_debug_execution >= 3){
	    announce_call(__my_func__);
    }
	printf("WARNING: this function has not been implemented yet.");
	return CUDA_SUCCESS;
}

CUresult CUDAAPI cuStreamCreateWithPriority(CUstream *phStream, unsigned int flags, int priority)
{
	if(g_debug_execution >= 3){
	    announce_call(__my_func__);
    }
	printf("WARNING: this function has not been implemented yet.");
	return CUDA_SUCCESS;
}


CUresult CUDAAPI cuStreamGetPriority(CUstream hStream, int *priority)
{
	if(g_debug_execution >= 3){
	    announce_call(__my_func__);
    }
	printf("WARNING: this function has not been implemented yet.");
	return CUDA_SUCCESS;
}

CUresult CUDAAPI cuStreamGetFlags(CUstream hStream, unsigned int *flags)
{
	if(g_debug_execution >= 3){
	    announce_call(__my_func__);
    }
	printf("WARNING: this function has not been implemented yet.");
	return CUDA_SUCCESS;
}


CUresult CUDAAPI cuStreamWaitEvent(CUstream hStream, CUevent hEvent, unsigned int Flags)
{
	if(g_debug_execution >= 3){
	    announce_call(__my_func__);
    }
	printf("WARNING: this function has not been implemented yet.");
	return CUDA_SUCCESS;
}

CUresult CUDAAPI cuStreamAddCallback(CUstream hStream, CUstreamCallback callback, void *userData, unsigned int flags)
{
	if(g_debug_execution >= 3){
	    announce_call(__my_func__);
    }
	printf("WARNING: this function has not been implemented yet.");
	return CUDA_SUCCESS;
}

#if CUDART_VERSION >= 6000

CUresult CUDAAPI cuStreamAttachMemAsync(CUstream hStream, CUdeviceptr dptr, size_t length, unsigned int flags)
{
	if(g_debug_execution >= 3){
	    announce_call(__my_func__);
    }
	printf("WARNING: this function has not been implemented yet.");
	return CUDA_SUCCESS;
}

#endif /* CUDART_VERSION >= 6000 */

CUresult CUDAAPI cuStreamQuery(CUstream hStream)
{
	if(g_debug_execution >= 3){
	    announce_call(__my_func__);
    }
	printf("WARNING: this function has not been implemented yet.");
	return CUDA_SUCCESS;
}

CUresult CUDAAPI cuStreamSynchronize(CUstream hStream)
{
	if(g_debug_execution >= 3){
	    announce_call(__my_func__);
    }
	printf("WARNING: this function has not been implemented yet.");
	return CUDA_SUCCESS;
}

#if CUDART_VERSION >= 4000
CUresult CUDAAPI cuStreamDestroy(CUstream hStream)
{
	if(g_debug_execution >= 3){
	    announce_call(__my_func__);
    }
	printf("WARNING: this function has not been implemented yet.");
	return CUDA_SUCCESS;
}
#endif /* CUDART_VERSION >= 4000 */

/** @} */ /* END CUDA_STREAM */



CUresult CUDAAPI cuEventCreate(CUevent *phEvent, unsigned int Flags)
{
	if(g_debug_execution >= 3){
	    announce_call(__my_func__);
    }
	printf("WARNING: this function has not been implemented yet.");
	return CUDA_SUCCESS;
}

CUresult CUDAAPI cuEventRecord(CUevent hEvent, CUstream hStream)
{
	if(g_debug_execution >= 3){
	    announce_call(__my_func__);
    }
	printf("WARNING: this function has not been implemented yet.");
	return CUDA_SUCCESS;
}

CUresult CUDAAPI cuEventQuery(CUevent hEvent)
{
	if(g_debug_execution >= 3){
	    announce_call(__my_func__);
    }
	printf("WARNING: this function has not been implemented yet.");
	return CUDA_SUCCESS;
}

CUresult CUDAAPI cuEventSynchronize(CUevent hEvent)
{
	if(g_debug_execution >= 3){
	    announce_call(__my_func__);
    }
	printf("WARNING: this function has not been implemented yet.");
	return CUDA_SUCCESS;
}

#if CUDART_VERSION >= 4000
CUresult CUDAAPI cuEventDestroy(CUevent hEvent)
{
	if(g_debug_execution >= 3){
	    announce_call(__my_func__);
    }
	printf("WARNING: this function has not been implemented yet.");
	return CUDA_SUCCESS;
}
#endif /* CUDART_VERSION >= 4000 */

CUresult CUDAAPI cuEventElapsedTime(float *pMilliseconds, CUevent hStart, CUevent hEnd)
{
	if(g_debug_execution >= 3){
	    announce_call(__my_func__);
    }
	printf("WARNING: this function has not been implemented yet.");
	return CUDA_SUCCESS;
}

#if CUDART_VERSION >= 8000
CUresult CUDAAPI cuStreamWaitValue32(CUstream stream, CUdeviceptr addr, cuuint32_t value, unsigned int flags)
{
	if(g_debug_execution >= 3){
	    announce_call(__my_func__);
    }
	printf("WARNING: this function has not been implemented yet.");
	return CUDA_SUCCESS;
}

CUresult CUDAAPI cuStreamWriteValue32(CUstream stream, CUdeviceptr addr, cuuint32_t value, unsigned int flags)
{
	if(g_debug_execution >= 3){
	    announce_call(__my_func__);
    }
	printf("WARNING: this function has not been implemented yet.");
	return CUDA_SUCCESS;
}

CUresult CUDAAPI cuStreamBatchMemOp(CUstream stream, unsigned int count, CUstreamBatchMemOpParams *paramArray, unsigned int flags)
{
	if(g_debug_execution >= 3){
	    announce_call(__my_func__);
    }
	printf("WARNING: this function has not been implemented yet.");
	return CUDA_SUCCESS;
}
#endif /* CUDART_VERSION >= 8000 */

/** @} */ /* END CUDA_EVENT */


CUresult CUDAAPI cuFuncGetAttribute(int *pi, CUfunction_attribute attrib, CUfunction hfunc)
{
	if(g_debug_execution >= 3){
	    announce_call(__my_func__);
    }
	printf("WARNING: this function has not been implemented yet.");
	return CUDA_SUCCESS;
}

CUresult CUDAAPI cuFuncSetCacheConfig(CUfunction hfunc, CUfunc_cache config)
{
	if(g_debug_execution >= 3){
	    announce_call(__my_func__);
    }
	printf("WARNING: this function has not been implemented yet.");
	return CUDA_SUCCESS;
}

#if CUDART_VERSION >= 4020
CUresult CUDAAPI cuFuncSetSharedMemConfig(CUfunction hfunc, CUsharedconfig config)
{
	if(g_debug_execution >= 3){
	    announce_call(__my_func__);
    }
	printf("WARNING: this function has not been implemented yet.");
	return CUDA_SUCCESS;
}
#endif

#if CUDART_VERSION >= 4000
CUresult CUDAAPI cuLaunchKernel(CUfunction f,
                                unsigned int gridDimX,
                                unsigned int gridDimY,
                                unsigned int gridDimZ,
                                unsigned int blockDimX,
                                unsigned int blockDimY,
                                unsigned int blockDimZ,
                                unsigned int sharedMemBytes,
                                CUstream hStream,
                                void **kernelParams,
                                void **extra)
{
	if(g_debug_execution >= 3){
	    announce_call(__my_func__);
    }
    if (extra!=NULL){
	    printf("GPGPU-Sim CUDA DRIVER API: ERROR: Currently do not support void** extra.\n");
        abort();
    }
    const char *hostFun = (const char*) f;
	CUctx_st *context = GPGPUSim_Context();
	function_info *entry = context->get_kernel(hostFun);
    cudaConfigureCall(dim3(gridDimX, gridDimY, gridDimZ), dim3(blockDimX, blockDimY, blockDimZ), sharedMemBytes, (cudaStream_t) hStream);
    for(unsigned i = 0; i < entry->num_args(); i++){
        std::pair<size_t, unsigned> p = entry->get_param_config(i);
        cudaSetupArgument(kernelParams[i], p.first, p.second);
    }
    cudaLaunch(hostFun);
	return CUDA_SUCCESS;
}
#endif /* CUDART_VERSION >= 4000 */

/** @} */ /* END CUDA_EXEC */


CUresult CUDAAPI cuFuncSetBlockShape(CUfunction hfunc, int x, int y, int z)
{
	if(g_debug_execution >= 3){
	    announce_call(__my_func__);
    }
	printf("WARNING: this function has not been implemented yet.");
	return CUDA_SUCCESS;
}

CUresult CUDAAPI cuFuncSetSharedSize(CUfunction hfunc, unsigned int bytes)
{
	if(g_debug_execution >= 3){
	    announce_call(__my_func__);
    }
	printf("WARNING: this function has not been implemented yet.");
	return CUDA_SUCCESS;
}

CUresult CUDAAPI cuParamSetSize(CUfunction hfunc, unsigned int numbytes)
{
	if(g_debug_execution >= 3){
	    announce_call(__my_func__);
    }
	printf("WARNING: this function has not been implemented yet.");
	return CUDA_SUCCESS;
}

CUresult CUDAAPI cuParamSeti(CUfunction hfunc, int offset, unsigned int value)
{
	if(g_debug_execution >= 3){
	    announce_call(__my_func__);
    }
	printf("WARNING: this function has not been implemented yet.");
	return CUDA_SUCCESS;
}

CUresult CUDAAPI cuParamSetf(CUfunction hfunc, int offset, float value)
{
	if(g_debug_execution >= 3){
	    announce_call(__my_func__);
    }
	printf("WARNING: this function has not been implemented yet.");
	return CUDA_SUCCESS;
}

CUresult CUDAAPI cuParamSetv(CUfunction hfunc, int offset, void *ptr, unsigned int numbytes)
{
	if(g_debug_execution >= 3){
	    announce_call(__my_func__);
    }
	printf("WARNING: this function has not been implemented yet.");
	return CUDA_SUCCESS;
}

CUresult CUDAAPI cuLaunch(CUfunction f)
{
	if(g_debug_execution >= 3){
	    announce_call(__my_func__);
    }
	printf("WARNING: this function has not been implemented yet.");
	return CUDA_SUCCESS;
}

CUresult CUDAAPI cuLaunchGrid(CUfunction f, int grid_width, int grid_height)
{
	if(g_debug_execution >= 3){
	    announce_call(__my_func__);
    }
	printf("WARNING: this function has not been implemented yet.");
	return CUDA_SUCCESS;
}

CUresult CUDAAPI cuLaunchGridAsync(CUfunction f, int grid_width, int grid_height, CUstream hStream)
{
	if(g_debug_execution >= 3){
	    announce_call(__my_func__);
    }
	printf("WARNING: this function has not been implemented yet.");
	return CUDA_SUCCESS;
}


CUresult CUDAAPI cuParamSetTexRef(CUfunction hfunc, int texunit, CUtexref hTexRef)
{
	if(g_debug_execution >= 3){
	    announce_call(__my_func__);
    }
	printf("WARNING: this function has not been implemented yet.");
	return CUDA_SUCCESS;
}
/** @} */ /* END CUDA_EXEC_DEPRECATED */


#if CUDART_VERSION >= 6050

CUresult CUDAAPI cuOccupancyMaxActiveBlocksPerMultiprocessor(int *numBlocks, CUfunction func, int blockSize, size_t dynamicSMemSize)
{
	if(g_debug_execution >= 3){
	    announce_call(__my_func__);
    }
	printf("WARNING: this function has not been implemented yet.");
	return CUDA_SUCCESS;
}

CUresult CUDAAPI cuOccupancyMaxActiveBlocksPerMultiprocessorWithFlags(int *numBlocks, CUfunction func, int blockSize, size_t dynamicSMemSize, unsigned int flags)
{
	if(g_debug_execution >= 3){
	    announce_call(__my_func__);
    }
	printf("WARNING: this function has not been implemented yet.");
	return CUDA_SUCCESS;
}
    
CUresult CUDAAPI cuOccupancyMaxPotentialBlockSize(int *minGridSize, int *blockSize, CUfunction func, CUoccupancyB2DSize blockSizeToDynamicSMemSize, size_t dynamicSMemSize, int blockSizeLimit)
{
	if(g_debug_execution >= 3){
	    announce_call(__my_func__);
    }
	printf("WARNING: this function has not been implemented yet.");
	return CUDA_SUCCESS;
}

CUresult CUDAAPI cuOccupancyMaxPotentialBlockSizeWithFlags(int *minGridSize, int *blockSize, CUfunction func, CUoccupancyB2DSize blockSizeToDynamicSMemSize, size_t dynamicSMemSize, int blockSizeLimit, unsigned int flags)
{
	if(g_debug_execution >= 3){
	    announce_call(__my_func__);
    }
	printf("WARNING: this function has not been implemented yet.");
	return CUDA_SUCCESS;
}

/** @} */ /* END CUDA_OCCUPANCY */
#endif /* CUDART_VERSION >= 6050 */

CUresult CUDAAPI cuTexRefSetArray(CUtexref hTexRef, CUarray hArray, unsigned int Flags)
{
	if(g_debug_execution >= 3){
	    announce_call(__my_func__);
    }
	printf("WARNING: this function has not been implemented yet.");
	return CUDA_SUCCESS;
}

CUresult CUDAAPI cuTexRefSetMipmappedArray(CUtexref hTexRef, CUmipmappedArray hMipmappedArray, unsigned int Flags)
{
	if(g_debug_execution >= 3){
	    announce_call(__my_func__);
    }
	printf("WARNING: this function has not been implemented yet.");
	return CUDA_SUCCESS;
}

#if CUDART_VERSION >= 3020
CUresult CUDAAPI cuTexRefSetAddress(size_t *ByteOffset, CUtexref hTexRef, CUdeviceptr dptr, size_t bytes)
{
	if(g_debug_execution >= 3){
	    announce_call(__my_func__);
    }
	printf("WARNING: this function has not been implemented yet.");
	return CUDA_SUCCESS;
}

CUresult CUDAAPI cuTexRefSetAddress2D(CUtexref hTexRef, const CUDA_ARRAY_DESCRIPTOR *desc, CUdeviceptr dptr, size_t Pitch)
{
	if(g_debug_execution >= 3){
	    announce_call(__my_func__);
    }
	printf("WARNING: this function has not been implemented yet.");
	return CUDA_SUCCESS;
}
#endif /* CUDART_VERSION >= 3020 */

CUresult CUDAAPI cuTexRefSetFormat(CUtexref hTexRef, CUarray_format fmt, int NumPackedComponents)
{
	if(g_debug_execution >= 3){
	    announce_call(__my_func__);
    }
	printf("WARNING: this function has not been implemented yet.");
	return CUDA_SUCCESS;
}

CUresult CUDAAPI cuTexRefSetAddressMode(CUtexref hTexRef, int dim, CUaddress_mode am)
{
	if(g_debug_execution >= 3){
	    announce_call(__my_func__);
    }
	printf("WARNING: this function has not been implemented yet.");
	return CUDA_SUCCESS;
}

CUresult CUDAAPI cuTexRefSetFilterMode(CUtexref hTexRef, CUfilter_mode fm)
{
	if(g_debug_execution >= 3){
	    announce_call(__my_func__);
    }
	printf("WARNING: this function has not been implemented yet.");
	return CUDA_SUCCESS;
}

CUresult CUDAAPI cuTexRefSetMipmapFilterMode(CUtexref hTexRef, CUfilter_mode fm)
{
	if(g_debug_execution >= 3){
	    announce_call(__my_func__);
    }
	printf("WARNING: this function has not been implemented yet.");
	return CUDA_SUCCESS;
}

CUresult CUDAAPI cuTexRefSetMipmapLevelBias(CUtexref hTexRef, float bias)
{
	if(g_debug_execution >= 3){
	    announce_call(__my_func__);
    }
	printf("WARNING: this function has not been implemented yet.");
	return CUDA_SUCCESS;
}

CUresult CUDAAPI cuTexRefSetMipmapLevelClamp(CUtexref hTexRef, float minMipmapLevelClamp, float maxMipmapLevelClamp)
{
	if(g_debug_execution >= 3){
	    announce_call(__my_func__);
    }
	printf("WARNING: this function has not been implemented yet.");
	return CUDA_SUCCESS;
}

CUresult CUDAAPI cuTexRefSetMaxAnisotropy(CUtexref hTexRef, unsigned int maxAniso)
{
	if(g_debug_execution >= 3){
	    announce_call(__my_func__);
    }
	printf("WARNING: this function has not been implemented yet.");
	return CUDA_SUCCESS;
}

CUresult CUDAAPI cuTexRefSetBorderColor(CUtexref hTexRef, float *pBorderColor)
{
	if(g_debug_execution >= 3){
	    announce_call(__my_func__);
    }
	printf("WARNING: this function has not been implemented yet.");
	return CUDA_SUCCESS;
}

CUresult CUDAAPI cuTexRefSetFlags(CUtexref hTexRef, unsigned int Flags)
{
	if(g_debug_execution >= 3){
	    announce_call(__my_func__);
    }
	printf("WARNING: this function has not been implemented yet.");
	return CUDA_SUCCESS;
}

#if CUDART_VERSION >= 3020
CUresult CUDAAPI cuTexRefGetAddress(CUdeviceptr *pdptr, CUtexref hTexRef)
{
	if(g_debug_execution >= 3){
	    announce_call(__my_func__);
    }
	printf("WARNING: this function has not been implemented yet.");
	return CUDA_SUCCESS;
}
#endif /* CUDART_VERSION >= 3020 */

CUresult CUDAAPI cuTexRefGetArray(CUarray *phArray, CUtexref hTexRef)
{
	if(g_debug_execution >= 3){
	    announce_call(__my_func__);
    }
	printf("WARNING: this function has not been implemented yet.");
	return CUDA_SUCCESS;
}

CUresult CUDAAPI cuTexRefGetMipmappedArray(CUmipmappedArray *phMipmappedArray, CUtexref hTexRef)
{
	if(g_debug_execution >= 3){
	    announce_call(__my_func__);
    }
	printf("WARNING: this function has not been implemented yet.");
	return CUDA_SUCCESS;
}

CUresult CUDAAPI cuTexRefGetAddressMode(CUaddress_mode *pam, CUtexref hTexRef, int dim)
{
	if(g_debug_execution >= 3){
	    announce_call(__my_func__);
    }
	printf("WARNING: this function has not been implemented yet.");
	return CUDA_SUCCESS;
}

CUresult CUDAAPI cuTexRefGetFilterMode(CUfilter_mode *pfm, CUtexref hTexRef)
{
	if(g_debug_execution >= 3){
	    announce_call(__my_func__);
    }
	printf("WARNING: this function has not been implemented yet.");
	return CUDA_SUCCESS;
}

CUresult CUDAAPI cuTexRefGetFormat(CUarray_format *pFormat, int *pNumChannels, CUtexref hTexRef)
{
	if(g_debug_execution >= 3){
	    announce_call(__my_func__);
    }
	printf("WARNING: this function has not been implemented yet.");
	return CUDA_SUCCESS;
}

CUresult CUDAAPI cuTexRefGetMipmapFilterMode(CUfilter_mode *pfm, CUtexref hTexRef)
{
	if(g_debug_execution >= 3){
	    announce_call(__my_func__);
    }
	printf("WARNING: this function has not been implemented yet.");
	return CUDA_SUCCESS;
}

CUresult CUDAAPI cuTexRefGetMipmapLevelBias(float *pbias, CUtexref hTexRef)
{
	if(g_debug_execution >= 3){
	    announce_call(__my_func__);
    }
	printf("WARNING: this function has not been implemented yet.");
	return CUDA_SUCCESS;
}

CUresult CUDAAPI cuTexRefGetMipmapLevelClamp(float *pminMipmapLevelClamp, float *pmaxMipmapLevelClamp, CUtexref hTexRef)
{
	if(g_debug_execution >= 3){
	    announce_call(__my_func__);
    }
	printf("WARNING: this function has not been implemented yet.");
	return CUDA_SUCCESS;
}

CUresult CUDAAPI cuTexRefGetMaxAnisotropy(int *pmaxAniso, CUtexref hTexRef)
{
	if(g_debug_execution >= 3){
	    announce_call(__my_func__);
    }
	printf("WARNING: this function has not been implemented yet.");
	return CUDA_SUCCESS;
}

CUresult CUDAAPI cuTexRefGetBorderColor(float *pBorderColor, CUtexref hTexRef)
{
	if(g_debug_execution >= 3){
	    announce_call(__my_func__);
    }
	printf("WARNING: this function has not been implemented yet.");
	return CUDA_SUCCESS;
} 

CUresult CUDAAPI cuTexRefGetFlags(unsigned int *pFlags, CUtexref hTexRef)
{
	if(g_debug_execution >= 3){
	    announce_call(__my_func__);
    }
	printf("WARNING: this function has not been implemented yet.");
	return CUDA_SUCCESS;
}

CUresult CUDAAPI cuTexRefCreate(CUtexref *pTexRef)
{
	if(g_debug_execution >= 3){
	    announce_call(__my_func__);
    }
	printf("WARNING: this function has not been implemented yet.");
	return CUDA_SUCCESS;
}

CUresult CUDAAPI cuTexRefDestroy(CUtexref hTexRef)
{
	if(g_debug_execution >= 3){
	    announce_call(__my_func__);
    }
	printf("WARNING: this function has not been implemented yet.");
	return CUDA_SUCCESS;
}

CUresult CUDAAPI cuSurfRefSetArray(CUsurfref hSurfRef, CUarray hArray, unsigned int Flags)
{
	if(g_debug_execution >= 3){
	    announce_call(__my_func__);
    }
	printf("WARNING: this function has not been implemented yet.");
	return CUDA_SUCCESS;
}

CUresult CUDAAPI cuSurfRefGetArray(CUarray *phArray, CUsurfref hSurfRef)
{
	if(g_debug_execution >= 3){
	    announce_call(__my_func__);
    }
	printf("WARNING: this function has not been implemented yet.");
	return CUDA_SUCCESS;
}

/** @} */ /* END CUDA_SURFREF */

#if CUDART_VERSION >= 5000
CUresult CUDAAPI cuTexObjectCreate(CUtexObject *pTexObject, const CUDA_RESOURCE_DESC *pResDesc, const CUDA_TEXTURE_DESC *pTexDesc, const CUDA_RESOURCE_VIEW_DESC *pResViewDesc)
{
	if(g_debug_execution >= 3){
	    announce_call(__my_func__);
    }
	printf("WARNING: this function has not been implemented yet.");
	return CUDA_SUCCESS;
}

CUresult CUDAAPI cuTexObjectDestroy(CUtexObject texObject)
{
	if(g_debug_execution >= 3){
	    announce_call(__my_func__);
    }
	printf("WARNING: this function has not been implemented yet.");
	return CUDA_SUCCESS;
}

CUresult CUDAAPI cuTexObjectGetResourceDesc(CUDA_RESOURCE_DESC *pResDesc, CUtexObject texObject)
{
	if(g_debug_execution >= 3){
	    announce_call(__my_func__);
    }
	printf("WARNING: this function has not been implemented yet.");
	return CUDA_SUCCESS;
}

CUresult CUDAAPI cuTexObjectGetTextureDesc(CUDA_TEXTURE_DESC *pTexDesc, CUtexObject texObject)
{
	if(g_debug_execution >= 3){
	    announce_call(__my_func__);
    }
	printf("WARNING: this function has not been implemented yet.");
	return CUDA_SUCCESS;
}

CUresult CUDAAPI cuTexObjectGetResourceViewDesc(CUDA_RESOURCE_VIEW_DESC *pResViewDesc, CUtexObject texObject)
{
	if(g_debug_execution >= 3){
	    announce_call(__my_func__);
    }
	printf("WARNING: this function has not been implemented yet.");
	return CUDA_SUCCESS;
}

/** @} */ /* END CUDA_TEXOBJECT */


CUresult CUDAAPI cuSurfObjectCreate(CUsurfObject *pSurfObject, const CUDA_RESOURCE_DESC *pResDesc)
{
	if(g_debug_execution >= 3){
	    announce_call(__my_func__);
    }
	printf("WARNING: this function has not been implemented yet.");
	return CUDA_SUCCESS;
}

CUresult CUDAAPI cuSurfObjectDestroy(CUsurfObject surfObject)
{
	if(g_debug_execution >= 3){
	    announce_call(__my_func__);
    }
	printf("WARNING: this function has not been implemented yet.");
	return CUDA_SUCCESS;
}

CUresult CUDAAPI cuSurfObjectGetResourceDesc(CUDA_RESOURCE_DESC *pResDesc, CUsurfObject surfObject)
{
	if(g_debug_execution >= 3){
	    announce_call(__my_func__);
    }
	printf("WARNING: this function has not been implemented yet.");
	return CUDA_SUCCESS;
}

#endif /* CUDART_VERSION >= 5000 */

#if CUDART_VERSION >= 4000
CUresult CUDAAPI cuDeviceCanAccessPeer(int *canAccessPeer, CUdevice dev, CUdevice peerDev)
{
	if(g_debug_execution >= 3){
	    announce_call(__my_func__);
    }
	printf("WARNING: this function has not been implemented yet.");
	return CUDA_SUCCESS;
}

CUresult CUDAAPI cuDeviceGetP2PAttribute(int* value, CUdevice_P2PAttribute attrib, CUdevice srcDevice, CUdevice dstDevice)
{
	if(g_debug_execution >= 3){
	    announce_call(__my_func__);
    }
	printf("WARNING: this function has not been implemented yet.");
	return CUDA_SUCCESS;
}

CUresult CUDAAPI cuCtxEnablePeerAccess(CUcontext peerContext, unsigned int Flags)
{
	if(g_debug_execution >= 3){
	    announce_call(__my_func__);
    }
	printf("WARNING: this function has not been implemented yet.");
	return CUDA_SUCCESS;
}

CUresult CUDAAPI cuCtxDisablePeerAccess(CUcontext peerContext)
{
	if(g_debug_execution >= 3){
	    announce_call(__my_func__);
    }
	printf("WARNING: this function has not been implemented yet.");
	return CUDA_SUCCESS;
}

/** @} */ /* END CUDA_PEER_ACCESS */
#endif /* CUDART_VERSION >= 4000 */


CUresult CUDAAPI cuGraphicsUnregisterResource(CUgraphicsResource resource)
{
	if(g_debug_execution >= 3){
	    announce_call(__my_func__);
    }
	printf("WARNING: this function has not been implemented yet.");
	return CUDA_SUCCESS;
}

CUresult CUDAAPI cuGraphicsSubResourceGetMappedArray(CUarray *pArray, CUgraphicsResource resource, unsigned int arrayIndex, unsigned int mipLevel)
{
	if(g_debug_execution >= 3){
	    announce_call(__my_func__);
    }
	printf("WARNING: this function has not been implemented yet.");
	return CUDA_SUCCESS;
}

#if CUDART_VERSION >= 5000

CUresult CUDAAPI cuGraphicsResourceGetMappedMipmappedArray(CUmipmappedArray *pMipmappedArray, CUgraphicsResource resource)
{
	if(g_debug_execution >= 3){
	    announce_call(__my_func__);
    }
	printf("WARNING: this function has not been implemented yet.");
	return CUDA_SUCCESS;
}

#endif /* CUDART_VERSION >= 5000 */

#if CUDART_VERSION >= 3020
CUresult CUDAAPI cuGraphicsResourceGetMappedPointer(CUdeviceptr *pDevPtr, size_t *pSize, CUgraphicsResource resource)
{
	if(g_debug_execution >= 3){
	    announce_call(__my_func__);
    }
	printf("WARNING: this function has not been implemented yet.");
	return CUDA_SUCCESS;
}
#endif /* CUDART_VERSION >= 3020 */

CUresult CUDAAPI cuGraphicsResourceSetMapFlags(CUgraphicsResource resource, unsigned int flags)
{
	if(g_debug_execution >= 3){
	    announce_call(__my_func__);
    }
	printf("WARNING: this function has not been implemented yet.");
	return CUDA_SUCCESS;
}

CUresult CUDAAPI cuGraphicsMapResources(unsigned int count, CUgraphicsResource *resources, CUstream hStream)
{
	if(g_debug_execution >= 3){
	    announce_call(__my_func__);
    }
	printf("WARNING: this function has not been implemented yet.");
	return CUDA_SUCCESS;
}

CUresult CUDAAPI cuGraphicsUnmapResources(unsigned int count, CUgraphicsResource *resources, CUstream hStream)
{
	if(g_debug_execution >= 3){
	    announce_call(__my_func__);
    }
	printf("WARNING: this function has not been implemented yet.");
	return CUDA_SUCCESS;
}

/** @} */ /* END CUDA_GRAPHICS */

CUresult CUDAAPI cuGetExportTable(const void **ppExportTable, const CUuuid *pExportTableId)
{
	if(g_debug_execution >= 3){
	    announce_call(__my_func__);
    }
    cudaError_t e = cudaGetExportTable(ppExportTable, pExportTableId);
    assert(e == cudaSuccess);
	return CUDA_SUCCESS;
}


#if defined(CUDART_VERSION_INTERNAL) || (CUDART_VERSION >= 4000 && CUDART_VERSION < 6050)
CUresult CUDAAPI cuMemHostRegister(void *p, size_t bytesize, unsigned int Flags)
{
	if(g_debug_execution >= 3){
	    announce_call(__my_func__);
    }
	printf("WARNING: this function has not been implemented yet.");
	return CUDA_SUCCESS;
}
#endif /* defined(CUDART_VERSION_INTERNAL) || (CUDART_VERSION >= 4000 && CUDART_VERSION < 6050) */

#if defined(CUDART_VERSION_INTERNAL) || (CUDART_VERSION >= 5050 && CUDART_VERSION < 6050)
CUresult CUDAAPI cuLinkCreate(unsigned int numOptions, CUjit_option *options, void **optionValues, CUlinkState *stateOut)
{
	if(g_debug_execution >= 3){
	    announce_call(__my_func__);
    }
	printf("WARNING: this function has not been implemented yet.");
	return CUDA_SUCCESS;
}
CUresult CUDAAPI cuLinkAddData(CUlinkState state, CUjitInputType type, void *data, size_t size, const char *name,
    unsigned int numOptions, CUjit_option *options, void **optionValues)
{
	if(g_debug_execution >= 3){
	    announce_call(__my_func__);
    }
	printf("WARNING: this function has not been implemented yet.");
	return CUDA_SUCCESS;
}
CUresult CUDAAPI cuLinkAddFile(CUlinkState state, CUjitInputType type, const char *path,
    unsigned int numOptions, CUjit_option *options, void **optionValues)
{
	if(g_debug_execution >= 3){
	    announce_call(__my_func__);
    }
	printf("WARNING: this function has not been implemented yet.");
	return CUDA_SUCCESS;
}
#endif /* CUDART_VERSION_INTERNAL || (CUDART_VERSION >= 5050 && CUDART_VERSION < 6050) */

#if defined(CUDART_VERSION_INTERNAL) || (CUDART_VERSION >= 3020 && CUDART_VERSION < 4010)
CUresult CUDAAPI cuTexRefSetAddress2D_v2(CUtexref hTexRef, const CUDA_ARRAY_DESCRIPTOR *desc, CUdeviceptr dptr, size_t Pitch)
{
	if(g_debug_execution >= 3){
	    announce_call(__my_func__);
    }
	printf("WARNING: this function has not been implemented yet.");
	return CUDA_SUCCESS;
}
#endif /* CUDART_VERSION_INTERNAL || (CUDART_VERSION >= 3020 && CUDART_VERSION < 4010) */

#if defined(CUDART_VERSION_INTERNAL) || CUDART_VERSION < 4000
CUresult CUDAAPI cuCtxDestroy(CUcontext ctx)
{
	if(g_debug_execution >= 3){
	    announce_call(__my_func__);
    }
	printf("WARNING: this function has not been implemented yet.");
	return CUDA_SUCCESS;
}
CUresult CUDAAPI cuCtxPopCurrent(CUcontext *pctx)
{
	if(g_debug_execution >= 3){
	    announce_call(__my_func__);
    }
	printf("WARNING: this function has not been implemented yet.");
	return CUDA_SUCCESS;
}
CUresult CUDAAPI cuCtxPushCurrent(CUcontext ctx)
{
	if(g_debug_execution >= 3){
	    announce_call(__my_func__);
    }
	printf("WARNING: this function has not been implemented yet.");
	return CUDA_SUCCESS;
}
CUresult CUDAAPI cuStreamDestroy(CUstream hStream)
{
	if(g_debug_execution >= 3){
	    announce_call(__my_func__);
    }
	printf("WARNING: this function has not been implemented yet.");
	return CUDA_SUCCESS;
}
CUresult CUDAAPI cuEventDestroy(CUevent hEvent)
{
	if(g_debug_execution >= 3){
	    announce_call(__my_func__);
    }
	printf("WARNING: this function has not been implemented yet.");
	return CUDA_SUCCESS;
}
#endif /* CUDART_VERSION_INTERNAL || CUDART_VERSION < 4000 */

#if defined(CUDART_VERSION_INTERNAL)
    CUresult CUDAAPI cuMemcpyHtoD_v2(CUdeviceptr dstDevice, const void *srcHost, size_t ByteCount)
{
	if(g_debug_execution >= 3){
	    announce_call(__my_func__);
    }
	printf("WARNING: this function has not been implemented yet.");
	return CUDA_SUCCESS;
}
    CUresult CUDAAPI cuMemcpyDtoH_v2(void *dstHost, CUdeviceptr srcDevice, size_t ByteCount)
{
	if(g_debug_execution >= 3){
	    announce_call(__my_func__);
    }
	printf("WARNING: this function has not been implemented yet.");
	return CUDA_SUCCESS;
}
    CUresult CUDAAPI cuMemcpyDtoD_v2(CUdeviceptr dstDevice, CUdeviceptr srcDevice, size_t ByteCount)
{
	if(g_debug_execution >= 3){
	    announce_call(__my_func__);
    }
	printf("WARNING: this function has not been implemented yet.");
	return CUDA_SUCCESS;
}
    CUresult CUDAAPI cuMemcpyDtoA_v2(CUarray dstArray, size_t dstOffset, CUdeviceptr srcDevice, size_t ByteCount)
{
	if(g_debug_execution >= 3){
	    announce_call(__my_func__);
    }
	printf("WARNING: this function has not been implemented yet.");
	return CUDA_SUCCESS;
}
    CUresult CUDAAPI cuMemcpyAtoD_v2(CUdeviceptr dstDevice, CUarray srcArray, size_t srcOffset, size_t ByteCount)
{
	if(g_debug_execution >= 3){
	    announce_call(__my_func__);
    }
	printf("WARNING: this function has not been implemented yet.");
	return CUDA_SUCCESS;
}
    CUresult CUDAAPI cuMemcpyHtoA_v2(CUarray dstArray, size_t dstOffset, const void *srcHost, size_t ByteCount)
{
	if(g_debug_execution >= 3){
	    announce_call(__my_func__);
    }
	printf("WARNING: this function has not been implemented yet.");
	return CUDA_SUCCESS;
}
    CUresult CUDAAPI cuMemcpyAtoH_v2(void *dstHost, CUarray srcArray, size_t srcOffset, size_t ByteCount)
{
	if(g_debug_execution >= 3){
	    announce_call(__my_func__);
    }
	printf("WARNING: this function has not been implemented yet.");
	return CUDA_SUCCESS;
}
    CUresult CUDAAPI cuMemcpyAtoA_v2(CUarray dstArray, size_t dstOffset, CUarray srcArray, size_t srcOffset, size_t ByteCount)
{
	if(g_debug_execution >= 3){
	    announce_call(__my_func__);
    }
	printf("WARNING: this function has not been implemented yet.");
	return CUDA_SUCCESS;
}
    CUresult CUDAAPI cuMemcpyHtoAAsync_v2(CUarray dstArray, size_t dstOffset, const void *srcHost, size_t ByteCount, CUstream hStream)
{
	if(g_debug_execution >= 3){
	    announce_call(__my_func__);
    }
	printf("WARNING: this function has not been implemented yet.");
	return CUDA_SUCCESS;
}
    CUresult CUDAAPI cuMemcpyAtoHAsync_v2(void *dstHost, CUarray srcArray, size_t srcOffset, size_t ByteCount, CUstream hStream)
{
	if(g_debug_execution >= 3){
	    announce_call(__my_func__);
    }
	printf("WARNING: this function has not been implemented yet.");
	return CUDA_SUCCESS;
}
    CUresult CUDAAPI cuMemcpy2D_v2(const CUDA_MEMCPY2D *pCopy)
{
	if(g_debug_execution >= 3){
	    announce_call(__my_func__);
    }
	printf("WARNING: this function has not been implemented yet.");
	return CUDA_SUCCESS;
}
    CUresult CUDAAPI cuMemcpy2DUnaligned_v2(const CUDA_MEMCPY2D *pCopy)
{
	if(g_debug_execution >= 3){
	    announce_call(__my_func__);
    }
	printf("WARNING: this function has not been implemented yet.");
	return CUDA_SUCCESS;
}
    CUresult CUDAAPI cuMemcpy3D_v2(const CUDA_MEMCPY3D *pCopy)
{
	if(g_debug_execution >= 3){
	    announce_call(__my_func__);
    }
	printf("WARNING: this function has not been implemented yet.");
	return CUDA_SUCCESS;
}
    CUresult CUDAAPI cuMemcpyHtoDAsync_v2(CUdeviceptr dstDevice, const void *srcHost, size_t ByteCount, CUstream hStream)
{
	if(g_debug_execution >= 3){
	    announce_call(__my_func__);
    }
	printf("WARNING: this function has not been implemented yet.");
	return CUDA_SUCCESS;
}
    CUresult CUDAAPI cuMemcpyDtoHAsync_v2(void *dstHost, CUdeviceptr srcDevice, size_t ByteCount, CUstream hStream)
{
	if(g_debug_execution >= 3){
	    announce_call(__my_func__);
    }
	printf("WARNING: this function has not been implemented yet.");
	return CUDA_SUCCESS;
}
    CUresult CUDAAPI cuMemcpyDtoDAsync_v2(CUdeviceptr dstDevice, CUdeviceptr srcDevice, size_t ByteCount, CUstream hStream)
{
	if(g_debug_execution >= 3){
	    announce_call(__my_func__);
    }
	printf("WARNING: this function has not been implemented yet.");
	return CUDA_SUCCESS;
}
    CUresult CUDAAPI cuMemcpy2DAsync_v2(const CUDA_MEMCPY2D *pCopy, CUstream hStream)
{
	if(g_debug_execution >= 3){
	    announce_call(__my_func__);
    }
	printf("WARNING: this function has not been implemented yet.");
	return CUDA_SUCCESS;
}
    CUresult CUDAAPI cuMemcpy3DAsync_v2(const CUDA_MEMCPY3D *pCopy, CUstream hStream)
{
	if(g_debug_execution >= 3){
	    announce_call(__my_func__);
    }
	printf("WARNING: this function has not been implemented yet.");
	return CUDA_SUCCESS;
}
    CUresult CUDAAPI cuMemsetD8_v2(CUdeviceptr dstDevice, unsigned char uc, size_t N)
{
	if(g_debug_execution >= 3){
	    announce_call(__my_func__);
    }
	printf("WARNING: this function has not been implemented yet.");
	return CUDA_SUCCESS;
}
    CUresult CUDAAPI cuMemsetD16_v2(CUdeviceptr dstDevice, unsigned short us, size_t N)
{
	if(g_debug_execution >= 3){
	    announce_call(__my_func__);
    }
	printf("WARNING: this function has not been implemented yet.");
	return CUDA_SUCCESS;
}
    CUresult CUDAAPI cuMemsetD32_v2(CUdeviceptr dstDevice, unsigned int ui, size_t N)
{
	if(g_debug_execution >= 3){
	    announce_call(__my_func__);
    }
	printf("WARNING: this function has not been implemented yet.");
	return CUDA_SUCCESS;
}
    CUresult CUDAAPI cuMemsetD2D8_v2(CUdeviceptr dstDevice, size_t dstPitch, unsigned char uc, size_t Width, size_t Height)
{
	if(g_debug_execution >= 3){
	    announce_call(__my_func__);
    }
	printf("WARNING: this function has not been implemented yet.");
	return CUDA_SUCCESS;
}
    CUresult CUDAAPI cuMemsetD2D16_v2(CUdeviceptr dstDevice, size_t dstPitch, unsigned short us, size_t Width, size_t Height)
{
	if(g_debug_execution >= 3){
	    announce_call(__my_func__);
    }
	printf("WARNING: this function has not been implemented yet.");
	return CUDA_SUCCESS;
}
    CUresult CUDAAPI cuMemsetD2D32_v2(CUdeviceptr dstDevice, size_t dstPitch, unsigned int ui, size_t Width, size_t Height)
{
	if(g_debug_execution >= 3){
	    announce_call(__my_func__);
    }
	printf("WARNING: this function has not been implemented yet.");
	return CUDA_SUCCESS;
}
    CUresult CUDAAPI cuMemcpy(CUdeviceptr dst, CUdeviceptr src, size_t ByteCount)
{
	if(g_debug_execution >= 3){
	    announce_call(__my_func__);
    }
	printf("WARNING: this function has not been implemented yet.");
	return CUDA_SUCCESS;
}
    CUresult CUDAAPI cuMemcpyAsync(CUdeviceptr dst, CUdeviceptr src, size_t ByteCount, CUstream hStream)
{
	if(g_debug_execution >= 3){
	    announce_call(__my_func__);
    }
	printf("WARNING: this function has not been implemented yet.");
	return CUDA_SUCCESS;
}
    CUresult CUDAAPI cuMemcpyPeer(CUdeviceptr dstDevice, CUcontext dstContext, CUdeviceptr srcDevice, CUcontext srcContext, size_t ByteCount)
{
	if(g_debug_execution >= 3){
	    announce_call(__my_func__);
    }
	printf("WARNING: this function has not been implemented yet.");
	return CUDA_SUCCESS;
}
    CUresult CUDAAPI cuMemcpyPeerAsync(CUdeviceptr dstDevice, CUcontext dstContext, CUdeviceptr srcDevice, CUcontext srcContext, size_t ByteCount, CUstream hStream)
{
	if(g_debug_execution >= 3){
	    announce_call(__my_func__);
    }
	printf("WARNING: this function has not been implemented yet.");
	return CUDA_SUCCESS;
}
    CUresult CUDAAPI cuMemcpy3DPeer(const CUDA_MEMCPY3D_PEER *pCopy)
{
	if(g_debug_execution >= 3){
	    announce_call(__my_func__);
    }
	printf("WARNING: this function has not been implemented yet.");
	return CUDA_SUCCESS;
}
    CUresult CUDAAPI cuMemcpy3DPeerAsync(const CUDA_MEMCPY3D_PEER *pCopy, CUstream hStream)
{
	if(g_debug_execution >= 3){
	    announce_call(__my_func__);
    }
	printf("WARNING: this function has not been implemented yet.");
	return CUDA_SUCCESS;
}

    CUresult CUDAAPI cuMemsetD8Async(CUdeviceptr dstDevice, unsigned char uc, size_t N, CUstream hStream)
{
	if(g_debug_execution >= 3){
	    announce_call(__my_func__);
    }
	printf("WARNING: this function has not been implemented yet.");
	return CUDA_SUCCESS;
}
    CUresult CUDAAPI cuMemsetD16Async(CUdeviceptr dstDevice, unsigned short us, size_t N, CUstream hStream)
{
	if(g_debug_execution >= 3){
	    announce_call(__my_func__);
    }
	printf("WARNING: this function has not been implemented yet.");
	return CUDA_SUCCESS;
}
    CUresult CUDAAPI cuMemsetD32Async(CUdeviceptr dstDevice, unsigned int ui, size_t N, CUstream hStream)
{
	if(g_debug_execution >= 3){
	    announce_call(__my_func__);
    }
	printf("WARNING: this function has not been implemented yet.");
	return CUDA_SUCCESS;
}
    CUresult CUDAAPI cuMemsetD2D8Async(CUdeviceptr dstDevice, size_t dstPitch, unsigned char uc, size_t Width, size_t Height, CUstream hStream)
{
	if(g_debug_execution >= 3){
	    announce_call(__my_func__);
    }
	printf("WARNING: this function has not been implemented yet.");
	return CUDA_SUCCESS;
}
    CUresult CUDAAPI cuMemsetD2D16Async(CUdeviceptr dstDevice, size_t dstPitch, unsigned short us, size_t Width, size_t Height, CUstream hStream)
{
	if(g_debug_execution >= 3){
	    announce_call(__my_func__);
    }
	printf("WARNING: this function has not been implemented yet.");
	return CUDA_SUCCESS;
}
    CUresult CUDAAPI cuMemsetD2D32Async(CUdeviceptr dstDevice, size_t dstPitch, unsigned int ui, size_t Width, size_t Height, CUstream hStream)
{
	if(g_debug_execution >= 3){
	    announce_call(__my_func__);
    }
	printf("WARNING: this function has not been implemented yet.");
	return CUDA_SUCCESS;
}

    CUresult CUDAAPI cuStreamGetPriority(CUstream hStream, int *priority)
{
	if(g_debug_execution >= 3){
	    announce_call(__my_func__);
    }
	printf("WARNING: this function has not been implemented yet.");
	return CUDA_SUCCESS;
}
    CUresult CUDAAPI cuStreamGetFlags(CUstream hStream, unsigned int *flags)
{
	if(g_debug_execution >= 3){
	    announce_call(__my_func__);
    }
	printf("WARNING: this function has not been implemented yet.");
	return CUDA_SUCCESS;
}
    CUresult CUDAAPI cuStreamWaitEvent(CUstream hStream, CUevent hEvent, unsigned int Flags)
{
	if(g_debug_execution >= 3){
	    announce_call(__my_func__);
    }
	printf("WARNING: this function has not been implemented yet.");
	return CUDA_SUCCESS;
}
    CUresult CUDAAPI cuStreamAddCallback(CUstream hStream, CUstreamCallback callback, void *userData, unsigned int flags)
{
	if(g_debug_execution >= 3){
	    announce_call(__my_func__);
    }
	printf("WARNING: this function has not been implemented yet.");
	return CUDA_SUCCESS;
}
    CUresult CUDAAPI cuStreamAttachMemAsync(CUstream hStream, CUdeviceptr dptr, size_t length, unsigned int flags)
{
	if(g_debug_execution >= 3){
	    announce_call(__my_func__);
    }
	printf("WARNING: this function has not been implemented yet.");
	return CUDA_SUCCESS;
}
    CUresult CUDAAPI cuStreamQuery(CUstream hStream)
{
	if(g_debug_execution >= 3){
	    announce_call(__my_func__);
    }
	printf("WARNING: this function has not been implemented yet.");
	return CUDA_SUCCESS;
}
    CUresult CUDAAPI cuStreamSynchronize(CUstream hStream)
{
	if(g_debug_execution >= 3){
	    announce_call(__my_func__);
    }
	printf("WARNING: this function has not been implemented yet.");
	return CUDA_SUCCESS;
}
    CUresult CUDAAPI cuEventRecord(CUevent hEvent, CUstream hStream)
{
	if(g_debug_execution >= 3){
	    announce_call(__my_func__);
    }
	printf("WARNING: this function has not been implemented yet.");
	return CUDA_SUCCESS;
}
    CUresult CUDAAPI cuLaunchKernel(CUfunction f, unsigned int gridDimX, unsigned int gridDimY, unsigned int gridDimZ, unsigned int blockDimX, unsigned int blockDimY, unsigned int blockDimZ, unsigned int sharedMemBytes, CUstream hStream, void **kernelParams, void **extra)
{
	if(g_debug_execution >= 3){
	    announce_call(__my_func__);
    }
	printf("WARNING: this function has not been implemented yet.");
	return CUDA_SUCCESS;
}
    CUresult CUDAAPI cuGraphicsMapResources(unsigned int count, CUgraphicsResource *resources, CUstream hStream)
{
	if(g_debug_execution >= 3){
	    announce_call(__my_func__);
    }
	printf("WARNING: this function has not been implemented yet.");
	return CUDA_SUCCESS;
}
    CUresult CUDAAPI cuGraphicsUnmapResources(unsigned int count, CUgraphicsResource *resources, CUstream hStream)
{
	if(g_debug_execution >= 3){
	    announce_call(__my_func__);
    }
	printf("WARNING: this function has not been implemented yet.");
	return CUDA_SUCCESS;
}
    CUresult CUDAAPI cuMemPrefetchAsync(CUdeviceptr devPtr, size_t count, CUdevice dstDevice, CUstream hStream)
{
	if(g_debug_execution >= 3){
	    announce_call(__my_func__);
    }
	printf("WARNING: this function has not been implemented yet.");
	return CUDA_SUCCESS;
}
    CUresult CUDAAPI cuStreamWriteValue32(CUstream stream, CUdeviceptr addr, cuuint32_t value, unsigned int flags)
{
	if(g_debug_execution >= 3){
	    announce_call(__my_func__);
    }
	printf("WARNING: this function has not been implemented yet.");
	return CUDA_SUCCESS;
}
    CUresult CUDAAPI cuStreamWaitValue32(CUstream stream, CUdeviceptr addr, cuuint32_t value, unsigned int flags)
{
	if(g_debug_execution >= 3){
	    announce_call(__my_func__);
    }
	printf("WARNING: this function has not been implemented yet.");
	return CUDA_SUCCESS;
}
    CUresult CUDAAPI cuStreamBatchMemOp(CUstream stream, unsigned int count, CUstreamBatchMemOpParams *paramArray, unsigned int flags)
{
	if(g_debug_execution >= 3){
	    announce_call(__my_func__);
    }
	printf("WARNING: this function has not been implemented yet.");
	return CUDA_SUCCESS;
}
#endif

CUresult cuProfilerInitialize ( const char* configFile, const char* outputFile, CUoutput_mode outputMode )
{
	if(g_debug_execution >= 3){
	    announce_call(__my_func__);
    }
	printf("WARNING: this function has not been implemented yet.");
	return CUDA_SUCCESS;
}
CUresult cuProfilerStart ( void )
{
	if(g_debug_execution >= 3){
	    announce_call(__my_func__);
    }
	printf("WARNING: this function has not been implemented yet.");
	return CUDA_SUCCESS;
}
CUresult cuProfilerStop ( void )
{
	if(g_debug_execution >= 3){
	    announce_call(__my_func__);
    }
	printf("WARNING: this function has not been implemented yet.");
	return CUDA_SUCCESS;
}

//_ptds

extern "C" CUresult CUDAAPI cuMemcpy_ptds(CUdeviceptr dst, CUdeviceptr src, size_t ByteCount)
{
	if(g_debug_execution >= 3){
	    announce_call(__my_func__);
    }
	printf("WARNING: this function has not been implemented yet.");
	return CUDA_SUCCESS;
}

extern "C" CUresult CUDAAPI cuMemcpyPeer_ptds(CUdeviceptr dstDevice, CUcontext dstContext, CUdeviceptr srcDevice, CUcontext srcContext, size_t ByteCount)
{
	if(g_debug_execution >= 3){
	    announce_call(__my_func__);
    }
	printf("WARNING: this function has not been implemented yet.");
	return CUDA_SUCCESS;
}

    extern "C" CUresult CUDAAPI cuMemcpyHtoD_v2_ptds(CUdeviceptr dstDevice, const void *srcHost, size_t ByteCount)
{
	if(g_debug_execution >= 3){
	    announce_call(__my_func__);
    }
	printf("WARNING: this function has not been implemented yet.");
	return CUDA_SUCCESS;
}
    extern "C" CUresult CUDAAPI cuMemcpyDtoH_v2_ptds(void *dstHost, CUdeviceptr srcDevice, size_t ByteCount)
{
	if(g_debug_execution >= 3){
	    announce_call(__my_func__);
    }
	printf("WARNING: this function has not been implemented yet.");
	return CUDA_SUCCESS;
}
    extern "C" CUresult CUDAAPI cuMemcpyDtoD_v2_ptds(CUdeviceptr dstDevice, CUdeviceptr srcDevice, size_t ByteCount)
{
	if(g_debug_execution >= 3){
	    announce_call(__my_func__);
    }
	printf("WARNING: this function has not been implemented yet.");
	return CUDA_SUCCESS;
}
    extern "C" CUresult CUDAAPI cuMemcpy2DUnaligned_v2_ptds(const CUDA_MEMCPY2D *pCopy)
{
	if(g_debug_execution >= 3){
	    announce_call(__my_func__);
    }
	printf("WARNING: this function has not been implemented yet.");
	return CUDA_SUCCESS;
}
    extern "C" CUresult CUDAAPI cuMemcpy3D_v2_ptds(const CUDA_MEMCPY3D *pCopy)
{
	if(g_debug_execution >= 3){
	    announce_call(__my_func__);
    }
	printf("WARNING: this function has not been implemented yet.");
	return CUDA_SUCCESS;
}
    extern "C" CUresult CUDAAPI cuMemcpy3DPeer_ptds(const CUDA_MEMCPY3D_PEER *pCopy)
{
	if(g_debug_execution >= 3){
	    announce_call(__my_func__);
    }
	printf("WARNING: this function has not been implemented yet.");
	return CUDA_SUCCESS;
}
extern "C" CUresult CUDAAPI cuMemsetD8_v2_ptds(CUdeviceptr dstDevice, unsigned char uc, unsigned int N)
{
	if(g_debug_execution >= 3){
	    announce_call(__my_func__);
    }
	printf("WARNING: this function has not been implemented yet.");
	return CUDA_SUCCESS;
}
extern "C" CUresult CUDAAPI cuMemsetD16_v2_ptds(CUdeviceptr dstDevice, unsigned short us, unsigned int N)
{
	if(g_debug_execution >= 3){
	    announce_call(__my_func__);
    }
	printf("WARNING: this function has not been implemented yet.");
	return CUDA_SUCCESS;
}
extern "C" CUresult CUDAAPI cuMemsetD32_v2_ptds(CUdeviceptr dstDevice, unsigned int ui, unsigned int N)
{
	if(g_debug_execution >= 3){
	    announce_call(__my_func__);
    }
	printf("WARNING: this function has not been implemented yet.");
	return CUDA_SUCCESS;
}
extern "C" CUresult CUDAAPI cuMemsetD2D8_v2_ptds(CUdeviceptr dstDevice, unsigned int dstPitch, unsigned char uc, unsigned int Width, unsigned int Height)
{
	if(g_debug_execution >= 3){
	    announce_call(__my_func__);
    }
	printf("WARNING: this function has not been implemented yet.");
	return CUDA_SUCCESS;
}
extern "C" CUresult CUDAAPI cuMemsetD2D16_v2_ptds(CUdeviceptr dstDevice, unsigned int dstPitch, unsigned short us, unsigned int Width, unsigned int Height)
{
	if(g_debug_execution >= 3){
	    announce_call(__my_func__);
    }
	printf("WARNING: this function has not been implemented yet.");
	return CUDA_SUCCESS;
}
extern "C" CUresult CUDAAPI cuMemsetD2D32_v2_ptds(CUdeviceptr dstDevice, unsigned int dstPitch, unsigned int ui, unsigned int Width, unsigned int Height)
{
	if(g_debug_execution >= 3){
	    announce_call(__my_func__);
    }
	printf("WARNING: this function has not been implemented yet.");
	return CUDA_SUCCESS;
}

//_ptsz
extern "C" CUresult CUDAAPI cuMemcpy3DPeer_ptsz(const CUDA_MEMCPY3D_PEER *pCopy)
{
	if(g_debug_execution >= 3){
	    announce_call(__my_func__);
    }
	printf("WARNING: this function has not been implemented yet.");
	return CUDA_SUCCESS;
}

extern "C" CUresult CUDAAPI cuMemcpyAsync_ptsz(CUdeviceptr dst, CUdeviceptr src, size_t ByteCount, CUstream hStream)
{
	if(g_debug_execution >= 3){
	    announce_call(__my_func__);
    }
	printf("WARNING: this function has not been implemented yet.");
	return CUDA_SUCCESS;
}

extern "C" CUresult CUDAAPI cuMemcpyPeerAsync_ptsz(CUdeviceptr dstDevice, CUcontext dstContext, CUdeviceptr srcDevice, CUcontext srcContext, size_t ByteCount, CUstream hStream)
{
	if(g_debug_execution >= 3){
	    announce_call(__my_func__);
    }
	printf("WARNING: this function has not been implemented yet.");
	return CUDA_SUCCESS;
}
    extern "C" CUresult CUDAAPI cuMemcpyHtoAAsync_v2_ptsz(CUarray dstArray, size_t dstOffset, const void *srcHost, size_t ByteCount, CUstream hStream)
{
	if(g_debug_execution >= 3){
	    announce_call(__my_func__);
    }
	printf("WARNING: this function has not been implemented yet.");
	return CUDA_SUCCESS;
}
    extern "C" CUresult CUDAAPI cuMemcpyAtoHAsync_v2_ptsz(void *dstHost, CUarray srcArray, size_t srcOffset, size_t ByteCount, CUstream hStream)
{
	if(g_debug_execution >= 3){
	    announce_call(__my_func__);
    }
	printf("WARNING: this function has not been implemented yet.");
	return CUDA_SUCCESS;
}
    extern "C" CUresult CUDAAPI cuMemcpyHtoDAsync_v2_ptsz(CUdeviceptr dstDevice, const void *srcHost, size_t ByteCount, CUstream hStream)
{
	if(g_debug_execution >= 3){
	    announce_call(__my_func__);
    }
	printf("WARNING: this function has not been implemented yet.");
	return CUDA_SUCCESS;
}
    extern "C" CUresult CUDAAPI cuMemcpyDtoHAsync_v2_ptsz(void *dstHost, CUdeviceptr srcDevice, size_t ByteCount, CUstream hStream)
{
	if(g_debug_execution >= 3){
	    announce_call(__my_func__);
    }
	printf("WARNING: this function has not been implemented yet.");
	return CUDA_SUCCESS;
}
    extern "C" CUresult CUDAAPI cuMemcpyDtoDAsync_v2_ptsz(CUdeviceptr dstDevice, CUdeviceptr srcDevice, size_t ByteCount, CUstream hStream)
{
	if(g_debug_execution >= 3){
	    announce_call(__my_func__);
    }
	printf("WARNING: this function has not been implemented yet.");
	return CUDA_SUCCESS;
}
    extern "C" CUresult CUDAAPI cuMemcpy2DAsync_v2_ptsz(const CUDA_MEMCPY2D *pCopy, CUstream hStream)
{
	if(g_debug_execution >= 3){
	    announce_call(__my_func__);
    }
	printf("WARNING: this function has not been implemented yet.");
	return CUDA_SUCCESS;
}
    extern "C" CUresult CUDAAPI cuMemcpy3DAsync_v2_ptsz(const CUDA_MEMCPY3D *pCopy, CUstream hStream)
{
	if(g_debug_execution >= 3){
	    announce_call(__my_func__);
    }
	printf("WARNING: this function has not been implemented yet.");
	return CUDA_SUCCESS;
}
    extern "C" CUresult CUDAAPI cuMemcpy3DPeerAsync_ptsz(const CUDA_MEMCPY3D_PEER *pCopy, CUstream hStream)
{
	if(g_debug_execution >= 3){
	    announce_call(__my_func__);
    }
	printf("WARNING: this function has not been implemented yet.");
	return CUDA_SUCCESS;
}

    extern "C" CUresult CUDAAPI cuMemsetD8Async_ptsz(CUdeviceptr dstDevice, unsigned char uc, size_t N, CUstream hStream)
{
	if(g_debug_execution >= 3){
	    announce_call(__my_func__);
    }
	printf("WARNING: this function has not been implemented yet.");
	return CUDA_SUCCESS;
}
    extern "C" CUresult CUDAAPI cuMemsetD2D8Async_ptsz(CUdeviceptr dstDevice, size_t dstPitch, unsigned char uc, size_t Width, size_t Height, CUstream hStream)
{
	if(g_debug_execution >= 3){
	    announce_call(__my_func__);
    }
	printf("WARNING: this function has not been implemented yet.");
	return CUDA_SUCCESS;
}
    extern "C" CUresult CUDAAPI cuLaunchKernel_ptsz(CUfunction f, unsigned int gridDimX, unsigned int gridDimY, unsigned int gridDimZ, unsigned int blockDimX, unsigned int blockDimY, unsigned int blockDimZ, unsigned int sharedMemBytes, CUstream hStream, void **kernelParams, void **extra)
{
	if(g_debug_execution >= 3){
	    announce_call(__my_func__);
    }
	printf("WARNING: this function has not been implemented yet.");
	return CUDA_SUCCESS;
}
    extern "C" CUresult CUDAAPI cuEventRecord_ptsz(CUevent hEvent, CUstream hStream)
{
	if(g_debug_execution >= 3){
	    announce_call(__my_func__);
    }
	printf("WARNING: this function has not been implemented yet.");
	return CUDA_SUCCESS;
}
    extern "C" CUresult CUDAAPI cuStreamWriteValue32_ptsz(CUstream stream, CUdeviceptr addr, cuuint32_t value, unsigned int flags)
{
	if(g_debug_execution >= 3){
	    announce_call(__my_func__);
    }
	printf("WARNING: this function has not been implemented yet.");
	return CUDA_SUCCESS;
}
    extern "C" CUresult CUDAAPI cuStreamWaitValue32_ptsz(CUstream stream, CUdeviceptr addr, cuuint32_t value, unsigned int flags)
{
	if(g_debug_execution >= 3){
	    announce_call(__my_func__);
    }
	printf("WARNING: this function has not been implemented yet.");
	return CUDA_SUCCESS;
}
    extern "C" CUresult CUDAAPI cuStreamBatchMemOp_ptsz(CUstream stream, unsigned int count, CUstreamBatchMemOpParams *paramArray, unsigned int flags)
{
	if(g_debug_execution >= 3){
	    announce_call(__my_func__);
    }
	printf("WARNING: this function has not been implemented yet.");
	return CUDA_SUCCESS;
}
extern "C" CUresult CUDAAPI cuStreamGetPriority_ptsz(CUstream hStream, int *priority)
{
	if(g_debug_execution >= 3){
	    announce_call(__my_func__);
    }
	printf("WARNING: this function has not been implemented yet.");
	return CUDA_SUCCESS;
}
extern "C" CUresult CUDAAPI cuStreamGetFlags_ptsz(CUstream hStream, unsigned int *flags)
{
	if(g_debug_execution >= 3){
	    announce_call(__my_func__);
    }
	printf("WARNING: this function has not been implemented yet.");
	return CUDA_SUCCESS;
}


extern "C" CUresult CUDAAPI cuStreamWaitEvent_ptsz(CUstream hStream, CUevent hEvent, unsigned int Flags)
{
	if(g_debug_execution >= 3){
	    announce_call(__my_func__);
    }
	printf("WARNING: this function has not been implemented yet.");
	return CUDA_SUCCESS;
}

extern "C" CUresult CUDAAPI cuStreamAddCallback_ptsz(CUstream hStream, CUstreamCallback callback, void *userData, unsigned int flags)
{
	if(g_debug_execution >= 3){
	    announce_call(__my_func__);
    }
	printf("WARNING: this function has not been implemented yet.");
	return CUDA_SUCCESS;
}

extern "C" CUresult CUDAAPI cuStreamSynchronize_ptsz(CUstream hStream)
{
	if(g_debug_execution >= 3){
	    announce_call(__my_func__);
    }
	printf("WARNING: this function has not been implemented yet.");
	return CUDA_SUCCESS;
}

    extern "C" CUresult CUDAAPI cuStreamQuery_ptsz(CUstream hStream)
{
	if(g_debug_execution >= 3){
	    announce_call(__my_func__);
    }
	printf("WARNING: this function has not been implemented yet.");
	return CUDA_SUCCESS;
}
extern "C" CUresult CUDAAPI cuStreamAttachMemAsync_ptsz(CUstream hStream, CUdeviceptr dptr, size_t length, unsigned int flags)
{
	if(g_debug_execution >= 3){
	    announce_call(__my_func__);
    }
	printf("WARNING: this function has not been implemented yet.");
	return CUDA_SUCCESS;
}

extern "C" CUresult CUDAAPI cuGraphicsMapResources_ptsz(unsigned int count, CUgraphicsResource *resources, CUstream hStream)
{
	if(g_debug_execution >= 3){
	    announce_call(__my_func__);
    }
	printf("WARNING: this function has not been implemented yet.");
	return CUDA_SUCCESS;
}


extern "C" CUresult CUDAAPI cuGraphicsUnmapResources_ptsz(unsigned int count, CUgraphicsResource *resources, CUstream hStream)
{
	if(g_debug_execution >= 3){
	    announce_call(__my_func__);
    }
	printf("WARNING: this function has not been implemented yet.");
	return CUDA_SUCCESS;
}

    extern "C" CUresult CUDAAPI cuMemPrefetchAsync_ptsz(CUdeviceptr devPtr, size_t count, CUdevice dstDevice, CUstream hStream)
{
	if(g_debug_execution >= 3){
	    announce_call(__my_func__);
    }
	printf("WARNING: this function has not been implemented yet.");
	return CUDA_SUCCESS;
}<|MERGE_RESOLUTION|>--- conflicted
+++ resolved
@@ -190,8 +190,6 @@
 cudaError_t g_last_cudaError = cudaSuccess;
 
 extern stream_manager *g_stream_manager;
-
-
 
 void register_ptx_function( const char *name, function_info *impl )
 {
@@ -1393,11 +1391,8 @@
 	gpgpusim_ptx_assert( !g_cuda_launch_stack.empty(), "empty launch stack" );
 	kernel_config &config = g_cuda_launch_stack.back();
 	config.set_arg(arg,size,offset);
-<<<<<<< HEAD
-=======
 	printf("GPGPU-Sim PTX: Setting up arguments for %zu bytes starting at 0x%llx..\n",size, (unsigned long long) arg);
 
->>>>>>> 0e8d4f19
 	return g_last_cudaError = cudaSuccess;
 }
 
@@ -1429,6 +1424,41 @@
     	} 
 	dim3 gridDim = config.grid_dim();
 	dim3 blockDim = config.block_dim();
+		
+	gpgpu_t *gpu = context->get_device()->get_gpgpu();
+	checkpoint *g_checkpoint;
+	g_checkpoint = new checkpoint();
+	class memory_space *global_mem;
+	global_mem = gpu->get_global_memory();
+
+	if(gpu->resume_option ==1 && (grid->get_uid()==gpu->resume_kernel))
+	{
+		
+	    char f1name[2048];
+	    snprintf(f1name,2048,"checkpoint_files/global_mem_%d.txt", grid->get_uid());
+
+	    g_checkpoint->load_global_mem(global_mem, f1name);	
+		for (int i=0;i<gpu->resume_CTA;i++)
+			grid->increment_cta_id();
+	}
+	if(gpu->resume_option==1 && (grid->get_uid()<gpu->resume_kernel))
+	{
+		char f1name[2048];
+	    snprintf(f1name,2048,"checkpoint_files/global_mem_%d.txt", grid->get_uid());
+
+	    g_checkpoint->load_global_mem(global_mem, f1name);	
+		printf("Skipping kernel %d as resuming from kernel %d\n",grid->get_uid(),gpu->resume_kernel );
+		g_cuda_launch_stack.pop_back();
+		return g_last_cudaError = cudaSuccess;
+		
+	}
+	if(gpu->checkpoint_option==1 && (grid->get_uid()>gpu->checkpoint_kernel))
+	{
+		printf("Skipping kernel %d as checkpoint from kernel %d\n",grid->get_uid(),gpu->checkpoint_kernel );
+		g_cuda_launch_stack.pop_back();
+		return g_last_cudaError = cudaSuccess;
+		
+	}
 	printf("GPGPU-Sim PTX: pushing kernel \'%s\' to stream %u, gridDim= (%u,%u,%u) blockDim = (%u,%u,%u) \n",
 			kname.c_str(), stream?stream->get_uid():0, gridDim.x,gridDim.y,gridDim.z,blockDim.x,blockDim.y,blockDim.z );
 	stream_operation op(grid,g_ptx_sim_mode,stream);
@@ -1436,6 +1466,7 @@
 	g_cuda_launch_stack.pop_back();
 	return g_last_cudaError = cudaSuccess;
 }
+
 
 __host__ cudaError_t CUDARTAPI cudaLaunchKernel ( const char* hostFun, dim3 gridDim, dim3 blockDim, const void** args, size_t sharedMem, cudaStream_t stream )
 {
@@ -1930,30 +1961,6 @@
    return self_exe_path; 
 }
 
-<<<<<<< HEAD
-static int get_app_cuda_version() {
-    int app_cuda_version = 0;
-    char fname[1024];
-    snprintf(fname,1024,"_app_cuda_version_XXXXXX");
-    int fd=mkstemp(fname);
-    close(fd);
-    std::string app_cuda_version_command = "ldd " + get_app_binary() + " | grep libcudart.so | sed  's/.*libcudart.so.\\(.*\\) =>.*/\\1/' > " + fname;
-    system(app_cuda_version_command.c_str());
-    FILE * cmd = fopen(fname, "r");
-    char buf[256];
-    while (fgets(buf, sizeof(buf), cmd) != 0) {
-        std::cout << buf;
-        app_cuda_version = atoi(buf);
-    }
-    fclose(cmd);
-    if ( app_cuda_version == 0 ) {
-        printf( "Error - Cannot detect the app's CUDA version.\n" );
-        exit(1);
-    }
-    return app_cuda_version;
-}
-
-=======
 //above func gives abs path whereas this give just the name of application.
 char* get_app_binary_name(std::string abs_path){
    char *self_exe_path;
@@ -2043,7 +2050,29 @@
     }
 
 }
->>>>>>> 0e8d4f19
+
+static int get_app_cuda_version() {
+    int app_cuda_version = 0;
+    char fname[1024];
+    snprintf(fname,1024,"_app_cuda_version_XXXXXX");
+    int fd=mkstemp(fname);
+    close(fd);
+    std::string app_cuda_version_command = "ldd " + get_app_binary() + " | grep libcudart.so | sed  's/.*libcudart.so.\\(.*\\) =>.*/\\1/' > " + fname;
+    system(app_cuda_version_command.c_str());
+    FILE * cmd = fopen(fname, "r");
+    char buf[256];
+    while (fgets(buf, sizeof(buf), cmd) != 0) {
+        std::cout << buf;
+        app_cuda_version = atoi(buf);
+    }
+    fclose(cmd);
+    if ( app_cuda_version == 0 ) {
+        printf( "Error - Cannot detect the app's CUDA version.\n" );
+        exit(1);
+    }
+    return app_cuda_version;
+}
+
 
 //! Call cuobjdump to extract everything (-elf -sass -ptx)
 /*!
@@ -2055,58 +2084,6 @@
  * */
 void extract_code_using_cuobjdump(){
     CUctx_st *context = GPGPUSim_Context();
-<<<<<<< HEAD
-    std::string command;
-
-    std::string app_binary = get_app_binary(); 
-
-	char fname[1024];
-	snprintf(fname,1024,"_cuobjdump_complete_output_XXXXXX");
-	int fd=mkstemp(fname);
-	close(fd);
-	// Running cuobjdump using dynamic link to current process
-    command = "md5sum " + app_binary;
-	printf("Running md5sum using \"%s\"\n", command.c_str());
-	system(command.c_str());
-	// Running cuobjdump using dynamic link to current process
-	// Needs the option '-all' to extract PTX from CDP-enabled binary 
-	extern bool g_cdp_enabled;
-	if(!g_cdp_enabled)
-        command = "$CUDA_INSTALL_PATH/bin/cuobjdump -ptx -elf -sass " + app_binary + " > " + fname;
-	else
-        command = "$CUDA_INSTALL_PATH/bin/cuobjdump -ptx -elf -sass -all " + app_binary + " > " + fname;
-	bool parse_output = true; 
-	int result = system(command.c_str());
-	if(result) {
-		if (context->get_device()->get_gpgpu()->get_config().experimental_lib_support() && (result == 65280)) {  
-			// Some CUDA application may exclusively use kernels provided by CUDA
-			// libraries (e.g. CUBLAS).  Skipping cuobjdump extraction from the
-			// executable for this case. 
-			// 65280 is the return code from cuobjdump denoting the specific error (tested on CUDA 4.0/4.1/4.2)
-			printf("WARNING: Failed to execute: %s\n", command.c_str()); 
-			printf("         Executable binary does not contain any GPU kernel.\n"); 
-			parse_output = false; 
-		} else {
-			printf("ERROR: Failed to execute: %s\n", command.c_str()); 
-			exit(1);
-		}
-	}
-
-	if (parse_output) {
-		printf("Parsing file %s\n", fname);
-		cuobjdump_in = fopen(fname, "r");
-
-		cuobjdump_parse();
-		fclose(cuobjdump_in);
-		printf("Done parsing!!!\n");
-	} else {
-		printf("Parsing skipped for %s\n", fname); 
-	}
-
-	if (context->get_device()->get_gpgpu()->get_config().experimental_lib_support()){
-		//Experimental library support
-		//Currently only for cufft
-=======
     unsigned forced_max_capability = context->get_device()->get_gpgpu()->get_config().get_forced_max_capability();
 
     //prevent the dumping by cuobjdump everytime we execute the code!
@@ -2157,50 +2134,17 @@
                 exit(1);
             }
         }
->>>>>>> 0e8d4f19
 
         if (parse_output) {
             printf("Parsing file %s\n", fname);
             cuobjdump_in = fopen(fname, "r");
 
-<<<<<<< HEAD
-		//Save the original section list
-		std::list<cuobjdumpSection*> tmpsl = cuobjdumpSectionList;
-		cuobjdumpSectionList.clear();
-
-		std::string line;
-		std::getline(libsf, line);
-		std::cout << "DOING: " << line << std::endl;
-		int cnt=1;
-		while(libsf.good()){
-			std::stringstream libcodfn;
-			libcodfn << "_cuobjdump_complete_lib_" << cnt << "_";
-			cmd.str(""); //resetting
-			cmd << "$CUDA_INSTALL_PATH/bin/cuobjdump -ptx -elf -sass ";
-			cmd << line;
-			cmd << " > ";
-			cmd << libcodfn.str();
-			std::cout << "Running cuobjdump on " << line << std::endl;
-			std::cout << "Using command: " << cmd.str() << std::endl;
-			result = system(cmd.str().c_str());
-			if(result) {printf("ERROR: Failed to execute: %s\n", command.c_str()); exit(1);}
-			std::cout << "Done" << std::endl;
-
-			std::cout << "Trying to parse " << libcodfn.str() << std::endl;
-			cuobjdump_in = fopen(libcodfn.str().c_str(), "r");
-			cuobjdump_parse();
-			fclose(cuobjdump_in);
-			std::getline(libsf, line);
-		}
-		libSectionList = cuobjdumpSectionList;
-=======
             cuobjdump_parse();
             fclose(cuobjdump_in);
             printf("Done parsing!!!\n");
         } else {
             printf("Parsing skipped for %s\n", fname); 
         }
->>>>>>> 0e8d4f19
 
         if (context->get_device()->get_gpgpu()->get_config().experimental_lib_support()){
             //Experimental library support
@@ -2507,62 +2451,6 @@
 //! Either submit PTX for simulation or convert SASS to PTXPlus and submit it
 void cuobjdumpParseBinary(unsigned int handle){
 
-<<<<<<< HEAD
-    if(fatbin_registered[handle]) return;
-    fatbin_registered[handle] = true;
-    CUctx_st *context = GPGPUSim_Context();
-    std::string fname = fatbinmap[handle];
-
-    if (name_symtab.find(fname) != name_symtab.end()) {
-        symbol_table *symtab = name_symtab[fname];
-        context->add_binary(symtab, handle);
-        return;
-    }
-
-    unsigned max_capability = 0;
-    for ( std::list<cuobjdumpSection*>::iterator iter = cuobjdumpSectionList.begin();
-          iter != cuobjdumpSectionList.end();
-          iter++ ){
-        unsigned capability = (*iter)->getArch();
-        if (capability > max_capability) max_capability = capability;
-    }
-    printf("Using PTX version = %u\n", max_capability);
-    if (max_capability > 20) printf("WARNING: No guarantee that PTX will be parsed for SM version %u\n", max_capability);
-
-    cuobjdumpPTXSection* ptx = findPTXSection(fname);
-    symbol_table *symtab;
-    char *ptxcode;
-    const char *override_ptx_name = getenv("PTX_SIM_KERNELFILE"); 
-    if (override_ptx_name == NULL or getenv("PTX_SIM_USE_PTX_FILE") == NULL) {
-        ptxcode = readfile(ptx->getPTXfilename());
-    } else {
-        printf("GPGPU-Sim PTX: overriding embedded ptx with '%s' (PTX_SIM_USE_PTX_FILE is set)\n", override_ptx_name);
-        ptxcode = readfile(override_ptx_name);
-    }
-    if(context->get_device()->get_gpgpu()->get_config().convert_to_ptxplus() ) {
-        cuobjdumpELFSection* elfsection = findELFSection(ptx->getIdentifier());
-        assert (elfsection!= NULL);
-        char *ptxplus_str = gpgpu_ptx_sim_convert_ptx_and_sass_to_ptxplus(
-                ptx->getPTXfilename(),
-                elfsection->getELFfilename(),
-                elfsection->getSASSfilename());
-        symtab=gpgpu_ptx_sim_load_ptx_from_string(ptxplus_str, handle);
-        printf("Adding %s with cubin handle %u\n", ptx->getPTXfilename().c_str(), handle);
-        context->add_binary(symtab, handle);
-        gpgpu_ptxinfo_load_from_string( ptxcode, handle );
-        delete[] ptxplus_str;
-    } else {
-        symtab=gpgpu_ptx_sim_load_ptx_from_string(ptxcode, handle);
-        printf("Adding %s with cubin handle %u\n", ptx->getPTXfilename().c_str(), handle);
-        context->add_binary(symtab, handle);
-        gpgpu_ptxinfo_load_from_string( ptxcode, handle );
-    }
-    load_static_globals(symtab,STATIC_ALLOC_LIMIT,0xFFFFFFFF,context->get_device()->get_gpgpu());
-    load_constants(symtab,STATIC_ALLOC_LIMIT,context->get_device()->get_gpgpu());
-    name_symtab[fname] = symtab;
-
-    //TODO: Remove temporarily files as per configurations
-=======
 	if(fatbin_registered[handle]) return;
 	fatbin_registered[handle] = true;
 	CUctx_st *context = GPGPUSim_Context();
@@ -2647,9 +2535,7 @@
 	name_symtab[fname] = symtab;
 
 	//TODO: Remove temporarily files as per configurations
->>>>>>> 0e8d4f19
-}
-
+}
 
 void** CUDARTAPI __cudaRegisterFatBinary( void *fatCubin )
 {
@@ -2758,7 +2644,7 @@
 			} else {
 				symtab=gpgpu_ptx_sim_load_ptx_from_string(ptx,source_num);
 				context->add_binary(symtab,fat_cubin_handle);
-				gpgpu_ptxinfo_load_from_string( ptx, source_num );
+				gpgpu_ptxinfo_load_from_string( ptx, source_num, max_capability );
 			}
 			source_num++;
 			load_static_globals(symtab,STATIC_ALLOC_LIMIT,0xFFFFFFFF,context->get_device()->get_gpgpu());
@@ -3126,7 +3012,9 @@
 
 cudaError_t CUDARTAPI cudaSetDeviceFlags( int flags )
 {
-<<<<<<< HEAD
+	if(g_debug_execution >= 3){
+	    announce_call(__my_func__);
+    }
     // This flag is implicitly always on (unless you are using the driver API). It is safe for GPGPU-Sim to
     // just ignore it.
     if ( cudaDeviceMapHost == flags ) {
@@ -3149,13 +3037,6 @@
     max = prop.regsPerBlock / attr->numRegs;
 
   return max;
-=======
-	if(g_debug_execution >= 3){
-	    announce_call(__my_func__);
-    }
-	cuda_not_implemented(__my_func__,__LINE__);
-	return g_last_cudaError = cudaErrorUnknown;
->>>>>>> 0e8d4f19
 }
 
 cudaError_t CUDARTAPI cudaFuncGetAttributes(struct cudaFuncAttributes *attr, const char *hostFun )
