# Copyright (c) 2009-2011, Tor M. Aamodt, Ali Bakhoda, Timothy Rogers, 
# Jimmy Kwa, and The University of British Columbia
# All rights reserved.
#
# Redistribution and use in source and binary forms, with or without
# modification, are permitted provided that the following conditions are met:
#
# Redistributions of source code must retain the above copyright notice, this
# list of conditions and the following disclaimer.
# Redistributions in binary form must reproduce the above copyright notice, this
# list of conditions and the following disclaimer in the documentation and/or
# other materials provided with the distribution.
# Neither the name of The University of British Columbia nor the names of its
# contributors may be used to endorse or promote products derived from this
# software without specific prior written permission.
#
# THIS SOFTWARE IS PROVIDED BY THE COPYRIGHT HOLDERS AND CONTRIBUTORS "AS IS" AND
# ANY EXPRESS OR IMPLIED WARRANTIES, INCLUDING, BUT NOT LIMITED TO, THE IMPLIED
# WARRANTIES OF MERCHANTABILITY AND FITNESS FOR A PARTICULAR PURPOSE ARE
# DISCLAIMED. IN NO EVENT SHALL THE COPYRIGHT HOLDER OR CONTRIBUTORS BE LIABLE
# FOR ANY DIRECT, INDIRECT, INCIDENTAL, SPECIAL, EXEMPLARY, OR CONSEQUENTIAL
# DAMAGES (INCLUDING, BUT NOT LIMITED TO, PROCUREMENT OF SUBSTITUTE GOODS OR
# SERVICES; LOSS OF USE, DATA, OR PROFITS; OR BUSINESS INTERRUPTION) HOWEVER
# CAUSED AND ON ANY THEORY OF LIABILITY, WHETHER IN CONTRACT, STRICT LIABILITY,
# OR TORT (INCLUDING NEGLIGENCE OR OTHERWISE) ARISING IN ANY WAY OUT OF THE USE
# OF THIS SOFTWARE, EVEN IF ADVISED OF THE POSSIBILITY OF SUCH DAMAGE.


# comment out next line to disable OpenGL support
# export OPENGL_SUPPORT=1

# Specify INTERSIM folder, the folder will be located at $GPGPUSIM_ROOT/src/$INTERSIM
INTERSIM ?= intersim2

include version_detection.mk

ifeq ($(GPGPUSIM_CONFIG), gcc-$(CC_VERSION)/cuda-$(CUDART_VERSION)/debug)
	export DEBUG=1
else
	export DEBUG=0
endif

BUILD_ROOT?=$(shell pwd)
export TRACE?=1

NVCC_PATH=$(shell which nvcc)
ifneq ($(shell which nvcc), "")
	ifeq ($(DEBUG), 1)
		export SIM_LIB_DIR=lib/gcc-$(CC_VERSION)/cuda-$(CUDART_VERSION)/debug
		export SIM_OBJ_FILES_DIR=$(BUILD_ROOT)/build/gcc-$(CC_VERSION)/cuda-$(CUDART_VERSION)/debug
	else
		export SIM_LIB_DIR=lib/gcc-$(CC_VERSION)/cuda-$(CUDART_VERSION)/release
		export SIM_OBJ_FILES_DIR=$(BUILD_ROOT)/build/gcc-$(CC_VERSION)/cuda-$(CUDART_VERSION)/release
	endif
endif

LIBS = cuda-sim gpgpu-sim_uarch $(INTERSIM) gpgpusimlib 


TARGETS =
ifeq ($(shell uname),Linux)
	TARGETS += $(SIM_LIB_DIR)/libcudart.so
else # MAC
	TARGETS += $(SIM_LIB_DIR)/libcudart.dylib
endif

ifeq  ($(NVOPENCL_LIBDIR),)
	TARGETS += no_opencl_support
else ifeq ($(NVOPENCL_INCDIR),)
	TARGETS += no_opencl_support
else
	TARGETS += $(SIM_LIB_DIR)/libOpenCL.so
endif
	TARGETS += cuobjdump_to_ptxplus/cuobjdump_to_ptxplus

MCPAT=
MCPAT_OBJ_DIR=
MCPAT_DBG_FLAG=
ifneq ($(GPGPUSIM_POWER_MODEL),)
	LIBS += mcpat


	ifeq ($(DEBUG), 1)
		MCPAT_DBG_FLAG = dbg
	endif

	MCPAT_OBJ_DIR = $(SIM_OBJ_FILES_DIR)/gpuwattch

	MCPAT = $(MCPAT_OBJ_DIR)/*.o
endif


.PHONY: check_setup_environment check_power
gpgpusim: check_setup_environment check_power makedirs $(TARGETS)


check_setup_environment:
	 @if [ ! -n "$(GPGPUSIM_ROOT)" -o ! -n "$(CUDA_INSTALL_PATH)" -o ! -n "$(GPGPUSIM_SETUP_ENVIRONMENT_WAS_RUN)" ]; then \
		echo "ERROR *** run 'source setup_environment' before 'make'; please see README."; \
		exit 101; \
	 else \
		NVCC_PATH=`which nvcc`; \
		if [ $$? = 1 ]; then \
			echo ""; \
			echo "ERROR ** nvcc (from CUDA Toolkit) was not found in PATH but required to build GPGPU-Sim."; \
			echo "         Try adding $(CUDA_INSTALL_PATH)/bin/ to your PATH environment variable."; \
			echo "         Please also be sure to read the README file if you have not done so."; \
			echo ""; \
			exit 102; \
		else \
			echo; echo "	Building GPGPU-Sim version $(GPGPUSIM_VERSION) (build $(GPGPUSIM_BUILD)) with CUDA version $(CUDA_VERSION_STRING)"; echo; \
	 		true; \
		fi \
	 fi 

check_power:
	@if [ -d "$(GPGPUSIM_ROOT)/src/gpuwattch/" -a ! -n "$(GPGPUSIM_POWER_MODEL)" ]; then \
		echo ""; \
		echo "	Power model detected in default directory ($(GPGPUSIM_ROOT)/src/gpuwattch) but GPGPUSIM_POWER_MODEL not set."; \
		echo "	Please re-run setup_environment or manually set GPGPUSIM_POWER_MODEL to the gpuwattch directory if you would like to include the GPGPU-Sim Power Model."; \
		echo ""; \
		true; \
	elif [ ! -d "$(GPGPUSIM_POWER_MODEL)" ]; then \
		echo ""; \
		echo "ERROR ** Power model directory invalid."; \
		echo "($(GPGPUSIM_POWER_MODEL)) is not a valid directory."; \
		echo "Please set GPGPUSIM_POWER_MODEL to the GPGPU-Sim gpuwattch directory."; \
		echo ""; \
		exit 101; \
	elif [ -n "$(GPGPUSIM_POWER_MODEL)" -a ! -f "$(GPGPUSIM_POWER_MODEL)/gpgpu_sim.verify" ]; then \
		echo ""; \
		echo "ERROR ** Power model directory invalid."; \
		echo "gpgpu_sim.verify not found in $(GPGPUSIM_POWER_MODEL)."; \
		echo "Please ensure that GPGPUSIM_POWER_MODEL points to a valid gpuwattch directory and that you have the correct GPGPU-Sim mcpat distribution."; \
		echo ""; \
		exit 102; \
	fi

no_opencl_support:
	@echo "Warning: gpgpu-sim is building without opencl support. Make sure NVOPENCL_LIBDIR and NVOPENCL_INCDIR are set"

$(SIM_LIB_DIR)/libcudart.so: makedirs $(LIBS) cudalib
	g++ -shared -Wl,-soname,libcudart.so \
			$(SIM_OBJ_FILES_DIR)/libcuda/*.o \
			$(SIM_OBJ_FILES_DIR)/cuda-sim/*.o \
			$(SIM_OBJ_FILES_DIR)/cuda-sim/decuda_pred_table/*.o \
			$(SIM_OBJ_FILES_DIR)/gpgpu-sim/*.o \
			$(SIM_OBJ_FILES_DIR)/$(INTERSIM)/*.o \
			$(SIM_OBJ_FILES_DIR)/*.o -lm -lz -lGL -pthread \
			$(MCPAT) \
			-o $(SIM_LIB_DIR)/libcudart.so
	if [ ! -f $(SIM_LIB_DIR)/libcudart.so.2 ]; then ln -s libcudart.so $(SIM_LIB_DIR)/libcudart.so.2; fi
	if [ ! -f $(SIM_LIB_DIR)/libcudart.so.3 ]; then ln -s libcudart.so $(SIM_LIB_DIR)/libcudart.so.3; fi
	if [ ! -f $(SIM_LIB_DIR)/libcudart.so.4 ]; then ln -s libcudart.so $(SIM_LIB_DIR)/libcudart.so.4; fi
	if [ ! -f $(SIM_LIB_DIR)/libcudart.so.5.0 ]; then ln -s libcudart.so $(SIM_LIB_DIR)/libcudart.so.5.0; fi
	if [ ! -f $(SIM_LIB_DIR)/libcudart.so.5.5 ]; then ln -s libcudart.so $(SIM_LIB_DIR)/libcudart.so.5.5; fi
	if [ ! -f $(SIM_LIB_DIR)/libcudart.so.6.0 ]; then ln -s libcudart.so $(SIM_LIB_DIR)/libcudart.so.6.0; fi
	if [ ! -f $(SIM_LIB_DIR)/libcudart.so.6.5 ]; then ln -s libcudart.so $(SIM_LIB_DIR)/libcudart.so.6.5; fi
	if [ ! -f $(SIM_LIB_DIR)/libcudart.so.7.5 ]; then ln -s libcudart.so $(SIM_LIB_DIR)/libcudart.so.7.5; fi
<<<<<<< HEAD
	if [ ! -f $(SIM_LIB_DIR)/libcudart.so.8.0 ]; then ln -s libcudart.so $(SIM_LIB_DIR)/libcudart.so.8.0; fi
=======
>>>>>>> 96d52831

$(SIM_LIB_DIR)/libcudart.dylib: makedirs $(LIBS) cudalib
	g++ -dynamiclib -Wl,-headerpad_max_install_names,-undefined,dynamic_lookup,-compatibility_version,1.1,-current_version,1.1\
			$(SIM_OBJ_FILES_DIR)/libcuda/*.o \
			$(SIM_OBJ_FILES_DIR)/cuda-sim/*.o \
			$(SIM_OBJ_FILES_DIR)/cuda-sim/decuda_pred_table/*.o \
			$(SIM_OBJ_FILES_DIR)/gpgpu-sim/*.o \
			$(SIM_OBJ_FILES_DIR)/$(INTERSIM)/*.o  \
			$(SIM_OBJ_FILES_DIR)/*.o -lm -lz -pthread \
			$(MCPAT) \
			-o $(SIM_LIB_DIR)/libcudart.dylib

$(SIM_LIB_DIR)/libOpenCL.so: makedirs $(LIBS) opencllib
	g++ -shared -Wl,-soname,libOpenCL.so \
			$(SIM_OBJ_FILES_DIR)/libopencl/*.o \
			$(SIM_OBJ_FILES_DIR)/cuda-sim/*.o \
			$(SIM_OBJ_FILES_DIR)/cuda-sim/decuda_pred_table/*.o \
			$(SIM_OBJ_FILES_DIR)/gpgpu-sim/*.o \
			$(SIM_OBJ_FILES_DIR)/$(INTERSIM)/*.o \
			$(SIM_OBJ_FILES_DIR)/*.o -lm -lz -lGL -pthread \
			$(MCPAT) \
			-o $(SIM_LIB_DIR)/libOpenCL.so 
	if [ ! -f $(SIM_LIB_DIR)/libOpenCL.so.1 ]; then ln -s libOpenCL.so $(SIM_LIB_DIR)/libOpenCL.so.1; fi
	if [ ! -f $(SIM_LIB_DIR)/libOpenCL.so.1.1 ]; then ln -s libOpenCL.so $(SIM_LIB_DIR)/libOpenCL.so.1.1; fi

cudalib: makedirs cuda-sim
	$(MAKE) -C ./libcuda/ depend
	$(MAKE) -C ./libcuda/

ifneq ($(GPGPUSIM_POWER_MODEL),)
mcpat: makedirs
	$(MAKE) -C $(GPGPUSIM_POWER_MODEL) depend
	$(MAKE) -C $(GPGPUSIM_POWER_MODEL) $(MCPAT_DBG_FLAG)
endif

cuda-sim: makedirs
	$(MAKE) -C ./src/cuda-sim/ depend
	$(MAKE) -C ./src/cuda-sim/

gpgpu-sim_uarch: makedirs cuda-sim
	$(MAKE) -C ./src/gpgpu-sim/ depend
	$(MAKE) -C ./src/gpgpu-sim/

$(INTERSIM): makedirs cuda-sim gpgpu-sim_uarch
	$(MAKE) "CREATE_LIBRARY=1" "DEBUG=$(DEBUG)" -C ./src/$(INTERSIM)

gpgpusimlib: makedirs cuda-sim gpgpu-sim_uarch $(INTERSIM)
	$(MAKE) -C ./src/ depend
	$(MAKE) -C ./src/

opencllib: makedirs cuda-sim
	$(MAKE) -C ./libopencl/ depend
	$(MAKE) -C ./libopencl/

.PHONY: cuobjdump_to_ptxplus/cuobjdump_to_ptxplus
cuobjdump_to_ptxplus/cuobjdump_to_ptxplus: cuda-sim makedirs
	$(MAKE) -C ./cuobjdump_to_ptxplus/ depend
	$(MAKE) -C ./cuobjdump_to_ptxplus/

makedirs:
	if [ ! -d $(SIM_LIB_DIR) ]; then mkdir -p $(SIM_LIB_DIR); fi;
	if [ ! -d $(SIM_OBJ_FILES_DIR)/libcuda ]; then mkdir -p $(SIM_OBJ_FILES_DIR)/libcuda; fi;
	if [ ! -d $(SIM_OBJ_FILES_DIR)/cuda-sim ]; then mkdir -p $(SIM_OBJ_FILES_DIR)/cuda-sim; fi;
	if [ ! -d $(SIM_OBJ_FILES_DIR)/cuda-sim/decuda_pred_table ]; then mkdir -p $(SIM_OBJ_FILES_DIR)/cuda-sim/decuda_pred_table; fi;
	if [ ! -d $(SIM_OBJ_FILES_DIR)/gpgpu-sim ]; then mkdir -p $(SIM_OBJ_FILES_DIR)/gpgpu-sim; fi;
	if [ ! -d $(SIM_OBJ_FILES_DIR)/libopencl ]; then mkdir -p $(SIM_OBJ_FILES_DIR)/libopencl; fi;
	if [ ! -d $(SIM_OBJ_FILES_DIR)/libopencl/bin ]; then mkdir -p $(SIM_OBJ_FILES_DIR)/libopencl/bin; fi;
	if [ ! -d $(SIM_OBJ_FILES_DIR)/$(INTERSIM) ]; then mkdir -p $(SIM_OBJ_FILES_DIR)/$(INTERSIM); fi;
	if [ ! -d $(SIM_OBJ_FILES_DIR)/cuobjdump_to_ptxplus ]; then mkdir -p $(SIM_OBJ_FILES_DIR)/cuobjdump_to_ptxplus; fi;
	if [ ! -d $(SIM_OBJ_FILES_DIR)/gpuwattch ]; then mkdir -p $(SIM_OBJ_FILES_DIR)/gpuwattch; fi;
	if [ ! -d $(SIM_OBJ_FILES_DIR)/gpuwattch/cacti ]; then mkdir -p $(SIM_OBJ_FILES_DIR)/gpuwattch/cacti; fi;

all:
	$(MAKE) gpgpusim

docs:
	$(MAKE) -C doc/doxygen/

cleandocs:
	$(MAKE) clean -C doc/doxygen/

clean: makedirs
	$(MAKE) cleangpgpusim

cleangpgpusim: cleandocs
	rm -rf $(SIM_LIB_DIR)
	rm -rf $(SIM_OBJ_FILES_DIR)
	rm -f *~ *.o ./src/cuda-sim/*.gcda ./src/cuda-sim/*.gcno ./src/cuda-sim/*.gcov ./src/cuda-sim/libgpgpu_ptx_sim.a \
                ./src/cuda-sim/ptx.tab.h ./src/cuda-sim/ptx.tab.c ./src/cuda-sim/ptx.output ./src/cuda-sim/lex.ptx_.c \
                ./src/cuda-sim/ptxinfo.tab.h ./src/cuda-sim/ptxinfo.tab.c ./src/cuda-sim/ptxinfo.output ./src/cuda-sim/lex.ptxinfo_.c \
                ./src/cuda-sim/instructions.h ./src/cuda-sim/ptx_parser_decode.def ./src/cuda-sim/directed_tests.log \
		./cuobjdump_to_ptxplus/elf_lexer.cc ./cuobjdump_to_ptxplus/elf_parser.cc ./cuobjdump_to_ptxplus/elf_parser.hh \
		./cuobjdump_to_ptxplus/header_lexer.cc ./cuobjdump_to_ptxplus/header_parser.cc ./cuobjdump_to_ptxplus/header_parser.hh \
		./cuobjdump_to_ptxplus/lex.ptx_.c ./cuobjdump_to_ptxplus/ptx.output ./cuobjdump_to_ptxplus/ptx.tab.h cuobjdump_to_ptxplus/ptx.tab.h \
		./cuobjdump_to_ptxplus/sass_lexer.cc ./cuobjdump_to_ptxplus/sass_parser.cc ./cuobjdump_to_ptxplus/sass_parser.hh \
		./cuobjdump_to_ptxplus/ptx.tab.cc ./cuobjdump_to_ptxplus/*.output
<|MERGE_RESOLUTION|>--- conflicted
+++ resolved
@@ -157,10 +157,7 @@
 	if [ ! -f $(SIM_LIB_DIR)/libcudart.so.6.0 ]; then ln -s libcudart.so $(SIM_LIB_DIR)/libcudart.so.6.0; fi
 	if [ ! -f $(SIM_LIB_DIR)/libcudart.so.6.5 ]; then ln -s libcudart.so $(SIM_LIB_DIR)/libcudart.so.6.5; fi
 	if [ ! -f $(SIM_LIB_DIR)/libcudart.so.7.5 ]; then ln -s libcudart.so $(SIM_LIB_DIR)/libcudart.so.7.5; fi
-<<<<<<< HEAD
 	if [ ! -f $(SIM_LIB_DIR)/libcudart.so.8.0 ]; then ln -s libcudart.so $(SIM_LIB_DIR)/libcudart.so.8.0; fi
-=======
->>>>>>> 96d52831
 
 $(SIM_LIB_DIR)/libcudart.dylib: makedirs $(LIBS) cudalib
 	g++ -dynamiclib -Wl,-headerpad_max_install_names,-undefined,dynamic_lookup,-compatibility_version,1.1,-current_version,1.1\
