--- conflicted
+++ resolved
@@ -232,7 +232,6 @@
   return the_gpgpusim->g_the_gpu;
 }
 
-<<<<<<< HEAD
 gpgpu_sim *gpgpu_context::gpgpu_trace_sim_init_perf(int argc, const char *argv[])
 {
    srand(1);
@@ -264,16 +263,6 @@
    return the_gpgpusim->g_the_gpu;
 }
 
-void gpgpu_context::start_sim_thread(int api)
-{
-    if( the_gpgpusim->g_sim_done ) {
-    	the_gpgpusim->g_sim_done = false;
-        if( api == 1 ) {
-           pthread_create(&(the_gpgpusim->g_simulation_thread),NULL,gpgpu_sim_thread_concurrent,(void *)this);
-        } else {
-           pthread_create(&(the_gpgpusim->g_simulation_thread),NULL,gpgpu_sim_thread_sequential,(void *)this);
-        }
-=======
 void gpgpu_context::start_sim_thread(int api) {
   if (the_gpgpusim->g_sim_done) {
     the_gpgpusim->g_sim_done = false;
@@ -283,7 +272,6 @@
     } else {
       pthread_create(&(the_gpgpusim->g_simulation_thread), NULL,
                      gpgpu_sim_thread_sequential, (void *)this);
->>>>>>> e9e9fcf5
     }
   }
 }
