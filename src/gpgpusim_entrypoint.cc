--- conflicted
+++ resolved
@@ -156,10 +156,8 @@
            printf("GPGPU-Sim: ** STOP simulation thread (no work) **\n");
            fflush(stdout);
         }
-<<<<<<< HEAD
         //g_the_gpu->print_stats();
-=======
->>>>>>> d31e1340
+
         if(sim_cycles) {
             g_the_gpu->print_stats();
             g_the_gpu->update_stats();
