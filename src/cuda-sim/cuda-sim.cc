--- conflicted
+++ resolved
@@ -33,7 +33,7 @@
 #include "ptx.tab.h"
 #include "ptx_sim.h"
 #include <stdio.h>
-
+#include <sstream>
 #include "opcodes.h"
 #include "../statwrapper.h"
 #include <set>
@@ -58,6 +58,8 @@
 int g_debug_thread_uid = 0;
 addr_t g_debug_pc = 0xBEEF1518;
 // Output debug information to file options
+int cp_count;
+int cp_cta_resume;
 
 unsigned g_ptx_sim_num_insn = 0;
 unsigned gpgpu_param_num_shaders = 0;
@@ -1232,17 +1234,13 @@
       param_address = (param_address + align_amount - 1) / align_amount * align_amount; //aligned
 
       const size_t word_size = 4; 
-<<<<<<< HEAD
-      //param_address = (param_address + size - 1) / size * size; //aligned with size TODO: align not correct
-=======
       //param_address = (param_address + size - 1) / size * size; //aligned with size 
->>>>>>> 0e8d4f19
       for (size_t idx = 0; idx < size; idx += word_size) {
          const char *pdata = reinterpret_cast<const char*>(param_value.pdata) + idx; // cast to char * for ptr arithmetic
          param_mem->write(param_address + idx, word_size, pdata,NULL,NULL); 
       }
       unsigned offset = p.get_offset();
-      //assert(offset == param_address);
+      assert(offset == param_address);
       param->set_address(param_address);
       param_address += size;
    }
@@ -2082,6 +2080,38 @@
 
 #define MAX(a,b) (((a)>(b))?(a):(b))
 
+unsigned max_cta (const struct gpgpu_ptx_sim_info *kernel_info, unsigned threads_per_cta, unsigned int warp_size, unsigned int n_thread_per_shader, unsigned int gpgpu_shmem_size, unsigned int gpgpu_shader_registers, unsigned int max_cta_per_core)
+{
+   
+    unsigned int padded_cta_size = threads_per_cta;
+    if (padded_cta_size%warp_size) 
+        padded_cta_size = ((padded_cta_size/warp_size)+1)*(warp_size);
+     unsigned int result_thread = n_thread_per_shader / padded_cta_size;
+
+     unsigned int result_shmem = (unsigned)-1;
+     if (kernel_info->smem > 0)
+        result_shmem = gpgpu_shmem_size / kernel_info->smem;
+     unsigned int result_regs = (unsigned)-1;
+     if (kernel_info->regs > 0)
+        result_regs = gpgpu_shader_registers / (padded_cta_size * ((kernel_info->regs+3)&~3));
+     printf("padded cta size is %d and %d and %d",padded_cta_size, kernel_info->regs, ((kernel_info->regs+3)&~3) );
+     //Limit by CTA
+     unsigned int result_cta = max_cta_per_core;
+
+     unsigned result = result_thread;
+     result = gs_min2(result, result_shmem);
+     result = gs_min2(result, result_regs);
+     result = gs_min2(result, result_cta);
+
+     printf ("GPGPU-Sim uArch: CTA/core = %u, limited by:", result);
+     if (result == result_thread) printf (" threads");
+     if (result == result_shmem) printf (" shmem");
+     if (result == result_regs) printf (" regs");
+     if (result == result_cta) printf (" cta_limit");
+     printf ("\n");
+
+     return result;
+}
 /*!
 This function simulates the CUDA code functionally, it takes a kernel_info_t parameter 
 which holds the data for the CUDA kernel to be executed
@@ -2094,27 +2124,69 @@
     extern gpgpu_sim *g_the_gpu;
     //before we execute, we should do PDOM analysis for functional simulation scenario.
     function_info *kernel_func_info = kernel.entry();
+    const struct gpgpu_ptx_sim_info *kernel_info = ptx_sim_kernel_info(kernel_func_info);
+    checkpoint *g_checkpoint;
+    g_checkpoint = new checkpoint();
+
     if (kernel_func_info->is_pdom_set()) {
     	printf("GPGPU-Sim PTX: PDOM analysis already done for %s \n", kernel.name().c_str() );
     } else {
-	printf("GPGPU-Sim PTX: finding reconvergence points for \'%s\'...\n", kernel.name().c_str() );
-	kernel_func_info->do_pdom();
-	kernel_func_info->set_pdom();
-    }  
+	 printf("GPGPU-Sim PTX: finding reconvergence points for \'%s\'...\n", kernel.name().c_str() );
+	 kernel_func_info->do_pdom();
+	 kernel_func_info->set_pdom();
+    }
+
+    unsigned max_cta_tot = max_cta(kernel_info,kernel.threads_per_cta(), g_the_gpu->getShaderCoreConfig()->warp_size, g_the_gpu->getShaderCoreConfig()->n_thread_per_shader, g_the_gpu->getShaderCoreConfig()->gpgpu_shmem_size, g_the_gpu->getShaderCoreConfig()->gpgpu_shader_registers, g_the_gpu->getShaderCoreConfig()->max_cta_per_core);
+    printf("Max CTA : %d\n",max_cta_tot);
+
+    
+
+
+      
+    int inst_count=50;
+    int cp_op= g_the_gpu->checkpoint_option;
+    int cp_CTA = g_the_gpu->checkpoint_CTA;
+    int cp_kernel= g_the_gpu->checkpoint_kernel;
+    cp_count= g_the_gpu->checkpoint_insn_Y;
+    cp_cta_resume= g_the_gpu->checkpoint_CTA_t;
+    int cta_launched =0;
 
     //we excute the kernel one CTA (Block) at the time, as synchronization functions work block wise
     while(!kernel.no_more_ctas_to_run()){
-        functionalCoreSim cta(
-            &kernel,
-            g_the_gpu,
-            g_the_gpu->getShaderCoreConfig()->warp_size
-        );
-        cta.execute();
-
-#if (CUDART_VERSION >= 5000)
-	launch_all_device_kernels();
-#endif
+        unsigned temp=kernel.get_next_cta_id_single();
+        
+
+        if(cp_op==0 || (cp_op==1 && cta_launched<cp_cta_resume && kernel.get_uid()==cp_kernel) || kernel.get_uid()< cp_kernel) // just fro testing
+        {
+           functionalCoreSim cta(
+               &kernel,
+               g_the_gpu,
+               g_the_gpu->getShaderCoreConfig()->warp_size
+           );
+           cta.execute(cp_count,temp);
+
+            #if (CUDART_VERSION >= 5000)
+            	launch_all_device_kernels();
+            #endif
+         }
+         else
+         {
+            kernel.increment_cta_id();
+         }
+    cta_launched++;
     }
+
+      
+      
+     if(cp_op==1)
+	{
+      char f1name[2048];
+      snprintf(f1name,2048,"checkpoint_files/global_mem_%d.txt", kernel.get_uid() );
+      g_checkpoint->store_global_mem(g_the_gpu->get_global_memory(), f1name , "%08x");
+	}
+
+
+      
     
    //registering this kernel as done      
    
@@ -2152,9 +2224,10 @@
    fflush(stdout); 
 }
 
-void functionalCoreSim::initializeCTA()
+void functionalCoreSim::initializeCTA(unsigned ctaid_cp)
 {
     int ctaLiveThreads=0;
+    symbol_table * symtab= m_kernel->entry()->get_symtab();
     
     for(int i=0; i< m_warp_count; i++){
         m_warpAtBarrier[i]=false;
@@ -2167,9 +2240,13 @@
     for(unsigned i=0; i<m_kernel->threads_per_cta();i++) {
         ptx_sim_init_thread(*m_kernel,&m_thread[i],0,i,m_kernel->threads_per_cta()-i,m_kernel->threads_per_cta(),this,0,i/m_warp_size,(gpgpu_t*)m_gpu, true);
         assert(m_thread[i]!=NULL && !m_thread[i]->is_done());
+        char fname[2048];
+        snprintf(fname,2048,"checkpoint_files/thread_%d_0_reg.txt",i );
+        if(cp_cta_resume==1)
+            m_thread[i]->resume_reg_thread(fname,symtab);
         ctaLiveThreads++;
     }
-    
+
     for(int k=0;k<m_warp_count;k++)
         createWarp(k);
 }
@@ -2186,33 +2263,97 @@
    
    assert(m_thread[warpId*m_warp_size]!=NULL);
    m_simt_stack[warpId]->launch(m_thread[warpId*m_warp_size]->get_pc(),initialMask);
+   char fname[2048];
+   snprintf(fname,2048,"checkpoint_files/warp_%d_0_simt.txt",warpId );
+
+   if(cp_cta_resume==1)
+   {
+      unsigned pc,rpc;
+      m_simt_stack[warpId]->resume(fname);
+      m_simt_stack[warpId]->get_pdom_stack_top_info(&pc,&rpc);
+      for(int i=warpId*m_warp_size; i<warpId*m_warp_size+m_warp_size;i++){
+        m_thread[i]->set_npc(pc);
+        m_thread[i]->update_pc();
+    }   
+
+   }
    m_liveThreadCount[warpId]= liveThreadsCount;
 }
 
-void functionalCoreSim::execute()
+void functionalCoreSim::execute(int inst_count, unsigned ctaid_cp)
  {
-    initializeCTA();
+   cp_count= m_gpu->checkpoint_insn_Y;
+    cp_cta_resume= m_gpu->checkpoint_CTA_t;
+    initializeCTA(ctaid_cp);
     
-    //start executing the CTA
+    int count=0;
     while(true){
         bool someOneLive= false;
         bool allAtBarrier = true;
         for(unsigned i=0;i<m_warp_count;i++){
             executeWarp(i,allAtBarrier,someOneLive);
+            count++;
         }
+        
+        if(inst_count>0 && count>inst_count && (m_kernel->get_uid()==m_gpu->checkpoint_kernel) && (ctaid_cp>=m_gpu->checkpoint_CTA) && (ctaid_cp<m_gpu->checkpoint_CTA_t) && m_gpu->checkpoint_option==1) 
+         {
+            someOneLive=false;
+            break;
+         }
         if(!someOneLive) break;
         if(allAtBarrier){
              for(unsigned i=0;i<m_warp_count;i++)
                  m_warpAtBarrier[i]=false;
         }
     }
- }
+
+    checkpoint *g_checkpoint;
+    g_checkpoint = new checkpoint();
+    
+    symbol * sym;
+    ptx_reg_t regval;
+    regval.u64= 123;
+    symbol_table * symtab= m_kernel->entry()->get_symtab();
+
+
+    unsigned ctaid =m_kernel->get_next_cta_id_single();
+    if(m_gpu->checkpoint_option==1 && (m_kernel->get_uid()==m_gpu->checkpoint_kernel) && (ctaid_cp>=m_gpu->checkpoint_CTA) && (ctaid_cp<m_gpu->checkpoint_CTA_t))
+   {
+       char fname[2048];
+       snprintf(fname,2048,"checkpoint_files/shared_mem_%d.txt",ctaid-1 );
+       g_checkpoint->store_global_mem(m_thread[0]->m_shared_mem, fname , "%08x");
+      for(int i=0; i<32*m_warp_count;i++)
+      {
+         char fname[2048];
+         snprintf(fname,2048,"checkpoint_files/thread_%d_%d_reg.txt",i,ctaid-1 );
+          m_thread[i]->print_reg_thread(fname);
+          char f1name[2048];
+         snprintf(f1name,2048,"checkpoint_files/local_mem_thread_%d_%d_reg.txt",i,ctaid-1 );
+         g_checkpoint->store_global_mem(m_thread[i]->m_local_mem, f1name , "%08x");
+         m_thread[i]->set_done();
+         m_thread[i]->exitCore();
+         m_thread[i]->registerExit();
+      }
+   
+      for(int i=0;i<m_warp_count;i++)
+      {
+         
+         char fname[2048];
+         snprintf(fname,2048,"checkpoint_files/warp_%d_%d_simt.txt",i,ctaid-1 );
+         FILE * fp = fopen(fname,"w");
+         assert(fp!=NULL);
+         m_simt_stack[i]->print_checkpoint(fp);
+         fclose(fp);
+      }
+   }
+
+}
 
 void functionalCoreSim::executeWarp(unsigned i, bool &allAtBarrier, bool & someOneLive)
 {
     if(!m_warpAtBarrier[i] && m_liveThreadCount[i]!=0){
         warp_inst_t inst =getExecuteWarp(i);
-	execute_warp_inst_t(inst,i);
+        execute_warp_inst_t(inst,i);
         if(inst.isatomic()) inst.do_atomic(true);
         if(inst.op==BARRIER_OP || inst.op==MEMORY_BARRIER_OP ) m_warpAtBarrier[i]=true;
         updateSIMTStack( i, &inst );
