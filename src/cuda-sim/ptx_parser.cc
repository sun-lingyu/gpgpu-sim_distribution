--- conflicted
+++ resolved
@@ -134,6 +134,7 @@
    g_label = NULL;
    g_opcode = -1;
    g_options.clear();
+   g_wmma_options.clear();
    g_return_var = operand_info();
    init_directive_state();
 }
@@ -145,7 +146,9 @@
        g_global_allfiles_symbol_table = new symbol_table("global_allfiles", 0, NULL);
        g_global_symbol_table = g_current_symbol_table = g_global_allfiles_symbol_table;
    }
-
+   /*else {
+       g_global_symbol_table = g_current_symbol_table = new symbol_table("global",0,g_global_allfiles_symbol_table);
+   }*/
    ptx_lineno = 1;
 
 #define DEF(X,Y) g_ptx_token_decode[X] = Y;
@@ -166,38 +169,6 @@
    g_ptx_token_decode[generic_space] = "generic_space";
    g_ptx_token_decode[instruction_space] = "instruction_space";
 
-<<<<<<< HEAD
-   return g_global_symbol_table;
-}
-
-void init_directive_state()
-{
-   PTX_PARSE_DPRINTF("init_directive_state");
-   g_space_spec=undefined_space;
-   g_ptr_spec=undefined_space;
-   g_scalar_type_spec=-1;
-   g_vector_spec=-1;
-   g_opcode=-1;
-   g_alignment_spec = -1;
-   g_extern_spec = 0;
-   g_scalar_type.clear();
-   g_operands.clear();
-   g_last_symbol = NULL;
-}
-
-void init_instruction_state()
-{
-   PTX_PARSE_DPRINTF("init_instruction_state");
-   g_pred = NULL;
-   g_neg_pred = 0;
-   g_pred_mod = -1;
-   g_label = NULL;
-   g_opcode = -1;
-   g_options.clear();
-   g_wmma_options.clear();
-   g_return_var = operand_info();
-=======
->>>>>>> 0e8d4f19
    init_directive_state();
    init_instruction_state();
 
@@ -705,13 +676,8 @@
    g_scalar_type.push_back( type_spec );
    if ( g_scalar_type.size() > 1 ) {
       parse_assert( (g_opcode == -1) || (g_opcode == CVT_OP) || (g_opcode == SET_OP) || (g_opcode == SLCT_OP)
-<<<<<<< HEAD
-                    || (g_opcode == TEX_OP)|| (g_opcode==MMA_OP),
-                    "only cvt, set, slct, and tex can have more than one type specifier.");
-=======
-         || (g_opcode == TEX_OP)|| (g_opcode == DP4A_OP), 
-                    "only cvt, set, slct, tex, and dp4a can have more than one type specifier.");
->>>>>>> 0e8d4f19
+                    || (g_opcode == TEX_OP)|| (g_opcode==MMA_OP)|| (g_opcode == DP4A_OP),
+                    "only cvt, set, slct, tex and dp4a can have more than one type specifier.");
    }
    g_scalar_type_spec = type_spec;
 }
