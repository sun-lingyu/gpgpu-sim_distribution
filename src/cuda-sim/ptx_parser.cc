// Copyright (c) 2009-2011, Tor M. Aamodt, Ali Bakhoda, Wilson W.L. Fung
// The University of British Columbia
// All rights reserved.
//
// Redistribution and use in source and binary forms, with or without
// modification, are permitted provided that the following conditions are met:
//
// Redistributions of source code must retain the above copyright notice, this
// list of conditions and the following disclaimer.
// Redistributions in binary form must reproduce the above copyright notice,
// this list of conditions and the following disclaimer in the documentation
// and/or other materials provided with the distribution. Neither the name of
// The University of British Columbia nor the names of its contributors may be
// used to endorse or promote products derived from this software without
// specific prior written permission.
//
// THIS SOFTWARE IS PROVIDED BY THE COPYRIGHT HOLDERS AND CONTRIBUTORS "AS IS"
// AND ANY EXPRESS OR IMPLIED WARRANTIES, INCLUDING, BUT NOT LIMITED TO, THE
// IMPLIED WARRANTIES OF MERCHANTABILITY AND FITNESS FOR A PARTICULAR PURPOSE
// ARE DISCLAIMED. IN NO EVENT SHALL THE COPYRIGHT HOLDER OR CONTRIBUTORS BE
// LIABLE FOR ANY DIRECT, INDIRECT, INCIDENTAL, SPECIAL, EXEMPLARY, OR
// CONSEQUENTIAL DAMAGES (INCLUDING, BUT NOT LIMITED TO, PROCUREMENT OF
// SUBSTITUTE GOODS OR SERVICES; LOSS OF USE, DATA, OR PROFITS; OR BUSINESS
// INTERRUPTION) HOWEVER CAUSED AND ON ANY THEORY OF LIABILITY, WHETHER IN
// CONTRACT, STRICT LIABILITY, OR TORT (INCLUDING NEGLIGENCE OR OTHERWISE)
// ARISING IN ANY WAY OUT OF THE USE OF THIS SOFTWARE, EVEN IF ADVISED OF THE
// POSSIBILITY OF SUCH DAMAGE.

#include "ptx_parser.h"
#include "../../libcuda/gpgpu_context.h"
#include "ptx_ir.h"

typedef void *yyscan_t;
#include <stdarg.h>
#include "ptx.tab.h"

<<<<<<< HEAD
extern int ptx_get_lineno (yyscan_t yyscanner );
extern YYSTYPE* ptx_get_lval (yyscan_t yyscanner );
extern int ptx_error( yyscan_t yyscanner, ptx_recognizer* recognizer, const char *s );
extern int ptx_lex_init(yyscan_t* scanner);
extern void ptx_set_in(FILE * _in_str ,yyscan_t yyscanner );
extern FILE *ptx_get_in (yyscan_t yyscanner );
extern int ptx_parse(yyscan_t scanner, ptx_recognizer* recognizer);
=======
extern int ptx_get_lineno(yyscan_t yyscanner);
extern YYSTYPE *ptx_get_lval(yyscan_t yyscanner);
extern int ptx_error(yyscan_t yyscanner, const char *s);
extern int ptx_lex_init(yyscan_t *scanner);
extern void ptx_set_in(FILE *_in_str, yyscan_t yyscanner);
extern FILE *ptx_get_in(yyscan_t yyscanner);
extern int ptx_parse(yyscan_t scanner, ptx_recognizer *recognizer);
>>>>>>> e9e9fcf5
extern int ptx_lex_destroy(yyscan_t scanner);

void ptx_recognizer::set_ptx_warp_size(const struct core_config *warp_size) {
  g_shader_core_config = warp_size;
}

#define PTX_PARSE_DPRINTF(...)                                            \
  if (g_debug_ir_generation) {                                            \
    printf(" %s:%u => ", gpgpu_ctx->g_filename, ptx_get_lineno(scanner)); \
    printf("   (%s:%u) ", __FILE__, __LINE__);                            \
    printf(__VA_ARGS__);                                                  \
    printf("\n");                                                         \
    fflush(stdout);                                                       \
  }

static std::map<unsigned, std::string> g_ptx_token_decode;

const char *decode_token(int type) { return g_ptx_token_decode[type].c_str(); }

void ptx_recognizer::read_parser_environment_variables() {
  gpgpu_ctx->g_filename = getenv("PTX_SIM_KERNELFILE");
  char *dbg_level = getenv("PTX_SIM_DEBUG");
  if (dbg_level && strlen(dbg_level)) {
    int debug_execution = 0;
    sscanf(dbg_level, "%d", &debug_execution);
    if (debug_execution >= 30) g_debug_ir_generation = true;
  }
}

void ptx_recognizer::init_directive_state() {
  PTX_PARSE_DPRINTF("init_directive_state");
  g_space_spec = undefined_space;
  g_ptr_spec = undefined_space;
  g_scalar_type_spec = -1;
  g_vector_spec = -1;
  g_opcode = -1;
  g_alignment_spec = -1;
  g_size = -1;
  g_extern_spec = 0;
  g_scalar_type.clear();
  g_operands.clear();
  g_last_symbol = NULL;
}

void ptx_recognizer::init_instruction_state() {
  PTX_PARSE_DPRINTF("init_instruction_state");
  g_pred = NULL;
  g_neg_pred = 0;
  g_pred_mod = -1;
  g_label = NULL;
  g_opcode = -1;
  g_options.clear();
  g_wmma_options.clear();
  g_return_var = operand_info(gpgpu_ctx);
  init_directive_state();
}

symbol_table *gpgpu_context::init_parser(const char *ptx_filename) {
  g_filename = strdup(ptx_filename);
  if (g_global_allfiles_symbol_table == NULL) {
    g_global_allfiles_symbol_table =
        new symbol_table("global_allfiles", 0, NULL, this);
    ptx_parser->g_global_symbol_table = ptx_parser->g_current_symbol_table =
        g_global_allfiles_symbol_table;
  }
  /*else {
      g_global_symbol_table = g_current_symbol_table = new
  symbol_table("global",0,g_global_allfiles_symbol_table);
  }*/

#define DEF(X, Y) g_ptx_token_decode[X] = Y;
#include "ptx_parser_decode.def"
#undef DEF
  g_ptx_token_decode[undefined_space] = "undefined_space";
  g_ptx_token_decode[undefined_space] = "undefined_space=0";
  g_ptx_token_decode[reg_space] = "reg_space";
  g_ptx_token_decode[local_space] = "local_space";
  g_ptx_token_decode[shared_space] = "shared_space";
  g_ptx_token_decode[param_space_unclassified] = "param_space_unclassified";
  g_ptx_token_decode[param_space_kernel] = "param_space_kernel";
  g_ptx_token_decode[param_space_local] = "param_space_local";
  g_ptx_token_decode[const_space] = "const_space";
  g_ptx_token_decode[tex_space] = "tex_space";
  g_ptx_token_decode[surf_space] = "surf_space";
  g_ptx_token_decode[global_space] = "global_space";
  g_ptx_token_decode[generic_space] = "generic_space";
  g_ptx_token_decode[instruction_space] = "instruction_space";

  ptx_lex_init(&(ptx_parser->scanner));
  ptx_parser->init_directive_state();
  ptx_parser->init_instruction_state();

  FILE *ptx_in;
  ptx_in = fopen(ptx_filename, "r");
  ptx_set_in(ptx_in, ptx_parser->scanner);
  ptx_parse(ptx_parser->scanner, ptx_parser);
  ptx_in = ptx_get_in(ptx_parser->scanner);
  ptx_lex_destroy(ptx_parser->scanner);
  fclose(ptx_in);
  return ptx_parser->g_global_symbol_table;
}

void ptx_recognizer::start_function(int entry_point) {
  PTX_PARSE_DPRINTF("start_function");
  init_directive_state();
  init_instruction_state();
  g_entry_point = entry_point;
  g_func_info = NULL;
  g_entry_func_param_index = 0;
}

void ptx_recognizer::add_function_name(const char *name) {
  PTX_PARSE_DPRINTF(
      "add_function_name %s %s", name,
      ((g_entry_point == 1) ? "(entrypoint)"
                            : ((g_entry_point == 2) ? "(extern)" : "")));
  bool prior_decl = g_global_symbol_table->add_function_decl(
      name, g_entry_point, &g_func_info, &g_current_symbol_table);
  if (g_add_identifier_cached__identifier) {
    add_identifier(g_add_identifier_cached__identifier,
                   g_add_identifier_cached__array_dim,
                   g_add_identifier_cached__array_ident);
    free(g_add_identifier_cached__identifier);
    g_add_identifier_cached__identifier = NULL;
    g_func_info->add_return_var(g_last_symbol);
    init_directive_state();
  }
  if (prior_decl) {
    g_func_info->remove_args();
  }
  g_global_symbol_table->add_function(g_func_info, gpgpu_ctx->g_filename,
                                      ptx_get_lineno(scanner));
}

// Jin: handle instruction group for cdp
void ptx_recognizer::start_inst_group() {
  PTX_PARSE_DPRINTF("start_instruction_group");
  g_current_symbol_table = g_current_symbol_table->start_inst_group();
}

void ptx_recognizer::end_inst_group() {
<<<<<<< HEAD
   PTX_PARSE_DPRINTF("end_instruction_group");
   g_current_symbol_table = g_current_symbol_table->end_inst_group();
}

void ptx_recognizer::add_directive()
{
   PTX_PARSE_DPRINTF("add_directive");
   init_directive_state();
}

#define mymax(a,b) ((a)>(b)?(a):(b))

void ptx_recognizer::end_function()
{
   PTX_PARSE_DPRINTF("end_function");

   init_directive_state();
   init_instruction_state();
   g_max_regs_per_thread = mymax( g_max_regs_per_thread, (g_current_symbol_table->next_reg_num()-1)); 
   g_func_info->add_inst( g_instructions );
   g_instructions.clear();
   gpgpu_ptx_assemble( g_func_info->get_name(), g_func_info );
   g_current_symbol_table = g_global_symbol_table;

   PTX_PARSE_DPRINTF("function %s, PC = %d\n", g_func_info->get_name().c_str(), g_func_info->get_start_PC());
}

#define parse_error(msg, ...) parse_error_impl(__FILE__,__LINE__, msg, ##__VA_ARGS__)
#define parse_assert(cond,msg, ...) parse_assert_impl((cond),__FILE__,__LINE__, msg, ##__VA_ARGS__)

void ptx_recognizer::parse_error_impl( const char *file, unsigned line, const char *msg, ... )
{
   va_list ap;
   char buf[1024];
   va_start(ap,msg);
   vsnprintf(buf,1024,msg,ap);
   va_end(ap);

   g_error_detected = 1;
   printf("%s:%u: Parse error: %s (%s:%u)\n\n", gpgpu_ctx->g_filename, ptx_get_lineno(scanner), buf, file, line);
   ptx_error(scanner, this, NULL);
   abort();
   exit(1);
}

void ptx_recognizer::parse_assert_impl( int test_value, const char *file, unsigned line, const char *msg, ... )
{
   va_list ap;
   char buf[1024];
   va_start(ap,msg);
   vsnprintf(buf,1024,msg,ap);
   va_end(ap);

   if ( test_value == 0 )
      parse_error_impl(file,line, msg);
}



void ptx_recognizer::set_return()
{
   parse_assert( (g_opcode == CALL_OP || g_opcode == CALLP_OP), "only call can have return value");
   g_operands.front().set_return();
   g_return_var = g_operands.front();
}


const ptx_instruction *ptx_recognizer::ptx_instruction_lookup( const char *filename, unsigned linenumber )
{
   std::map<std::string,std::map<unsigned,const ptx_instruction*> >::iterator f=g_inst_lookup.find(filename);
   if( f == g_inst_lookup.end() ) 
      return NULL;
   std::map<unsigned,const ptx_instruction*>::iterator l=f->second.find(linenumber);
   if( l == f->second.end() ) 
      return NULL;
   return l->second; 
}

void ptx_recognizer::add_instruction()
{
   PTX_PARSE_DPRINTF("add_instruction: %s", ((g_opcode>0)?g_opcode_string[g_opcode]:"<label>") );
   assert( g_shader_core_config != 0 );
   ptx_instruction *i = new ptx_instruction( g_opcode, 
                                             g_pred, 
                                             g_neg_pred,
                                             g_pred_mod, 
                                             g_label, 
                                             g_operands,
                                             g_return_var,
                                             g_options, 
                                             g_wmma_options, 
                                             g_scalar_type,
                                             g_space_spec,
                                             gpgpu_ctx->g_filename,
                                             ptx_get_lineno(scanner),
                                             linebuf,
                                             g_shader_core_config,
					     gpgpu_ctx );
   g_instructions.push_back(i);
   g_inst_lookup[gpgpu_ctx->g_filename][ptx_get_lineno(scanner)] = i;
   init_instruction_state();
}

void ptx_recognizer::add_variables()
{
   PTX_PARSE_DPRINTF("add_variables");
   if ( !g_operands.empty() ) {
      assert( g_last_symbol != NULL ); 
      g_last_symbol->add_initializer(g_operands);
   }
   init_directive_state();
}

void ptx_recognizer::set_variable_type()
{
   PTX_PARSE_DPRINTF("set_variable_type space_spec=%s scalar_type_spec=%s", 
           g_ptx_token_decode[g_space_spec.get_type()].c_str(), 
           g_ptx_token_decode[g_scalar_type_spec].c_str() );
   parse_assert( g_space_spec != undefined_space, "variable has no space specification" );
   parse_assert( g_scalar_type_spec != -1, "variable has no type information" ); // need to extend for structs?
   g_var_type = g_current_symbol_table->add_type( g_space_spec, 
                                                  g_scalar_type_spec, 
                                                  g_vector_spec, 
                                                  g_alignment_spec, 
                                                  g_extern_spec );
}

bool ptx_recognizer::check_for_duplicates( const char *identifier )
{
   const symbol *s = g_current_symbol_table->lookup(identifier);
   return ( s != NULL );
}

// Returns padding that needs to be inserted ahead of address to make it aligned to min(size, maxalign)
=======
  PTX_PARSE_DPRINTF("end_instruction_group");
  g_current_symbol_table = g_current_symbol_table->end_inst_group();
}

void ptx_recognizer::add_directive() {
  PTX_PARSE_DPRINTF("add_directive");
  init_directive_state();
}

#define mymax(a, b) ((a) > (b) ? (a) : (b))

void ptx_recognizer::end_function() {
  PTX_PARSE_DPRINTF("end_function");

  init_directive_state();
  init_instruction_state();
  g_max_regs_per_thread = mymax(g_max_regs_per_thread,
                                (g_current_symbol_table->next_reg_num() - 1));
  g_func_info->add_inst(g_instructions);
  g_instructions.clear();
  gpgpu_ptx_assemble(g_func_info->get_name(), g_func_info);
  g_current_symbol_table = g_global_symbol_table;

  PTX_PARSE_DPRINTF("function %s, PC = %d\n", g_func_info->get_name().c_str(),
                    g_func_info->get_start_PC());
}

#define parse_error(msg, ...) \
  parse_error_impl(__FILE__, __LINE__, msg, ##__VA_ARGS__)
#define parse_assert(cond, msg, ...) \
  parse_assert_impl((cond), __FILE__, __LINE__, msg, ##__VA_ARGS__)

void ptx_recognizer::parse_error_impl(const char *file, unsigned line,
                                      const char *msg, ...) {
  va_list ap;
  char buf[1024];
  va_start(ap, msg);
  vsnprintf(buf, 1024, msg, ap);
  va_end(ap);

  g_error_detected = 1;
  printf("%s:%u: Parse error: %s (%s:%u)\n\n", gpgpu_ctx->g_filename,
         ptx_get_lineno(scanner), buf, file, line);
  ptx_error(scanner, NULL);
  abort();
  exit(1);
}

void ptx_recognizer::parse_assert_impl(int test_value, const char *file,
                                       unsigned line, const char *msg, ...) {
  va_list ap;
  char buf[1024];
  va_start(ap, msg);
  vsnprintf(buf, 1024, msg, ap);
  va_end(ap);

  if (test_value == 0) parse_error_impl(file, line, msg);
}

void ptx_recognizer::set_return() {
  parse_assert((g_opcode == CALL_OP || g_opcode == CALLP_OP),
               "only call can have return value");
  g_operands.front().set_return();
  g_return_var = g_operands.front();
}

const ptx_instruction *ptx_recognizer::ptx_instruction_lookup(
    const char *filename, unsigned linenumber) {
  std::map<std::string, std::map<unsigned, const ptx_instruction *> >::iterator
      f = g_inst_lookup.find(filename);
  if (f == g_inst_lookup.end()) return NULL;
  std::map<unsigned, const ptx_instruction *>::iterator l =
      f->second.find(linenumber);
  if (l == f->second.end()) return NULL;
  return l->second;
}

void ptx_recognizer::add_instruction() {
  PTX_PARSE_DPRINTF("add_instruction: %s",
                    ((g_opcode > 0) ? g_opcode_string[g_opcode] : "<label>"));
  assert(g_shader_core_config != 0);
  ptx_instruction *i = new ptx_instruction(
      g_opcode, g_pred, g_neg_pred, g_pred_mod, g_label, g_operands,
      g_return_var, g_options, g_wmma_options, g_scalar_type, g_space_spec,
      gpgpu_ctx->g_filename, ptx_get_lineno(scanner), linebuf,
      g_shader_core_config, gpgpu_ctx);
  g_instructions.push_back(i);
  g_inst_lookup[gpgpu_ctx->g_filename][ptx_get_lineno(scanner)] = i;
  init_instruction_state();
}

void ptx_recognizer::add_variables() {
  PTX_PARSE_DPRINTF("add_variables");
  if (!g_operands.empty()) {
    assert(g_last_symbol != NULL);
    g_last_symbol->add_initializer(g_operands);
  }
  init_directive_state();
}

void ptx_recognizer::set_variable_type() {
  PTX_PARSE_DPRINTF("set_variable_type space_spec=%s scalar_type_spec=%s",
                    g_ptx_token_decode[g_space_spec.get_type()].c_str(),
                    g_ptx_token_decode[g_scalar_type_spec].c_str());
  parse_assert(g_space_spec != undefined_space,
               "variable has no space specification");
  parse_assert(
      g_scalar_type_spec != -1,
      "variable has no type information");  // need to extend for structs?
  g_var_type = g_current_symbol_table->add_type(
      g_space_spec, g_scalar_type_spec, g_vector_spec, g_alignment_spec,
      g_extern_spec);
}

bool ptx_recognizer::check_for_duplicates(const char *identifier) {
  const symbol *s = g_current_symbol_table->lookup(identifier);
  return (s != NULL);
}

// Returns padding that needs to be inserted ahead of address to make it aligned
// to min(size, maxalign)
>>>>>>> e9e9fcf5
/*
 * @param address the address in bytes
 * @param size the size of the memory to be allocated in bytes
 * @param maximum alignment in bytes. i.e. if size is too big then align to this
 * instead
 */
int pad_address(new_addr_type address, unsigned size, unsigned maxalign) {
  assert(size >= 0);
  assert(maxalign > 0);
  int alignto = maxalign;
  if (size < maxalign && (size & (size - 1)) == 0) {  // size is a power of 2
    alignto = size;
  }
  return alignto ? ((alignto - (address % alignto)) % alignto) : 0;
}

void ptx_recognizer::add_identifier(const char *identifier, int array_dim,
                                    unsigned array_ident) {
  if (array_ident == ARRAY_IDENTIFIER) {
    g_size *= array_dim;
  }
  if (g_func_decl && (g_func_info == NULL)) {
    // return variable decl...
    assert(g_add_identifier_cached__identifier == NULL);
    g_add_identifier_cached__identifier = strdup(identifier);
    g_add_identifier_cached__array_dim = array_dim;
    g_add_identifier_cached__array_ident = array_ident;
    return;
  }
  PTX_PARSE_DPRINTF("add_identifier \"%s\" (%u)", identifier, g_ident_add_uid);
  g_ident_add_uid++;
  type_info *type = g_var_type;
  type_info_key ti = type->get_key();
  int basic_type;
  int regnum;
  size_t num_bits;
  unsigned addr_pad;
  new_addr_type addr;
  ti.type_decode(num_bits, basic_type);

  bool duplicates = check_for_duplicates(identifier);
  if (duplicates) {
    symbol *s = g_current_symbol_table->lookup(identifier);
    g_last_symbol = s;
    if (g_func_decl) return;
    std::string msg = std::string(identifier) + " was declared previous at " +
                      s->decl_location() + " skipping new declaration";
    printf("GPGPU-Sim PTX: Warning %s\n", msg.c_str());
    return;
  }

  assert(g_var_type != NULL);
  switch (array_ident) {
    case ARRAY_IDENTIFIER:
      type = g_current_symbol_table->get_array_type(type, array_dim);
      num_bits = array_dim * num_bits;
      break;
    case ARRAY_IDENTIFIER_NO_DIM:
      type = g_current_symbol_table->get_array_type(type, (unsigned)-1);
      num_bits = 0;
      break;
    default:
      break;
  }
  g_last_symbol = g_current_symbol_table->add_variable(
      identifier, type, num_bits / 8, gpgpu_ctx->g_filename,
      ptx_get_lineno(scanner));
  switch (ti.get_memory_space().get_type()) {
    case reg_space: {
      regnum = g_current_symbol_table->next_reg_num();
      int arch_regnum = -1;
      for (int d = 0; d < strlen(identifier); d++) {
        if (isdigit(identifier[d])) {
          sscanf(identifier + d, "%d", &arch_regnum);
          break;
        }
      }
      if (strcmp(identifier, "%sp") == 0) {
        arch_regnum = 0;
      }
      g_last_symbol->set_regno(regnum, arch_regnum);
    } break;
    case shared_space:
      printf("GPGPU-Sim PTX: allocating shared region for \"%s\" ", identifier);
      fflush(stdout);
      assert((num_bits % 8) == 0);
      addr = g_current_symbol_table->get_shared_next();
      addr_pad = pad_address(addr, num_bits / 8, 128);
      printf("from 0x%llx to 0x%llx (shared memory space)\n", addr + addr_pad,
             addr + addr_pad + num_bits / 8);
      fflush(stdout);
      g_last_symbol->set_address(addr + addr_pad);
      g_current_symbol_table->alloc_shared(num_bits / 8 + addr_pad);
      break;
    case sstarr_space:
      printf("GPGPU-Sim PTX: allocating sstarr region for \"%s\" ", identifier);
      fflush(stdout);
      assert((num_bits % 8) == 0);
      addr = g_current_symbol_table->get_sstarr_next();
      addr_pad = pad_address(addr, num_bits / 8, 128);
      printf("from 0x%llx to 0x%llx (sstarr memory space)\n", addr + addr_pad,
             addr + addr_pad + num_bits / 8);
      fflush(stdout);
      g_last_symbol->set_address(addr + addr_pad);
      g_current_symbol_table->alloc_sstarr(num_bits / 8 + addr_pad);
      break;
    case const_space:
      if (array_ident == ARRAY_IDENTIFIER_NO_DIM) {
        printf(
            "GPGPU-Sim PTX: deferring allocation of constant region for \"%s\" "
            "(need size information)\n",
            identifier);
      } else {
        printf("GPGPU-Sim PTX: allocating constant region for \"%s\" ",
               identifier);
        fflush(stdout);
        assert((num_bits % 8) == 0);
        addr = g_current_symbol_table->get_global_next();
        addr_pad = pad_address(addr, num_bits / 8, 128);
        printf("from 0x%llx to 0x%llx (global memory space) %u\n",
               addr + addr_pad, addr + addr_pad + num_bits / 8,
               g_const_alloc++);
        fflush(stdout);
        g_last_symbol->set_address(addr + addr_pad);
        g_current_symbol_table->alloc_global(num_bits / 8 + addr_pad);
      }
      if (g_current_symbol_table == g_global_symbol_table) {
        gpgpu_ctx->func_sim->g_constants.insert(identifier);
      }
      assert(g_current_symbol_table != NULL);
      g_sym_name_to_symbol_table[identifier] = g_current_symbol_table;
      break;
    case global_space:
      printf("GPGPU-Sim PTX: allocating global region for \"%s\" ", identifier);
      fflush(stdout);
      assert((num_bits % 8) == 0);
      addr = g_current_symbol_table->get_global_next();
      addr_pad = pad_address(addr, num_bits / 8, 128);
      printf("from 0x%llx to 0x%llx (global memory space)\n", addr + addr_pad,
             addr + addr_pad + num_bits / 8);
      fflush(stdout);
      g_last_symbol->set_address(addr + addr_pad);
      g_current_symbol_table->alloc_global(num_bits / 8 + addr_pad);
      gpgpu_ctx->func_sim->g_globals.insert(identifier);
      assert(g_current_symbol_table != NULL);
      g_sym_name_to_symbol_table[identifier] = g_current_symbol_table;
      break;
    case local_space:
      if (g_func_info == NULL) {
        printf("GPGPU-Sim PTX: allocating local region for \"%s\" ",
               identifier);
        fflush(stdout);
        assert((num_bits % 8) == 0);
        addr = g_current_symbol_table->get_local_next();
        addr_pad = pad_address(addr, num_bits / 8, 128);
        printf("from 0x%llx to 0x%llx (local memory space)\n", addr + addr_pad,
               addr + addr_pad + num_bits / 8);
        fflush(stdout);
        g_last_symbol->set_address(addr + addr_pad);
        g_current_symbol_table->alloc_local(num_bits / 8 + addr_pad);
      } else {
        printf(
            "GPGPU-Sim PTX: allocating stack frame region for .local \"%s\" ",
            identifier);
        fflush(stdout);
        assert((num_bits % 8) == 0);
        addr = g_current_symbol_table->get_local_next();
        addr_pad = pad_address(addr, num_bits / 8, 128);
        printf("from 0x%llx to 0x%llx\n", addr + addr_pad,
               addr + addr_pad + num_bits / 8);
        fflush(stdout);
        g_last_symbol->set_address(addr + addr_pad);
        g_current_symbol_table->alloc_local(num_bits / 8 + addr_pad);
        g_func_info->set_framesize(g_current_symbol_table->get_local_next());
      }
      break;
    case tex_space:
      printf("GPGPU-Sim PTX: encountered texture directive %s.\n", identifier);
      break;
    case param_space_local:
      printf(
          "GPGPU-Sim PTX: allocating stack frame region for .param \"%s\" from "
          "0x%x to 0x%lx\n",
          identifier, g_current_symbol_table->get_local_next(),
          g_current_symbol_table->get_local_next() + num_bits / 8);
      fflush(stdout);
      assert((num_bits % 8) == 0);
      g_last_symbol->set_address(g_current_symbol_table->get_local_next());
      g_current_symbol_table->alloc_local(num_bits / 8);
      g_func_info->set_framesize(g_current_symbol_table->get_local_next());
      break;
    case param_space_kernel:
      break;
    default:
      abort();
      break;
  }

  assert(!ti.is_param_unclassified());
  if (ti.is_param_kernel()) {
    bool is_ptr = (g_ptr_spec != undefined_space);
    g_func_info->add_param_name_type_size(g_entry_func_param_index, identifier,
                                          ti.scalar_type(), num_bits, is_ptr,
                                          g_ptr_spec);
    g_entry_func_param_index++;
  }
}

void ptx_recognizer::add_constptr(const char *identifier1,
                                  const char *identifier2, int offset) {
  symbol *s1 = g_current_symbol_table->lookup(identifier1);
  const symbol *s2 = g_current_symbol_table->lookup(identifier2);
  parse_assert(s1 != NULL, "'from' constant identifier does not exist.");
  parse_assert(s1 != NULL, "'to' constant identifier does not exist.");

  unsigned addr = s2->get_address();

  printf("GPGPU-Sim PTX: moving \"%s\" from 0x%x to 0x%x (%s+%x)\n",
         identifier1, s1->get_address(), addr + offset, identifier2, offset);

  s1->set_address(addr + offset);
}

void ptx_recognizer::add_function_arg() {
  assert(g_size > 0);
  if (g_func_info) {
    PTX_PARSE_DPRINTF("add_function_arg \"%s\"", g_last_symbol->name().c_str());
    g_func_info->add_arg(g_last_symbol);
    unsigned alignment = (g_alignment_spec == -1) ? g_size : g_alignment_spec;
    assert(alignment == 1 || alignment == 2 || alignment == 4 ||
           alignment == 8 || alignment == 16);  // known valid alignment values
    g_func_info->add_config_param(g_size, alignment);
  }
}

void ptx_recognizer::add_extern_spec() {
  PTX_PARSE_DPRINTF("add_extern_spec");
  g_extern_spec = 1;
}

void ptx_recognizer::add_alignment_spec(int spec) {
  PTX_PARSE_DPRINTF("add_alignment_spec");
  parse_assert(
      g_alignment_spec == -1,
      "multiple .align specifiers per variable declaration not allowed.");
  g_alignment_spec = spec;
}

void ptx_recognizer::add_ptr_spec(enum _memory_space_t spec) {
  PTX_PARSE_DPRINTF("add_ptr_spec \"%s\"", g_ptx_token_decode[spec].c_str());
  parse_assert(g_ptr_spec == undefined_space,
               "multiple ptr space specifiers not allowed.");
  parse_assert(
      spec == global_space or spec == local_space or spec == shared_space,
      "invalid space for ptr directive.");
  g_ptr_spec = spec;
}

void ptx_recognizer::add_space_spec(enum _memory_space_t spec, int value) {
  PTX_PARSE_DPRINTF("add_space_spec \"%s\"", g_ptx_token_decode[spec].c_str());
  parse_assert(g_space_spec == undefined_space,
               "multiple space specifiers not allowed.");
  if (spec == param_space_unclassified) {
    if (g_func_decl) {
      if (g_entry_point == 1)
        g_space_spec = param_space_kernel;
      else
        g_space_spec = param_space_local;
    } else
      g_space_spec = param_space_unclassified;
  } else {
    g_space_spec = spec;
    if (g_space_spec == const_space) g_space_spec.set_bank((unsigned)value);
  }
}

void ptx_recognizer::add_vector_spec(int spec) {
  PTX_PARSE_DPRINTF("add_vector_spec");
  parse_assert(g_vector_spec == -1, "multiple vector specifiers not allowed.");
  g_vector_spec = spec;
}

void ptx_recognizer::add_scalar_type_spec(int type_spec) {
  // save size of parameter
  switch (type_spec) {
    case B8_TYPE:
    case S8_TYPE:
    case U8_TYPE:
      g_size = 1;
      break;
    case B16_TYPE:
    case S16_TYPE:
    case U16_TYPE:
    case F16_TYPE:
      g_size = 2;
      break;
    case B32_TYPE:
    case S32_TYPE:
    case U32_TYPE:
    case F32_TYPE:
      g_size = 4;
      break;
    case B64_TYPE:
    case BB64_TYPE:
    case S64_TYPE:
    case U64_TYPE:
    case F64_TYPE:
    case FF64_TYPE:
      g_size = 8;
      break;
    case BB128_TYPE:
      g_size = 16;
      break;
  }
  PTX_PARSE_DPRINTF("add_scalar_type_spec \"%s\"",
                    g_ptx_token_decode[type_spec].c_str());
  g_scalar_type.push_back(type_spec);
  if (g_scalar_type.size() > 1) {
    parse_assert((g_opcode == -1) || (g_opcode == CVT_OP) ||
                     (g_opcode == SET_OP) || (g_opcode == SLCT_OP) ||
                     (g_opcode == TEX_OP) || (g_opcode == MMA_OP) ||
                     (g_opcode == DP4A_OP),
                 "only cvt, set, slct, tex and dp4a can have more than one "
                 "type specifier.");
  }
  g_scalar_type_spec = type_spec;
}

void ptx_recognizer::add_label(const char *identifier) {
  PTX_PARSE_DPRINTF("add_label");
  symbol *s = g_current_symbol_table->lookup(identifier);
  if (s != NULL) {
    g_label = s;
  } else {
    g_label = g_current_symbol_table->add_variable(
        identifier, NULL, 0, gpgpu_ctx->g_filename, ptx_get_lineno(scanner));
  }
}

void ptx_recognizer::add_opcode(int opcode) { g_opcode = opcode; }

void ptx_recognizer::add_pred(const char *identifier, int neg,
                              int predModifier) {
  PTX_PARSE_DPRINTF("add_pred");
  const symbol *s = g_current_symbol_table->lookup(identifier);
  if (s == NULL) {
    std::string msg =
        std::string("predicate \"") + identifier + "\" has no declaration.";
    parse_error(msg.c_str());
  }
  g_pred = s;
  g_neg_pred = neg;
  g_pred_mod = predModifier;
}

void ptx_recognizer::add_option(int option) {
  PTX_PARSE_DPRINTF("add_option");
  g_options.push_back(option);
}
void ptx_recognizer::add_wmma_option(int option) {
  PTX_PARSE_DPRINTF("add_option");
  g_wmma_options.push_back(option);
}
void ptx_recognizer::add_double_operand(const char *d1, const char *d2) {
  // operands that access two variables.
  // eg. s[$ofs1+$r0], g[$ofs1+=$r0]
  // TODO: Not sure if I'm going to use this for storing to two destinations or
  // not.

  PTX_PARSE_DPRINTF("add_double_operand");
  const symbol *s1 = g_current_symbol_table->lookup(d1);
  const symbol *s2 = g_current_symbol_table->lookup(d2);
  parse_assert(s1 != NULL && s2 != NULL, "component(s) missing declarations.");
  g_operands.push_back(operand_info(s1, s2, gpgpu_ctx));
}

void ptx_recognizer::add_1vector_operand(const char *d1) {
  // handles the single element vector operand ({%v1}) found in tex.1d
  // instructions
  PTX_PARSE_DPRINTF("add_1vector_operand");
  const symbol *s1 = g_current_symbol_table->lookup(d1);
  parse_assert(s1 != NULL, "component(s) missing declarations.");
  g_operands.push_back(operand_info(s1, NULL, NULL, NULL, gpgpu_ctx));
}

void ptx_recognizer::add_2vector_operand(const char *d1, const char *d2) {
  PTX_PARSE_DPRINTF("add_2vector_operand");
  const symbol *s1 = g_current_symbol_table->lookup(d1);
  const symbol *s2 = g_current_symbol_table->lookup(d2);
  parse_assert(s1 != NULL && s2 != NULL,
               "v2 component(s) missing declarations.");
  g_operands.push_back(operand_info(s1, s2, NULL, NULL, gpgpu_ctx));
}

void ptx_recognizer::add_3vector_operand(const char *d1, const char *d2,
                                         const char *d3) {
  PTX_PARSE_DPRINTF("add_3vector_operand");
  const symbol *s1 = g_current_symbol_table->lookup(d1);
  const symbol *s2 = g_current_symbol_table->lookup(d2);
  const symbol *s3 = g_current_symbol_table->lookup(d3);
  parse_assert(s1 != NULL && s2 != NULL && s3 != NULL,
               "v3 component(s) missing declarations.");
  g_operands.push_back(operand_info(s1, s2, s3, NULL, gpgpu_ctx));
}

void ptx_recognizer::add_4vector_operand(const char *d1, const char *d2,
                                         const char *d3, const char *d4) {
  PTX_PARSE_DPRINTF("add_4vector_operand");
  const symbol *s1 = g_current_symbol_table->lookup(d1);
  const symbol *s2 = g_current_symbol_table->lookup(d2);
  const symbol *s3 = g_current_symbol_table->lookup(d3);
  const symbol *s4 = g_current_symbol_table->lookup(d4);
  parse_assert(s1 != NULL && s2 != NULL && s3 != NULL && s4 != NULL,
               "v4 component(s) missing declarations.");
  const symbol *null_op = g_current_symbol_table->lookup("_");
  if (s2 == null_op) s2 = NULL;
  if (s3 == null_op) s3 = NULL;
  if (s4 == null_op) s4 = NULL;
  g_operands.push_back(operand_info(s1, s2, s3, s4, gpgpu_ctx));
}
void ptx_recognizer::add_8vector_operand(const char *d1, const char *d2,
                                         const char *d3, const char *d4,
                                         const char *d5, const char *d6,
                                         const char *d7, const char *d8) {
  PTX_PARSE_DPRINTF("add_8vector_operand");
  const symbol *s1 = g_current_symbol_table->lookup(d1);
  const symbol *s2 = g_current_symbol_table->lookup(d2);
  const symbol *s3 = g_current_symbol_table->lookup(d3);
  const symbol *s4 = g_current_symbol_table->lookup(d4);
  const symbol *s5 = g_current_symbol_table->lookup(d5);
  const symbol *s6 = g_current_symbol_table->lookup(d6);
  const symbol *s7 = g_current_symbol_table->lookup(d7);
  const symbol *s8 = g_current_symbol_table->lookup(d8);
  parse_assert(s1 != NULL && s2 != NULL && s3 != NULL && s4 != NULL &&
                   s5 != NULL && s6 != NULL && s7 != NULL && s8 != NULL,
               "v4 component(s) missing declarations.");
  const symbol *null_op = g_current_symbol_table->lookup("_");
  if (s2 == null_op) s2 = NULL;
  if (s3 == null_op) s3 = NULL;
  if (s4 == null_op) s4 = NULL;
  if (s5 == null_op) s5 = NULL;
  if (s6 == null_op) s6 = NULL;
  if (s7 == null_op) s7 = NULL;
  if (s8 == null_op) s8 = NULL;
  g_operands.push_back(operand_info(s1, s2, s3, s4, s5, s6, s7, s8, gpgpu_ctx));
}

void ptx_recognizer::add_builtin_operand(int builtin, int dim_modifier) {
  PTX_PARSE_DPRINTF("add_builtin_operand");
  g_operands.push_back(operand_info(builtin, dim_modifier, gpgpu_ctx));
}

void ptx_recognizer::add_memory_operand() {
  PTX_PARSE_DPRINTF("add_memory_operand");
  assert(!g_operands.empty());
  g_operands.back().make_memory_operand();
}

/*TODO: add other memory locations*/
void ptx_recognizer::change_memory_addr_space(const char *identifier) {
  /*0 = N/A, not reading from memory
   *1 = global memory
   *2 = shared memory
   *3 = const memory segment
   *4 = local memory segment
   */

  bool recognizedType = false;

  PTX_PARSE_DPRINTF("change_memory_addr_space");
  assert(!g_operands.empty());
  if (!strcmp(identifier, "g")) {
    g_operands.back().set_addr_space(global_space);
    recognizedType = true;
  }
  if (!strcmp(identifier, "s")) {
    g_operands.back().set_addr_space(shared_space);
    recognizedType = true;
  }
  // For constants, check if the first character is 'c'
  char c[2];
  strncpy(c, identifier, 1);
  c[1] = '\0';
  if (!strcmp(c, "c")) {
    g_operands.back().set_addr_space(const_space);
    parse_assert(g_current_symbol_table->lookup(identifier) != NULL,
                 "Constant was not defined.");
    g_operands.back().set_const_mem_offset(
        g_current_symbol_table->lookup(identifier)->get_address());
    recognizedType = true;
  }
  // For local memory, check if the first character is 'l'
  char l[2];
  strncpy(l, identifier, 1);
  l[1] = '\0';
  if (!strcmp(l, "l")) {
    g_operands.back().set_addr_space(local_space);
    // parse_assert(g_current_symbol_table->lookup(identifier) != NULL, "Local
    // memory segment was not defined.");
    // g_operands.back().set_const_mem_offset(g_current_symbol_table->lookup(identifier)->get_address());
    recognizedType = true;
  }

  parse_assert(recognizedType, "Error: unrecognized memory type.");
}

void ptx_recognizer::change_operand_lohi(int lohi) {
  /*0 = N/A, read entire operand
   *1 = lo, reading from lowest bits
   *2 = hi, reading from highest bits
   */

  PTX_PARSE_DPRINTF("change_operand_lohi");
  assert(!g_operands.empty());

  g_operands.back().set_operand_lohi(lohi);
}

void ptx_recognizer::set_immediate_operand_type() {
  PTX_PARSE_DPRINTF("set_immediate_operand_type");
  assert(!g_operands.empty());
  g_operands.back().set_immediate_addr();
}

void ptx_recognizer::change_double_operand_type(int operand_type) {
  /*
   *-3 = reg / reg (set instruction, but both get same value)
   *-2 = reg | reg (cvt instruction)
   *-1 = reg | reg (set instruction)
   *0 = N/A, default
   *1 = reg + reg
   *2 = reg += reg
   *3 = reg += immediate
   */

  PTX_PARSE_DPRINTF("change_double_operand_type");
  assert(!g_operands.empty());

  // For double destination operands, ensure valid instruction
  if (operand_type == -1 || operand_type == -2) {
    if ((g_opcode == SET_OP) || (g_opcode == SETP_OP))
      g_operands.back().set_double_operand_type(-1);
    else
      g_operands.back().set_double_operand_type(-2);
  } else if (operand_type == -3) {
    if (g_opcode == SET_OP || g_opcode == MAD_OP)
      g_operands.back().set_double_operand_type(operand_type);
    else
      parse_assert(0, "Error: Unsupported use of double destination operand.");
  } else {
    g_operands.back().set_double_operand_type(operand_type);
  }
}

void ptx_recognizer::change_operand_neg() {
  PTX_PARSE_DPRINTF("change_operand_neg");
  assert(!g_operands.empty());

  g_operands.back().set_operand_neg();
}

void ptx_recognizer::add_literal_int(int value) {
  PTX_PARSE_DPRINTF("add_literal_int");
  g_operands.push_back(operand_info(value, gpgpu_ctx));
}

void ptx_recognizer::add_literal_float(float value) {
  PTX_PARSE_DPRINTF("add_literal_float");
  g_operands.push_back(operand_info(value, gpgpu_ctx));
}

void ptx_recognizer::add_literal_double(double value) {
  PTX_PARSE_DPRINTF("add_literal_double");
  g_operands.push_back(operand_info(value, gpgpu_ctx));
}

void ptx_recognizer::add_scalar_operand(const char *identifier) {
  PTX_PARSE_DPRINTF("add_scalar_operand");
  const symbol *s = g_current_symbol_table->lookup(identifier);
  if (s == NULL) {
    if (g_opcode == BRA_OP || g_opcode == CALLP_OP) {
      // forward branch target...
      s = g_current_symbol_table->add_variable(
          identifier, NULL, 0, gpgpu_ctx->g_filename, ptx_get_lineno(scanner));
    } else {
      std::string msg =
          std::string("operand \"") + identifier + "\" has no declaration.";
      parse_error(msg.c_str());
    }
  }
  g_operands.push_back(operand_info(s, gpgpu_ctx));
}

void ptx_recognizer::add_neg_pred_operand(const char *identifier) {
  PTX_PARSE_DPRINTF("add_neg_pred_operand");
  const symbol *s = g_current_symbol_table->lookup(identifier);
  if (s == NULL) {
    s = g_current_symbol_table->add_variable(
        identifier, NULL, 1, gpgpu_ctx->g_filename, ptx_get_lineno(scanner));
  }
  operand_info op(s, gpgpu_ctx);
  op.set_neg_pred();
  g_operands.push_back(op);
}

void ptx_recognizer::add_address_operand(const char *identifier, int offset) {
  PTX_PARSE_DPRINTF("add_address_operand");
  const symbol *s = g_current_symbol_table->lookup(identifier);
  if (s == NULL) {
    std::string msg =
        std::string("operand \"") + identifier + "\" has no declaration.";
    parse_error(msg.c_str());
  }
  g_operands.push_back(operand_info(s, offset, gpgpu_ctx));
}

void ptx_recognizer::add_address_operand2(int offset) {
  PTX_PARSE_DPRINTF("add_address_operand");
  g_operands.push_back(operand_info((unsigned)offset, gpgpu_ctx));
}

void ptx_recognizer::add_array_initializer() {
  g_last_symbol->add_initializer(g_operands);
}

void ptx_recognizer::add_version_info(float ver, unsigned ext) {
  g_global_symbol_table->set_ptx_version(ver, ext);
}

void ptx_recognizer::add_file(unsigned num, const char *filename) {
  if (gpgpu_ctx->g_filename == NULL) {
    char *b = strdup(filename);
    char *l = b;
    char *n = b;
    while (*n != '\0') {
      if (*n == '/') l = n + 1;
      n++;
    }

    char *p = strtok(l, ".");
    char buf[1024];
    snprintf(buf, 1024, "%s.ptx", p);

    char *q = strtok(NULL, ".");
    if (q && !strcmp(q, "cu")) {
      gpgpu_ctx->g_filename = strdup(buf);
    }

    free(b);
  }

  g_current_symbol_table = g_global_symbol_table;
}

void *ptx_recognizer::reset_symtab() {
  void *result = g_current_symbol_table;
  g_current_symbol_table = g_global_symbol_table;
  return result;
}

void ptx_recognizer::set_symtab(void *symtab) {
  g_current_symbol_table = (symbol_table *)symtab;
}

void ptx_recognizer::add_pragma(const char *str) {
  printf("GPGPU-Sim PTX: Warning -- ignoring pragma '%s'\n", str);
}

void ptx_recognizer::version_header(double a) {}  // intentional dummy function

void ptx_recognizer::target_header(char *a) {
  g_global_symbol_table->set_sm_target(a, NULL, NULL);
}

void ptx_recognizer::target_header2(char *a, char *b) {
  g_global_symbol_table->set_sm_target(a, b, NULL);
}

void ptx_recognizer::target_header3(char *a, char *b, char *c) {
  g_global_symbol_table->set_sm_target(a, b, c);
}

void ptx_recognizer::maxnt_id(int x, int y, int z) {
  g_func_info->set_maxnt_id(x * y * z);
}

void ptx_recognizer::func_header(const char *a) {}  // intentional dummy
                                                    // function
void ptx_recognizer::func_header_info(const char *a) {
}  // intentional dummy function
void ptx_recognizer::func_header_info_int(const char *a, int b) {
}  // intentional dummy function<|MERGE_RESOLUTION|>--- conflicted
+++ resolved
@@ -34,23 +34,13 @@
 #include <stdarg.h>
 #include "ptx.tab.h"
 
-<<<<<<< HEAD
-extern int ptx_get_lineno (yyscan_t yyscanner );
-extern YYSTYPE* ptx_get_lval (yyscan_t yyscanner );
-extern int ptx_error( yyscan_t yyscanner, ptx_recognizer* recognizer, const char *s );
-extern int ptx_lex_init(yyscan_t* scanner);
-extern void ptx_set_in(FILE * _in_str ,yyscan_t yyscanner );
-extern FILE *ptx_get_in (yyscan_t yyscanner );
-extern int ptx_parse(yyscan_t scanner, ptx_recognizer* recognizer);
-=======
 extern int ptx_get_lineno(yyscan_t yyscanner);
 extern YYSTYPE *ptx_get_lval(yyscan_t yyscanner);
-extern int ptx_error(yyscan_t yyscanner, const char *s);
+extern int ptx_error( yyscan_t yyscanner, ptx_recognizer* recognizer, const char *s );
 extern int ptx_lex_init(yyscan_t *scanner);
 extern void ptx_set_in(FILE *_in_str, yyscan_t yyscanner);
 extern FILE *ptx_get_in(yyscan_t yyscanner);
 extern int ptx_parse(yyscan_t scanner, ptx_recognizer *recognizer);
->>>>>>> e9e9fcf5
 extern int ptx_lex_destroy(yyscan_t scanner);
 
 void ptx_recognizer::set_ptx_warp_size(const struct core_config *warp_size) {
@@ -192,142 +182,6 @@
 }
 
 void ptx_recognizer::end_inst_group() {
-<<<<<<< HEAD
-   PTX_PARSE_DPRINTF("end_instruction_group");
-   g_current_symbol_table = g_current_symbol_table->end_inst_group();
-}
-
-void ptx_recognizer::add_directive()
-{
-   PTX_PARSE_DPRINTF("add_directive");
-   init_directive_state();
-}
-
-#define mymax(a,b) ((a)>(b)?(a):(b))
-
-void ptx_recognizer::end_function()
-{
-   PTX_PARSE_DPRINTF("end_function");
-
-   init_directive_state();
-   init_instruction_state();
-   g_max_regs_per_thread = mymax( g_max_regs_per_thread, (g_current_symbol_table->next_reg_num()-1)); 
-   g_func_info->add_inst( g_instructions );
-   g_instructions.clear();
-   gpgpu_ptx_assemble( g_func_info->get_name(), g_func_info );
-   g_current_symbol_table = g_global_symbol_table;
-
-   PTX_PARSE_DPRINTF("function %s, PC = %d\n", g_func_info->get_name().c_str(), g_func_info->get_start_PC());
-}
-
-#define parse_error(msg, ...) parse_error_impl(__FILE__,__LINE__, msg, ##__VA_ARGS__)
-#define parse_assert(cond,msg, ...) parse_assert_impl((cond),__FILE__,__LINE__, msg, ##__VA_ARGS__)
-
-void ptx_recognizer::parse_error_impl( const char *file, unsigned line, const char *msg, ... )
-{
-   va_list ap;
-   char buf[1024];
-   va_start(ap,msg);
-   vsnprintf(buf,1024,msg,ap);
-   va_end(ap);
-
-   g_error_detected = 1;
-   printf("%s:%u: Parse error: %s (%s:%u)\n\n", gpgpu_ctx->g_filename, ptx_get_lineno(scanner), buf, file, line);
-   ptx_error(scanner, this, NULL);
-   abort();
-   exit(1);
-}
-
-void ptx_recognizer::parse_assert_impl( int test_value, const char *file, unsigned line, const char *msg, ... )
-{
-   va_list ap;
-   char buf[1024];
-   va_start(ap,msg);
-   vsnprintf(buf,1024,msg,ap);
-   va_end(ap);
-
-   if ( test_value == 0 )
-      parse_error_impl(file,line, msg);
-}
-
-
-
-void ptx_recognizer::set_return()
-{
-   parse_assert( (g_opcode == CALL_OP || g_opcode == CALLP_OP), "only call can have return value");
-   g_operands.front().set_return();
-   g_return_var = g_operands.front();
-}
-
-
-const ptx_instruction *ptx_recognizer::ptx_instruction_lookup( const char *filename, unsigned linenumber )
-{
-   std::map<std::string,std::map<unsigned,const ptx_instruction*> >::iterator f=g_inst_lookup.find(filename);
-   if( f == g_inst_lookup.end() ) 
-      return NULL;
-   std::map<unsigned,const ptx_instruction*>::iterator l=f->second.find(linenumber);
-   if( l == f->second.end() ) 
-      return NULL;
-   return l->second; 
-}
-
-void ptx_recognizer::add_instruction()
-{
-   PTX_PARSE_DPRINTF("add_instruction: %s", ((g_opcode>0)?g_opcode_string[g_opcode]:"<label>") );
-   assert( g_shader_core_config != 0 );
-   ptx_instruction *i = new ptx_instruction( g_opcode, 
-                                             g_pred, 
-                                             g_neg_pred,
-                                             g_pred_mod, 
-                                             g_label, 
-                                             g_operands,
-                                             g_return_var,
-                                             g_options, 
-                                             g_wmma_options, 
-                                             g_scalar_type,
-                                             g_space_spec,
-                                             gpgpu_ctx->g_filename,
-                                             ptx_get_lineno(scanner),
-                                             linebuf,
-                                             g_shader_core_config,
-					     gpgpu_ctx );
-   g_instructions.push_back(i);
-   g_inst_lookup[gpgpu_ctx->g_filename][ptx_get_lineno(scanner)] = i;
-   init_instruction_state();
-}
-
-void ptx_recognizer::add_variables()
-{
-   PTX_PARSE_DPRINTF("add_variables");
-   if ( !g_operands.empty() ) {
-      assert( g_last_symbol != NULL ); 
-      g_last_symbol->add_initializer(g_operands);
-   }
-   init_directive_state();
-}
-
-void ptx_recognizer::set_variable_type()
-{
-   PTX_PARSE_DPRINTF("set_variable_type space_spec=%s scalar_type_spec=%s", 
-           g_ptx_token_decode[g_space_spec.get_type()].c_str(), 
-           g_ptx_token_decode[g_scalar_type_spec].c_str() );
-   parse_assert( g_space_spec != undefined_space, "variable has no space specification" );
-   parse_assert( g_scalar_type_spec != -1, "variable has no type information" ); // need to extend for structs?
-   g_var_type = g_current_symbol_table->add_type( g_space_spec, 
-                                                  g_scalar_type_spec, 
-                                                  g_vector_spec, 
-                                                  g_alignment_spec, 
-                                                  g_extern_spec );
-}
-
-bool ptx_recognizer::check_for_duplicates( const char *identifier )
-{
-   const symbol *s = g_current_symbol_table->lookup(identifier);
-   return ( s != NULL );
-}
-
-// Returns padding that needs to be inserted ahead of address to make it aligned to min(size, maxalign)
-=======
   PTX_PARSE_DPRINTF("end_instruction_group");
   g_current_symbol_table = g_current_symbol_table->end_inst_group();
 }
@@ -371,7 +225,7 @@
   g_error_detected = 1;
   printf("%s:%u: Parse error: %s (%s:%u)\n\n", gpgpu_ctx->g_filename,
          ptx_get_lineno(scanner), buf, file, line);
-  ptx_error(scanner, NULL);
+   ptx_error(scanner, this, NULL);
   abort();
   exit(1);
 }
@@ -449,7 +303,6 @@
 
 // Returns padding that needs to be inserted ahead of address to make it aligned
 // to min(size, maxalign)
->>>>>>> e9e9fcf5
 /*
  * @param address the address in bytes
  * @param size the size of the memory to be allocated in bytes
