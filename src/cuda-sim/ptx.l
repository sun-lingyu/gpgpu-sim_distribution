--- conflicted
+++ resolved
@@ -36,12 +36,8 @@
 #include "ptx.tab.h"
 #include <string.h>
 
-<<<<<<< HEAD
-char linebuf[4096];
-=======
 #define LINEBUF_SIZE (64*1024)
 char linebuf[LINEBUF_SIZE];
->>>>>>> 0e8d4f19
 unsigned col = 0;
 #define TC col+=strlen(ptx_text); 
 #define CHECK_UNSIGNED \
@@ -414,11 +410,7 @@
 
 "//"[^\n]* TC;	// eat single
 
-<<<<<<< HEAD
-\n.*  col=0; strncpy(linebuf, yytext + 1, sizeof(linebuf)); yyless( 1 );
-=======
 \n.*  col=0; strncpy(linebuf, yytext + 1, LINEBUF_SIZE); yyless( 1 );
->>>>>>> 0e8d4f19
 
 " " TC;
 "\t" TC;
