--- conflicted
+++ resolved
@@ -708,13 +708,8 @@
     /// the provided name is used.
     /// The printed format is "<cache_name>[<request_type>][<request_status>] = <stat_value>"
     ///
-<<<<<<< HEAD
-	std::vector< unsigned > total_access;
-	total_access.resize(NUM_MEM_ACCESS_TYPE, 0);
-=======
     std::vector< unsigned > total_access;
     total_access.resize(NUM_MEM_ACCESS_TYPE, 0);
->>>>>>> 68134d5e
     std::string m_cache_name = cache_name;
     for (unsigned type = 0; type < NUM_MEM_ACCESS_TYPE; ++type) {
         for (unsigned status = 0; status < NUM_CACHE_REQUEST_STATUS; ++status) {
@@ -724,7 +719,6 @@
                 cache_request_status_str((enum cache_request_status)status),
                 m_stats[type][status]);
             if(status != RESERVATION_FAIL)
-<<<<<<< HEAD
             	 total_access[type]+= m_stats[type][status];
         }
     }
@@ -751,19 +745,6 @@
 	            }
 	        }
 	    }
-=======
-                 total_access[type]+= m_stats[type][status];
-        }
-    }
-    for (unsigned type = 0; type < NUM_MEM_ACCESS_TYPE; ++type) {
-         if(total_access[type] > 0)
-          fprintf(fout, "\t%s[%s][%s] = %u\n",
-                m_cache_name.c_str(),
-                mem_access_type_str((enum mem_access_type)type),
-                "TOTAL_ACCESS",
-                total_access[type]);
-    }
->>>>>>> 68134d5e
 }
 
 void cache_sub_stats::print_port_stats(FILE *fout, const char *cache_name) const
