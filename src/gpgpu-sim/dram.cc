// Copyright (c) 2009-2011, Tor M. Aamodt, Wilson W.L. Fung, Ali Bakhoda,
// Ivan Sham, George L. Yuan,
// The University of British Columbia
// All rights reserved.
//
// Redistribution and use in source and binary forms, with or without
// modification, are permitted provided that the following conditions are met:
//
// Redistributions of source code must retain the above copyright notice, this
// list of conditions and the following disclaimer.
// Redistributions in binary form must reproduce the above copyright notice,
// this list of conditions and the following disclaimer in the documentation
// and/or other materials provided with the distribution. Neither the name of
// The University of British Columbia nor the names of its contributors may be
// used to endorse or promote products derived from this software without
// specific prior written permission.
//
// THIS SOFTWARE IS PROVIDED BY THE COPYRIGHT HOLDERS AND CONTRIBUTORS "AS IS"
// AND ANY EXPRESS OR IMPLIED WARRANTIES, INCLUDING, BUT NOT LIMITED TO, THE
// IMPLIED WARRANTIES OF MERCHANTABILITY AND FITNESS FOR A PARTICULAR PURPOSE
// ARE DISCLAIMED. IN NO EVENT SHALL THE COPYRIGHT HOLDER OR CONTRIBUTORS BE
// LIABLE FOR ANY DIRECT, INDIRECT, INCIDENTAL, SPECIAL, EXEMPLARY, OR
// CONSEQUENTIAL DAMAGES (INCLUDING, BUT NOT LIMITED TO, PROCUREMENT OF
// SUBSTITUTE GOODS OR SERVICES; LOSS OF USE, DATA, OR PROFITS; OR BUSINESS
// INTERRUPTION) HOWEVER CAUSED AND ON ANY THEORY OF LIABILITY, WHETHER IN
// CONTRACT, STRICT LIABILITY, OR TORT (INCLUDING NEGLIGENCE OR OTHERWISE)
// ARISING IN ANY WAY OUT OF THE USE OF THIS SOFTWARE, EVEN IF ADVISED OF THE
// POSSIBILITY OF SUCH DAMAGE.

#include "dram.h"
#include "dram_sched.h"
#include "gpu-misc.h"
#include "gpu-sim.h"
#include "l2cache.h"
#include "mem_fetch.h"
#include "mem_latency_stat.h"

#ifdef DRAM_VERIFY
int PRINT_CYCLE = 0;
#endif

template class fifo_pipeline<mem_fetch>;
template class fifo_pipeline<dram_req_t>;

dram_t::dram_t(unsigned int partition_id, const memory_config *config,
               memory_stats_t *stats, memory_partition_unit *mp,
               gpgpu_sim *gpu) {
  id = partition_id;
  m_memory_partition_unit = mp;
  m_stats = stats;
  m_config = config;
  m_gpu = gpu;

  // rowblp
  access_num = 0;
  hits_num = 0;
  read_num = 0;
  write_num = 0;
  hits_read_num = 0;
  hits_write_num = 0;
  banks_1time = 0;
  banks_acess_total = 0;
  banks_acess_total_after = 0;
  banks_time_ready = 0;
  banks_access_ready_total = 0;
  issued_two = 0;
  issued_total = 0;
  issued_total_row = 0;
  issued_total_col = 0;

  CCDc = 0;
  RRDc = 0;
  RTWc = 0;
  WTRc = 0;

  wasted_bw_row = 0;
  wasted_bw_col = 0;
  util_bw = 0;
  idle_bw = 0;
  RCDc_limit = 0;
  CCDLc_limit = 0;
  CCDLc_limit_alone = 0;
  CCDc_limit = 0;
  WTRc_limit = 0;
  WTRc_limit_alone = 0;
  RCDWRc_limit = 0;
  RTWc_limit = 0;
  RTWc_limit_alone = 0;
  rwq_limit = 0;
  write_to_read_ratio_blp_rw_average = 0;
  bkgrp_parallsim_rw = 0;

  rw = READ;  // read mode is default

  bkgrp = (bankgrp_t **)calloc(sizeof(bankgrp_t *), m_config->nbkgrp);
  bkgrp[0] = (bankgrp_t *)calloc(sizeof(bank_t), m_config->nbkgrp);
  for (unsigned i = 1; i < m_config->nbkgrp; i++) {
    bkgrp[i] = bkgrp[0] + i;
  }
  for (unsigned i = 0; i < m_config->nbkgrp; i++) {
    bkgrp[i]->CCDLc = 0;
    bkgrp[i]->RTPLc = 0;
  }

  bk = (bank_t **)calloc(sizeof(bank_t *), m_config->nbk);
  bk[0] = (bank_t *)calloc(sizeof(bank_t), m_config->nbk);
  for (unsigned i = 1; i < m_config->nbk; i++) bk[i] = bk[0] + i;
  for (unsigned i = 0; i < m_config->nbk; i++) {
    bk[i]->state = BANK_IDLE;
    bk[i]->bkgrpindex = i / (m_config->nbk / m_config->nbkgrp);
  }
  prio = 0;

  rwq = new fifo_pipeline<dram_req_t>("rwq", m_config->CL, m_config->CL + 1);
  mrqq = new fifo_pipeline<dram_req_t>("mrqq", 0, 2);
  returnq = new fifo_pipeline<mem_fetch>(
      "dramreturnq", 0,
      m_config->gpgpu_dram_return_queue_size == 0
          ? 1024
          : m_config->gpgpu_dram_return_queue_size);
  m_frfcfs_scheduler = NULL;
  if (m_config->scheduler_type == DRAM_FRFCFS)
    m_frfcfs_scheduler = new frfcfs_scheduler(m_config, this, stats);
  n_cmd = 0;
  n_activity = 0;
  n_nop = 0;
  n_act = 0;
  n_pre = 0;
  n_rd = 0;
  n_wr = 0;
  n_wr_WB = 0;
  n_rd_L2_A = 0;
  n_req = 0;
  max_mrqs_temp = 0;
  bwutil = 0;
  max_mrqs = 0;
  ave_mrqs = 0;

  for (unsigned i = 0; i < 10; i++) {
    dram_util_bins[i] = 0;
    dram_eff_bins[i] = 0;
  }
  last_n_cmd = last_n_activity = last_bwutil = 0;

  n_cmd_partial = 0;
  n_activity_partial = 0;
  n_nop_partial = 0;
  n_act_partial = 0;
  n_pre_partial = 0;
  n_req_partial = 0;
  ave_mrqs_partial = 0;
  bwutil_partial = 0;

  if (queue_limit())
    mrqq_Dist = StatCreate("mrqq_length", 1, queue_limit());
  else                                             // queue length is unlimited;
    mrqq_Dist = StatCreate("mrqq_length", 1, 64);  // track up to 64 entries
}

bool dram_t::full(bool is_write) const {
  if (m_config->scheduler_type == DRAM_FRFCFS) {
    if (m_config->gpgpu_frfcfs_dram_sched_queue_size == 0) return false;
    if (m_config->seperate_write_queue_enabled) {
      if (is_write)
        return m_frfcfs_scheduler->num_write_pending() >=
               m_config->gpgpu_frfcfs_dram_write_queue_size;
      else
        return m_frfcfs_scheduler->num_pending() >=
               m_config->gpgpu_frfcfs_dram_sched_queue_size;
    } else
      return m_frfcfs_scheduler->num_pending() >=
             m_config->gpgpu_frfcfs_dram_sched_queue_size;
  } else
    return mrqq->full();
}

unsigned dram_t::que_length() const {
  unsigned nreqs = 0;
  if (m_config->scheduler_type == DRAM_FRFCFS) {
    nreqs = m_frfcfs_scheduler->num_pending();
  } else {
    nreqs = mrqq->get_length();
  }
  return nreqs;
}

bool dram_t::returnq_full() const { return returnq->full(); }

unsigned int dram_t::queue_limit() const {
  return m_config->gpgpu_frfcfs_dram_sched_queue_size;
}

dram_req_t::dram_req_t(class mem_fetch *mf, unsigned banks,
                       unsigned dram_bnk_indexing_policy,
                       class gpgpu_sim *gpu) {
  txbytes = 0;
  dqbytes = 0;
  data = mf;
  m_gpu = gpu;

<<<<<<< HEAD
dram_req_t::dram_req_t( class mem_fetch *mf, unsigned banks, unsigned dram_bnk_indexing_policy, class gpgpu_sim* gpu)
{
   txbytes = 0;
   dqbytes = 0;
   data = mf;
   m_gpu = gpu;

   const addrdec_t &tlx = mf->get_tlx_addr();

    switch(dram_bnk_indexing_policy){
		case LINEAR_BK_INDEX:
		{
			bk = tlx.bk;
			break;
		}
		case BITWISE_XORING_BK_INDEX:
		{
			//xoring bank bits with lower bits of the page
			int lbank = LOGB2(banks);
			bk  = tlx.bk ^ (tlx.row & ((1<<lbank)-1));
			break;
		}
		case IPOLY_BK_INDEX:
		{
			/*IPOLY for bank indexing function from "Pseudo-randomly interleaved memory."
			 * Rau, B. R et al.
			 * ISCA 1991
			 * http://citeseerx.ist.psu.edu/viewdoc/download;jsessionid=348DEA37A3E440473B3C075EAABC63B6?doi=10.1.1.12.7149&rep=rep1&type=pdf
			 */
			if (banks == 16) {
				std::bitset<64> a(tlx.row);
				std::bitset<4> b(tlx.bk);
				b[0] = a[11]^a[10]^a[9]^a[8]^a[6]^a[4]^a[3]^a[0]^b[0];
				b[1] = a[12]^a[8]^a[7]^a[6]^a[5]^a[3]^a[1]^a[0]^b[1];
				b[2] = a[9]^a[8]^a[7]^a[6]^a[4]^a[2]^a[1]^b[2];
				b[3] = a[10]^a[9]^a[8]^a[7]^a[5]^a[3]^a[2]^b[3];
				bk = b.to_ulong();
				assert(bk < banks);
			}
			else{ /* Else incorrect number of channels for the hashing function */
				assert("\nGPGPU-Sim memory_banking indexing error: The number of banks should be "
						"16 for the hashing IPOLY index function.\n" && 0);
			}
			break;
		}
		case CUSTOM_BK_INDEX:
	        /* No custom set function implemented */
			//Do you custom index here
			break;
		default:
			 assert("\nUndefined bank index function.\n" && 0);
			 break;
	}


   row = tlx.row; 
   col = tlx.col; 
   nbytes = mf->get_data_size();

   timestamp = m_gpu->gpu_tot_sim_cycle + m_gpu->gpu_sim_cycle;
   addr = mf->get_addr();
   insertion_time = (unsigned) m_gpu->gpu_sim_cycle;
   rw = data->get_is_write()?WRITE:READ;
}
=======
  const addrdec_t &tlx = mf->get_tlx_addr();
>>>>>>> e9e9fcf5

  switch (dram_bnk_indexing_policy) {
    case LINEAR_BK_INDEX: {
      bk = tlx.bk;
      break;
    }
    case BITWISE_XORING_BK_INDEX: {
      // xoring bank bits with lower bits of the page
      int lbank = log2(banks);
      bk = tlx.bk ^ (tlx.row & ((1 << lbank) - 1));
      break;
    }
    case CUSTOM_BK_INDEX:
      /* No custom set function implemented */
      // Do you custom index here
      break;
    default:
      assert("\nUndefined bank index function.\n" && 0);
      break;
  }

  row = tlx.row;
  col = tlx.col;
  nbytes = mf->get_data_size();

  timestamp = m_gpu->gpu_tot_sim_cycle + m_gpu->gpu_sim_cycle;
  addr = mf->get_addr();
  insertion_time = (unsigned)m_gpu->gpu_sim_cycle;
  rw = data->get_is_write() ? WRITE : READ;
}

void dram_t::push(class mem_fetch *data) {
  assert(id == data->get_tlx_addr()
                   .chip);  // Ensure request is in correct memory partition

  dram_req_t *mrq =
      new dram_req_t(data, m_config->nbk, m_config->dram_bnk_indexing_policy,
                     m_memory_partition_unit->get_mgpu());

  data->set_status(IN_PARTITION_MC_INTERFACE_QUEUE,
                   m_gpu->gpu_sim_cycle + m_gpu->gpu_tot_sim_cycle);
  mrqq->push(mrq);

  // stats...
  n_req += 1;
  n_req_partial += 1;
  if (m_config->scheduler_type == DRAM_FRFCFS) {
    unsigned nreqs = m_frfcfs_scheduler->num_pending();
    if (nreqs > max_mrqs_temp) max_mrqs_temp = nreqs;
  } else {
    max_mrqs_temp = (max_mrqs_temp > mrqq->get_length()) ? max_mrqs_temp
                                                         : mrqq->get_length();
  }
  m_stats->memlatstat_dram_access(data);
}

void dram_t::scheduler_fifo() {
  if (!mrqq->empty()) {
    unsigned int bkn;
    dram_req_t *head_mrqq = mrqq->top();
    head_mrqq->data->set_status(
        IN_PARTITION_MC_BANK_ARB_QUEUE,
        m_gpu->gpu_sim_cycle + m_gpu->gpu_tot_sim_cycle);
    bkn = head_mrqq->bk;
    if (!bk[bkn]->mrq) bk[bkn]->mrq = mrqq->pop();
  }
}

#define DEC2ZERO(x) x = (x) ? (x - 1) : 0;
#define SWAP(a, b) \
  a ^= b;          \
  b ^= a;          \
  a ^= b;

void dram_t::cycle() {
  if (!returnq->full()) {
    dram_req_t *cmd = rwq->pop();
    if (cmd) {
#ifdef DRAM_VIEWCMD
      printf("\tDQ: BK%d Row:%03x Col:%03x", cmd->bk, cmd->row,
             cmd->col + cmd->dqbytes);
#endif
      cmd->dqbytes += m_config->dram_atom_size;

      if (cmd->dqbytes >= cmd->nbytes) {
        mem_fetch *data = cmd->data;
        data->set_status(IN_PARTITION_MC_RETURNQ,
                         m_gpu->gpu_sim_cycle + m_gpu->gpu_tot_sim_cycle);
        if (data->get_access_type() != L1_WRBK_ACC &&
            data->get_access_type() != L2_WRBK_ACC) {
          data->set_reply();
          returnq->push(data);
        } else {
          m_memory_partition_unit->set_done(data);
          delete data;
        }
        delete cmd;
      }
#ifdef DRAM_VIEWCMD
      printf("\n");
#endif
    }
  }

  /* check if the upcoming request is on an idle bank */
  /* Should we modify this so that multiple requests are checked? */

  switch (m_config->scheduler_type) {
    case DRAM_FIFO:
      scheduler_fifo();
      break;
    case DRAM_FRFCFS:
      scheduler_frfcfs();
      break;
    default:
      printf("Error: Unknown DRAM scheduler type\n");
      assert(0);
  }
  if (m_config->scheduler_type == DRAM_FRFCFS) {
    unsigned nreqs = m_frfcfs_scheduler->num_pending();
    if (nreqs > max_mrqs) {
      max_mrqs = nreqs;
    }
    ave_mrqs += nreqs;
    ave_mrqs_partial += nreqs;
  } else {
    if (mrqq->get_length() > max_mrqs) {
      max_mrqs = mrqq->get_length();
    }
    ave_mrqs += mrqq->get_length();
    ave_mrqs_partial += mrqq->get_length();
  }

  unsigned k = m_config->nbk;
  bool issued = false;

  // collect row buffer locality, BLP and other statistics
  /////////////////////////////////////////////////////////////////////////
  unsigned int memory_pending = 0;
  for (unsigned i = 0; i < m_config->nbk; i++) {
    if (bk[i]->mrq) memory_pending++;
  }
  banks_1time += memory_pending;
  if (memory_pending > 0) banks_acess_total++;

  unsigned int memory_pending_rw = 0;
  unsigned read_blp_rw = 0;
  unsigned write_blp_rw = 0;
  std::bitset<8> bnkgrp_rw_found;  // assume max we have 8 bank groups

  for (unsigned j = 0; j < m_config->nbk; j++) {
    unsigned grp = get_bankgrp_number(j);
    if (bk[j]->mrq &&
        (((bk[j]->curr_row == bk[j]->mrq->row) && (bk[j]->mrq->rw == READ) &&
          (bk[j]->state == BANK_ACTIVE)))) {
      memory_pending_rw++;
      read_blp_rw++;
      bnkgrp_rw_found.set(grp);
    } else if (bk[j]->mrq &&
               (((bk[j]->curr_row == bk[j]->mrq->row) &&
                 (bk[j]->mrq->rw == WRITE) && (bk[j]->state == BANK_ACTIVE)))) {
      memory_pending_rw++;
      write_blp_rw++;
      bnkgrp_rw_found.set(grp);
    }
  }
  banks_time_rw += memory_pending_rw;
  bkgrp_parallsim_rw += bnkgrp_rw_found.count();
  if (memory_pending_rw > 0) {
    write_to_read_ratio_blp_rw_average +=
        (double)write_blp_rw / (write_blp_rw + read_blp_rw);
    banks_access_rw_total++;
  }

  unsigned int memory_Pending_ready = 0;
  for (unsigned j = 0; j < m_config->nbk; j++) {
    unsigned grp = get_bankgrp_number(j);
    if (bk[j]->mrq &&
        ((!CCDc && !bk[j]->RCDc && !(bkgrp[grp]->CCDLc) &&
          (bk[j]->curr_row == bk[j]->mrq->row) && (bk[j]->mrq->rw == READ) &&
          (WTRc == 0) && (bk[j]->state == BANK_ACTIVE) && !rwq->full()) ||
         (!CCDc && !bk[j]->RCDWRc && !(bkgrp[grp]->CCDLc) &&
          (bk[j]->curr_row == bk[j]->mrq->row) && (bk[j]->mrq->rw == WRITE) &&
          (RTWc == 0) && (bk[j]->state == BANK_ACTIVE) && !rwq->full()))) {
      memory_Pending_ready++;
    }
  }
  banks_time_ready += memory_Pending_ready;
  if (memory_Pending_ready > 0) banks_access_ready_total++;
  ///////////////////////////////////////////////////////////////////////////////////

  bool issued_col_cmd = false;
  bool issued_row_cmd = false;

  if (m_config->dual_bus_interface) {
    // dual bus interface
    // issue one row command and one column command
    for (unsigned i = 0; i < m_config->nbk; i++) {
      unsigned j = (i + prio) % m_config->nbk;
      issued_col_cmd = issue_col_command(j);
      if (issued_col_cmd) break;
    }
    for (unsigned i = 0; i < m_config->nbk; i++) {
      unsigned j = (i + prio) % m_config->nbk;
      issued_row_cmd = issue_row_command(j);
      if (issued_row_cmd) break;
    }
    for (unsigned i = 0; i < m_config->nbk; i++) {
      unsigned j = (i + prio) % m_config->nbk;
      if (!bk[j]->mrq) {
        if (!CCDc && !RRDc && !RTWc && !WTRc && !bk[j]->RCDc && !bk[j]->RASc &&
            !bk[j]->RCc && !bk[j]->RPc && !bk[j]->RCDWRc)
          k--;
        bk[j]->n_idle++;
      }
    }
  } else {
    // single bus interface
    // issue only one row/column command
    for (unsigned i = 0; i < m_config->nbk; i++) {
      unsigned j = (i + prio) % m_config->nbk;
      if (!issued_col_cmd) issued_col_cmd = issue_col_command(j);

      if (!issued_col_cmd && !issued_row_cmd)
        issued_row_cmd = issue_row_command(j);

      if (!bk[j]->mrq) {
        if (!CCDc && !RRDc && !RTWc && !WTRc && !bk[j]->RCDc && !bk[j]->RASc &&
            !bk[j]->RCc && !bk[j]->RPc && !bk[j]->RCDWRc)
          k--;
        bk[j]->n_idle++;
      }
    }
  }

  issued = issued_row_cmd || issued_col_cmd;
  if (!issued) {
    n_nop++;
    n_nop_partial++;
#ifdef DRAM_VIEWCMD
    printf("\tNOP                        ");
#endif
  }
  if (k) {
    n_activity++;
    n_activity_partial++;
  }
  n_cmd++;
  n_cmd_partial++;
  if (issued) {
    issued_total++;
    if (issued_col_cmd && issued_row_cmd) issued_two++;
  }
  if (issued_col_cmd) issued_total_col++;
  if (issued_row_cmd) issued_total_row++;

  // Collect some statistics
  // check the limitation, see where BW is wasted?
  /////////////////////////////////////////////////////////
  unsigned int memory_pending_found = 0;
  for (unsigned i = 0; i < m_config->nbk; i++) {
    if (bk[i]->mrq) memory_pending_found++;
  }
  if (memory_pending_found > 0) banks_acess_total_after++;

  bool memory_pending_rw_found = false;
  for (unsigned j = 0; j < m_config->nbk; j++) {
    if (bk[j]->mrq &&
        (((bk[j]->curr_row == bk[j]->mrq->row) && (bk[j]->mrq->rw == READ) &&
          (bk[j]->state == BANK_ACTIVE)) ||
         ((bk[j]->curr_row == bk[j]->mrq->row) && (bk[j]->mrq->rw == WRITE) &&
          (bk[j]->state == BANK_ACTIVE))))
      memory_pending_rw_found = true;
  }

  if (issued_col_cmd || CCDc)
    util_bw++;
  else if (memory_pending_rw_found) {
    wasted_bw_col++;
    for (unsigned j = 0; j < m_config->nbk; j++) {
      unsigned grp = get_bankgrp_number(j);
      // read
      if (bk[j]->mrq &&
          (((bk[j]->curr_row == bk[j]->mrq->row) && (bk[j]->mrq->rw == READ) &&
            (bk[j]->state == BANK_ACTIVE)))) {
        if (bk[j]->RCDc) RCDc_limit++;
        if (bkgrp[grp]->CCDLc) CCDLc_limit++;
        if (WTRc) WTRc_limit++;
        if (CCDc) CCDc_limit++;
        if (rwq->full()) rwq_limit++;
        if (bkgrp[grp]->CCDLc && !WTRc) CCDLc_limit_alone++;
        if (!bkgrp[grp]->CCDLc && WTRc) WTRc_limit_alone++;
      }
      // write
      else if (bk[j]->mrq &&
               ((bk[j]->curr_row == bk[j]->mrq->row) &&
                (bk[j]->mrq->rw == WRITE) && (bk[j]->state == BANK_ACTIVE))) {
        if (bk[j]->RCDWRc) RCDWRc_limit++;
        if (bkgrp[grp]->CCDLc) CCDLc_limit++;
        if (RTWc) RTWc_limit++;
        if (CCDc) CCDc_limit++;
        if (rwq->full()) rwq_limit++;
        if (bkgrp[grp]->CCDLc && !RTWc) CCDLc_limit_alone++;
        if (!bkgrp[grp]->CCDLc && RTWc) RTWc_limit_alone++;
      }
    }
  } else if (memory_pending_found)
    wasted_bw_row++;
  else if (!memory_pending_found)
    idle_bw++;
  else
    assert(1);

  /////////////////////////////////////////////////////////

  // decrements counters once for each time dram_issueCMD is called
  DEC2ZERO(RRDc);
  DEC2ZERO(CCDc);
  DEC2ZERO(RTWc);
  DEC2ZERO(WTRc);
  for (unsigned j = 0; j < m_config->nbk; j++) {
    DEC2ZERO(bk[j]->RCDc);
    DEC2ZERO(bk[j]->RASc);
    DEC2ZERO(bk[j]->RCc);
    DEC2ZERO(bk[j]->RPc);
    DEC2ZERO(bk[j]->RCDWRc);
    DEC2ZERO(bk[j]->WTPc);
    DEC2ZERO(bk[j]->RTPc);
  }
  for (unsigned j = 0; j < m_config->nbkgrp; j++) {
    DEC2ZERO(bkgrp[j]->CCDLc);
    DEC2ZERO(bkgrp[j]->RTPLc);
  }

#ifdef DRAM_VISUALIZE
  visualize();
#endif
}

bool dram_t::issue_col_command(int j) {
  bool issued = false;
  unsigned grp = get_bankgrp_number(j);
  if (bk[j]->mrq) {  // if currently servicing a memory request
    bk[j]->mrq->data->set_status(
        IN_PARTITION_DRAM, m_gpu->gpu_sim_cycle + m_gpu->gpu_tot_sim_cycle);
    // correct row activated for a READ
    if (!issued && !CCDc && !bk[j]->RCDc && !(bkgrp[grp]->CCDLc) &&
        (bk[j]->curr_row == bk[j]->mrq->row) && (bk[j]->mrq->rw == READ) &&
        (WTRc == 0) && (bk[j]->state == BANK_ACTIVE) && !rwq->full()) {
      if (rw == WRITE) {
        rw = READ;
        rwq->set_min_length(m_config->CL);
      }
      rwq->push(bk[j]->mrq);
      bk[j]->mrq->txbytes += m_config->dram_atom_size;
      CCDc = m_config->tCCD;
      bkgrp[grp]->CCDLc = m_config->tCCDL;
      RTWc = m_config->tRTW;
      bk[j]->RTPc = m_config->BL / m_config->data_command_freq_ratio;
      bkgrp[grp]->RTPLc = m_config->tRTPL;
      issued = true;
      if (bk[j]->mrq->data->get_access_type() == L2_WR_ALLOC_R)
        n_rd_L2_A++;
      else
        n_rd++;

      bwutil += m_config->BL / m_config->data_command_freq_ratio;
      bwutil_partial += m_config->BL / m_config->data_command_freq_ratio;
      bk[j]->n_access++;

#ifdef DRAM_VERIFY
      PRINT_CYCLE = 1;
      printf("\tRD  Bk:%d Row:%03x Col:%03x \n", j, bk[j]->curr_row,
             bk[j]->mrq->col + bk[j]->mrq->txbytes - m_config->dram_atom_size);
#endif
      // transfer done
      if (!(bk[j]->mrq->txbytes < bk[j]->mrq->nbytes)) {
        bk[j]->mrq = NULL;
      }
    } else
        // correct row activated for a WRITE
        if (!issued && !CCDc && !bk[j]->RCDWRc && !(bkgrp[grp]->CCDLc) &&
            (bk[j]->curr_row == bk[j]->mrq->row) && (bk[j]->mrq->rw == WRITE) &&
            (RTWc == 0) && (bk[j]->state == BANK_ACTIVE) && !rwq->full()) {
      if (rw == READ) {
        rw = WRITE;
        rwq->set_min_length(m_config->WL);
      }
      rwq->push(bk[j]->mrq);

      bk[j]->mrq->txbytes += m_config->dram_atom_size;
      CCDc = m_config->tCCD;
      bkgrp[grp]->CCDLc = m_config->tCCDL;
      WTRc = m_config->tWTR;
      bk[j]->WTPc = m_config->tWTP;
      issued = true;

      if (bk[j]->mrq->data->get_access_type() == L2_WRBK_ACC)
        n_wr_WB++;
      else
        n_wr++;
      bwutil += m_config->BL / m_config->data_command_freq_ratio;
      bwutil_partial += m_config->BL / m_config->data_command_freq_ratio;
#ifdef DRAM_VERIFY
      PRINT_CYCLE = 1;
      printf("\tWR  Bk:%d Row:%03x Col:%03x \n", j, bk[j]->curr_row,
             bk[j]->mrq->col + bk[j]->mrq->txbytes - m_config->dram_atom_size);
#endif
      // transfer done
      if (!(bk[j]->mrq->txbytes < bk[j]->mrq->nbytes)) {
        bk[j]->mrq = NULL;
      }
    }
  }

  return issued;
}

bool dram_t::issue_row_command(int j) {
  bool issued = false;
  unsigned grp = get_bankgrp_number(j);
  if (bk[j]->mrq) {  // if currently servicing a memory request
    bk[j]->mrq->data->set_status(
        IN_PARTITION_DRAM, m_gpu->gpu_sim_cycle + m_gpu->gpu_tot_sim_cycle);
    //     bank is idle
    // else
    if (!issued && !RRDc && (bk[j]->state == BANK_IDLE) && !bk[j]->RPc &&
        !bk[j]->RCc) {  //
#ifdef DRAM_VERIFY
      PRINT_CYCLE = 1;
      printf("\tACT BK:%d NewRow:%03x From:%03x \n", j, bk[j]->mrq->row,
             bk[j]->curr_row);
#endif
      // activate the row with current memory request
      bk[j]->curr_row = bk[j]->mrq->row;
      bk[j]->state = BANK_ACTIVE;
      RRDc = m_config->tRRD;
      bk[j]->RCDc = m_config->tRCD;
      bk[j]->RCDWRc = m_config->tRCDWR;
      bk[j]->RASc = m_config->tRAS;
      bk[j]->RCc = m_config->tRC;
      prio = (j + 1) % m_config->nbk;
      issued = true;
      n_act_partial++;
      n_act++;
    }

    else
        // different row activated
        if ((!issued) && (bk[j]->curr_row != bk[j]->mrq->row) &&
            (bk[j]->state == BANK_ACTIVE) &&
            (!bk[j]->RASc && !bk[j]->WTPc && !bk[j]->RTPc &&
             !bkgrp[grp]->RTPLc)) {
      // make the bank idle again
      bk[j]->state = BANK_IDLE;
      bk[j]->RPc = m_config->tRP;
      prio = (j + 1) % m_config->nbk;
      issued = true;
      n_pre++;
      n_pre_partial++;
#ifdef DRAM_VERIFY
      PRINT_CYCLE = 1;
      printf("\tPRE BK:%d Row:%03x \n", j, bk[j]->curr_row);
#endif
    }
  }
  return issued;
}

// if mrq is being serviced by dram, gets popped after CL latency fulfilled
class mem_fetch *dram_t::return_queue_pop() {
  return returnq->pop();
}

class mem_fetch *dram_t::return_queue_top() {
  return returnq->top();
}

void dram_t::print(FILE *simFile) const {
  unsigned i;
  fprintf(simFile, "DRAM[%d]: %d bks, busW=%d BL=%d CL=%d, ", id, m_config->nbk,
          m_config->busW, m_config->BL, m_config->CL);
  fprintf(simFile, "tRRD=%d tCCD=%d, tRCD=%d tRAS=%d tRP=%d tRC=%d\n",
          m_config->tRRD, m_config->tCCD, m_config->tRCD, m_config->tRAS,
          m_config->tRP, m_config->tRC);
  fprintf(
      simFile,
      "n_cmd=%llu n_nop=%llu n_act=%llu n_pre=%llu n_ref_event=%llu n_req=%llu "
      "n_rd=%llu n_rd_L2_A=%llu n_write=%llu n_wr_bk=%llu bw_util=%.4g\n",
      n_cmd, n_nop, n_act, n_pre, n_ref, n_req, n_rd, n_rd_L2_A, n_wr, n_wr_WB,
      (float)bwutil / n_cmd);
  fprintf(simFile, "n_activity=%llu dram_eff=%.4g\n", n_activity,
          (float)bwutil / n_activity);
  for (i = 0; i < m_config->nbk; i++) {
    fprintf(simFile, "bk%d: %da %di ", i, bk[i]->n_access, bk[i]->n_idle);
  }
  fprintf(simFile, "\n");
  fprintf(simFile,
          "\n------------------------------------------------------------------"
          "------\n");

  printf("\nRow_Buffer_Locality = %.6f", (float)hits_num / access_num);
  printf("\nRow_Buffer_Locality_read = %.6f", (float)hits_read_num / read_num);
  printf("\nRow_Buffer_Locality_write = %.6f",
         (float)hits_write_num / write_num);
  printf("\nBank_Level_Parallism = %.6f",
         (float)banks_1time / banks_acess_total);
  printf("\nBank_Level_Parallism_Col = %.6f",
         (float)banks_time_rw / banks_access_rw_total);
  printf("\nBank_Level_Parallism_Ready = %.6f",
         (float)banks_time_ready / banks_access_ready_total);
  printf("\nwrite_to_read_ratio_blp_rw_average = %.6f",
         write_to_read_ratio_blp_rw_average / banks_access_rw_total);
  printf("\nGrpLevelPara = %.6f \n",
         (float)bkgrp_parallsim_rw / banks_access_rw_total);

  printf("\nBW Util details:\n");
  printf("bwutil = %.6f \n", (float)bwutil / n_cmd);
  printf("total_CMD = %llu \n", n_cmd);
  printf("util_bw = %llu \n", util_bw);
  printf("Wasted_Col = %llu \n", wasted_bw_col);
  printf("Wasted_Row = %llu \n", wasted_bw_row);
  printf("Idle = %llu \n", idle_bw);

  printf("\nBW Util Bottlenecks: \n");
  printf("RCDc_limit = %llu \n", RCDc_limit);
  printf("RCDWRc_limit = %llu \n", RCDWRc_limit);
  printf("WTRc_limit = %llu \n", WTRc_limit);
  printf("RTWc_limit = %llu \n", RTWc_limit);
  printf("CCDLc_limit = %llu \n", CCDLc_limit);
  printf("rwq = %llu \n", rwq_limit);
  printf("CCDLc_limit_alone = %llu \n", CCDLc_limit_alone);
  printf("WTRc_limit_alone = %llu \n", WTRc_limit_alone);
  printf("RTWc_limit_alone = %llu \n", RTWc_limit_alone);

  printf("\nCommands details: \n");
  printf("total_CMD = %llu \n", n_cmd);
  printf("n_nop = %llu \n", n_nop);
  printf("Read = %llu \n", n_rd);
  printf("Write = %llu \n", n_wr);
  printf("L2_Alloc = %llu \n", n_rd_L2_A);
  printf("L2_WB = %llu \n", n_wr_WB);
  printf("n_act = %llu \n", n_act);
  printf("n_pre = %llu \n", n_pre);
  printf("n_ref = %llu \n", n_ref);
  printf("n_req = %llu \n", n_req);
  printf("total_req = %llu \n", n_rd + n_wr + n_rd_L2_A + n_wr_WB);

  printf("\nDual Bus Interface Util: \n");
  printf("issued_total_row = %llu \n", issued_total_row);
  printf("issued_total_col = %llu \n", issued_total_col);
  printf("Row_Bus_Util =  %.6f \n", (float)issued_total_row / n_cmd);
  printf("CoL_Bus_Util = %.6f \n", (float)issued_total_col / n_cmd);
  printf("Either_Row_CoL_Bus_Util = %.6f \n", (float)issued_total / n_cmd);
  printf("Issued_on_Two_Bus_Simul_Util = %.6f \n", (float)issued_two / n_cmd);
  printf("issued_two_Eff = %.6f \n", (float)issued_two / issued_total);
  printf("queue_avg = %.6f \n\n", (float)ave_mrqs / n_cmd);

  fprintf(simFile, "\n");
  fprintf(simFile, "dram_util_bins:");
  for (i = 0; i < 10; i++) fprintf(simFile, " %d", dram_util_bins[i]);
  fprintf(simFile, "\ndram_eff_bins:");
  for (i = 0; i < 10; i++) fprintf(simFile, " %d", dram_eff_bins[i]);
  fprintf(simFile, "\n");
  if (m_config->scheduler_type == DRAM_FRFCFS)
    fprintf(simFile, "mrqq: max=%d avg=%g\n", max_mrqs,
            (float)ave_mrqs / n_cmd);
}

void dram_t::visualize() const {
  printf("RRDc=%d CCDc=%d mrqq.Length=%d rwq.Length=%d\n", RRDc, CCDc,
         mrqq->get_length(), rwq->get_length());
  for (unsigned i = 0; i < m_config->nbk; i++) {
    printf("BK%d: state=%c curr_row=%03x, %2d %2d %2d %2d %p ", i, bk[i]->state,
           bk[i]->curr_row, bk[i]->RCDc, bk[i]->RASc, bk[i]->RPc, bk[i]->RCc,
           bk[i]->mrq);
    if (bk[i]->mrq)
      printf("txf: %d %d", bk[i]->mrq->nbytes, bk[i]->mrq->txbytes);
    printf("\n");
  }
  if (m_frfcfs_scheduler) m_frfcfs_scheduler->print(stdout);
}

void dram_t::print_stat(FILE *simFile) {
  fprintf(simFile,
          "DRAM (%u): n_cmd=%llu n_nop=%llu n_act=%llu n_pre=%llu n_ref=%llu "
          "n_req=%llu n_rd=%llu n_write=%llu bw_util=%.4g ",
          id, n_cmd, n_nop, n_act, n_pre, n_ref, n_req, n_rd, n_wr,
          (float)bwutil / n_cmd);
  fprintf(simFile, "mrqq: %d %.4g mrqsmax=%llu ", max_mrqs,
          (float)ave_mrqs / n_cmd, max_mrqs_temp);
  fprintf(simFile, "\n");
  fprintf(simFile, "dram_util_bins:");
  for (unsigned i = 0; i < 10; i++) fprintf(simFile, " %d", dram_util_bins[i]);
  fprintf(simFile, "\ndram_eff_bins:");
  for (unsigned i = 0; i < 10; i++) fprintf(simFile, " %d", dram_eff_bins[i]);
  fprintf(simFile, "\n");
  max_mrqs_temp = 0;
}

void dram_t::visualizer_print(gzFile visualizer_file) {
  // dram specific statistics
  gzprintf(visualizer_file, "dramncmd: %u %u\n", id, n_cmd_partial);
  gzprintf(visualizer_file, "dramnop: %u %u\n", id, n_nop_partial);
  gzprintf(visualizer_file, "dramnact: %u %u\n", id, n_act_partial);
  gzprintf(visualizer_file, "dramnpre: %u %u\n", id, n_pre_partial);
  gzprintf(visualizer_file, "dramnreq: %u %u\n", id, n_req_partial);
  gzprintf(visualizer_file, "dramavemrqs: %u %u\n", id,
           n_cmd_partial ? (ave_mrqs_partial / n_cmd_partial) : 0);

  // utilization and efficiency
  gzprintf(visualizer_file, "dramutil: %u %u\n", id,
           n_cmd_partial ? 100 * bwutil_partial / n_cmd_partial : 0);
  gzprintf(visualizer_file, "drameff: %u %u\n", id,
           n_activity_partial ? 100 * bwutil_partial / n_activity_partial : 0);

  // reset for next interval
  bwutil_partial = 0;
  n_activity_partial = 0;
  ave_mrqs_partial = 0;
  n_cmd_partial = 0;
  n_nop_partial = 0;
  n_act_partial = 0;
  n_pre_partial = 0;
  n_req_partial = 0;

  // dram access type classification
  for (unsigned j = 0; j < m_config->nbk; j++) {
    gzprintf(visualizer_file, "dramglobal_acc_r: %u %u %u\n", id, j,
             m_stats->mem_access_type_stats[GLOBAL_ACC_R][id][j]);
    gzprintf(visualizer_file, "dramglobal_acc_w: %u %u %u\n", id, j,
             m_stats->mem_access_type_stats[GLOBAL_ACC_W][id][j]);
    gzprintf(visualizer_file, "dramlocal_acc_r: %u %u %u\n", id, j,
             m_stats->mem_access_type_stats[LOCAL_ACC_R][id][j]);
    gzprintf(visualizer_file, "dramlocal_acc_w: %u %u %u\n", id, j,
             m_stats->mem_access_type_stats[LOCAL_ACC_W][id][j]);
    gzprintf(visualizer_file, "dramconst_acc_r: %u %u %u\n", id, j,
             m_stats->mem_access_type_stats[CONST_ACC_R][id][j]);
    gzprintf(visualizer_file, "dramtexture_acc_r: %u %u %u\n", id, j,
             m_stats->mem_access_type_stats[TEXTURE_ACC_R][id][j]);
  }
}

void dram_t::set_dram_power_stats(unsigned &cmd, unsigned &activity,
                                  unsigned &nop, unsigned &act, unsigned &pre,
                                  unsigned &rd, unsigned &wr,
                                  unsigned &req) const {
  // Point power performance counters to low-level DRAM counters
  cmd = n_cmd;
  activity = n_activity;
  nop = n_nop;
  act = n_act;
  pre = n_pre;
  rd = n_rd;
  wr = n_wr;
  req = n_req;
}

unsigned dram_t::get_bankgrp_number(unsigned i) {
  if (m_config->dram_bnkgrp_indexing_policy == HIGHER_BITS) {  // higher bits
    return i >> m_config->bk_tag_length;
  } else if (m_config->dram_bnkgrp_indexing_policy ==
             LOWER_BITS) {  // lower bits
    return i & ((m_config->nbkgrp - 1));
  } else {
    assert(1);
  }
}<|MERGE_RESOLUTION|>--- conflicted
+++ resolved
@@ -198,27 +198,17 @@
   data = mf;
   m_gpu = gpu;
 
-<<<<<<< HEAD
-dram_req_t::dram_req_t( class mem_fetch *mf, unsigned banks, unsigned dram_bnk_indexing_policy, class gpgpu_sim* gpu)
-{
-   txbytes = 0;
-   dqbytes = 0;
-   data = mf;
-   m_gpu = gpu;
-
-   const addrdec_t &tlx = mf->get_tlx_addr();
-
-    switch(dram_bnk_indexing_policy){
-		case LINEAR_BK_INDEX:
-		{
-			bk = tlx.bk;
-			break;
-		}
-		case BITWISE_XORING_BK_INDEX:
-		{
-			//xoring bank bits with lower bits of the page
+  const addrdec_t &tlx = mf->get_tlx_addr();
+
+  switch (dram_bnk_indexing_policy) {
+    case LINEAR_BK_INDEX: {
+      bk = tlx.bk;
+      break;
+    }
+    case BITWISE_XORING_BK_INDEX: {
+      // xoring bank bits with lower bits of the page
 			int lbank = LOGB2(banks);
-			bk  = tlx.bk ^ (tlx.row & ((1<<lbank)-1));
+      bk = tlx.bk ^ (tlx.row & ((1 << lbank) - 1));
 			break;
 		}
 		case IPOLY_BK_INDEX:
@@ -242,40 +232,6 @@
 				assert("\nGPGPU-Sim memory_banking indexing error: The number of banks should be "
 						"16 for the hashing IPOLY index function.\n" && 0);
 			}
-			break;
-		}
-		case CUSTOM_BK_INDEX:
-	        /* No custom set function implemented */
-			//Do you custom index here
-			break;
-		default:
-			 assert("\nUndefined bank index function.\n" && 0);
-			 break;
-	}
-
-
-   row = tlx.row; 
-   col = tlx.col; 
-   nbytes = mf->get_data_size();
-
-   timestamp = m_gpu->gpu_tot_sim_cycle + m_gpu->gpu_sim_cycle;
-   addr = mf->get_addr();
-   insertion_time = (unsigned) m_gpu->gpu_sim_cycle;
-   rw = data->get_is_write()?WRITE:READ;
-}
-=======
-  const addrdec_t &tlx = mf->get_tlx_addr();
->>>>>>> e9e9fcf5
-
-  switch (dram_bnk_indexing_policy) {
-    case LINEAR_BK_INDEX: {
-      bk = tlx.bk;
-      break;
-    }
-    case BITWISE_XORING_BK_INDEX: {
-      // xoring bank bits with lower bits of the page
-      int lbank = log2(banks);
-      bk = tlx.bk ^ (tlx.row & ((1 << lbank) - 1));
       break;
     }
     case CUSTOM_BK_INDEX:
