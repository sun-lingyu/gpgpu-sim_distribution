--- conflicted
+++ resolved
@@ -3082,7 +3082,6 @@
     abort();
   }
 
-<<<<<<< HEAD
     if(adaptive_cache_config && !k.cache_config_set) {
     	//For more info about adaptive cache, see https://docs.nvidia.com/cuda/cuda-c-programming-guide/index.html#shared-memory-7-x
     	unsigned total_shmed = kernel_info->smem * result;
@@ -3124,38 +3123,7 @@
     	}
 
     	k.cache_config_set = true;
-=======
-  if (adaptive_volta_cache_config && !k.volta_cache_config_set) {
-    // For Volta, we assign the remaining shared memory to L1 cache
-    // For more info, see
-    // https://docs.nvidia.com/cuda/cuda-c-programming-guide/index.html#shared-memory-7-x
-    unsigned total_shmed = kernel_info->smem * result;
-    assert(total_shmed >= 0 && total_shmed <= gpgpu_shmem_size);
-    assert(gpgpu_shmem_size == 98304);     // Volta has 96 KB shared
-    assert(m_L1D_config.get_nset() == 4);  // Volta L1 has four sets
-    if (total_shmed < gpgpu_shmem_size) {
-      if (total_shmed == 0)
-        m_L1D_config.set_assoc(256);  // L1 is 128KB ans shd=0
-      else if (total_shmed > 0 && total_shmed <= 8192)
-        m_L1D_config.set_assoc(240);  // L1 is 120KB ans shd=8KB
-      else if (total_shmed > 8192 && total_shmed <= 16384)
-        m_L1D_config.set_assoc(224);  // L1 is 112KB ans shd=16KB
-      else if (total_shmed > 16384 && total_shmed <= 32768)
-        m_L1D_config.set_assoc(192);  // L1 is 96KB ans shd=32KB
-      else if (total_shmed > 32768 && total_shmed <= 65536)
-        m_L1D_config.set_assoc(128);  // L1 is 64KB ans shd=64KB
-      else if (total_shmed > 65536 && total_shmed <= gpgpu_shmem_size)
-        m_L1D_config.set_assoc(64);  // L1 is 32KB and shd=96KB
-      else
-        assert(0);
-
-      printf("GPGPU-Sim: Reconfigure L1 cache in Volta Archi to %uKB\n",
-             m_L1D_config.get_total_size_inKB());
->>>>>>> dba877b4
-    }
-
-    k.volta_cache_config_set = true;
-  }
+    }
 
   return result;
 }
