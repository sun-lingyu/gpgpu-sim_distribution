--- conflicted
+++ resolved
@@ -201,10 +201,7 @@
 					  &m_pipeline_reg[ID_OC_SP],
 					  &m_pipeline_reg[ID_OC_DP],
 					  &m_pipeline_reg[ID_OC_SFU],
-<<<<<<< HEAD
                                        	  &m_pipeline_reg[ID_OC_TENSOR_CORE],
-=======
->>>>>>> 42d8d8c9
 					  &m_pipeline_reg[ID_OC_MEM],
 					  i
 					 )
@@ -241,11 +238,7 @@
     }
     
     //op collector configuration
-<<<<<<< HEAD
     enum { SP_CUS, DP_CUS, SFU_CUS, TENSOR_CORE_CUS, MEM_CUS,  GEN_CUS };
-=======
-    enum { SP_CUS, DP_CUS, SFU_CUS, MEM_CUS, GEN_CUS };
->>>>>>> 42d8d8c9
     m_operand_collector.add_cu_set(SP_CUS, m_config->gpgpu_operand_collector_num_units_sp, m_config->gpgpu_operand_collector_num_out_ports_sp);
     m_operand_collector.add_cu_set(DP_CUS, m_config->gpgpu_operand_collector_num_units_dp, m_config->gpgpu_operand_collector_num_out_ports_dp);
     m_operand_collector.add_cu_set(SFU_CUS, m_config->gpgpu_operand_collector_num_units_sfu, m_config->gpgpu_operand_collector_num_out_ports_sfu);
@@ -318,12 +311,7 @@
     
     m_operand_collector.init( m_config->gpgpu_num_reg_banks, this );
     
-    // execute
-<<<<<<< HEAD
     m_num_function_units = m_config->gpgpu_num_sp_units + m_config->gpgpu_num_dp_units + m_config->gpgpu_num_sfu_units + m_config->gpgpu_num_tensor_core_units + 1; // sp_unit, sfu, ldst_unit
-=======
-    m_num_function_units = m_config->gpgpu_num_sp_units + m_config->gpgpu_num_dp_units + m_config->gpgpu_num_sfu_units + 1; // sp_unit, sfu, ldst_unit
->>>>>>> 42d8d8c9
     //m_dispatch_port = new enum pipeline_stage_name_t[ m_num_function_units ];
     //m_issue_port = new enum pipeline_stage_name_t[ m_num_function_units ];
     
@@ -346,16 +334,12 @@
         m_dispatch_port.push_back(ID_OC_SFU);
         m_issue_port.push_back(OC_EX_SFU);
     }
-
-<<<<<<< HEAD
+       
     for (int k = 0; k < config->gpgpu_num_tensor_core_units; k++) {
         m_fu.push_back(new tensor_core( &m_pipeline_reg[EX_WB], m_config, this ));
         m_dispatch_port.push_back(ID_OC_TENSOR_CORE);
         m_issue_port.push_back(OC_EX_TENSOR_CORE);
     }
-    
-=======
->>>>>>> 42d8d8c9
     m_ldst_unit = new ldst_unit( m_icnt, m_mem_fetch_allocator, this, &m_operand_collector, m_scoreboard, config, mem_config, stats, shader_id, tpc_id );
     m_fu.push_back(m_ldst_unit);
     m_dispatch_port.push_back(ID_OC_MEM);
@@ -990,7 +974,6 @@
                         ready_inst = true;
                         const active_mask_t &active_mask = m_simt_stack[warp_id]->get_active_mask();
                         assert( warp(warp_id).inst_in_pipeline() );
-<<<<<<< HEAD
                         if ( (pI->op == LOAD_OP) || (pI->op == STORE_OP) || (pI->op == MEMORY_BARRIER_OP)||(pI->op==TENSOR_CORE_LOAD_OP)||(pI->op==TENSOR_CORE_STORE_OP) ) {
                         	if( m_mem_out->has_free() && (!diff_exec_units || previous_issued_inst_exec_type != exec_unit_type_t::MEM)) 			{
                                 	m_shader->issue_warp(*m_mem_out,pI,active_mask,warp_id);
@@ -999,28 +982,13 @@
                                 	warp_inst_issued = true;
                                 	previous_issued_inst_exec_type = exec_unit_type_t::MEM;
                             	}
-=======
-                        if ( (pI->op == LOAD_OP) || (pI->op == STORE_OP) || (pI->op == MEMORY_BARRIER_OP) ) {
-                        	if( m_mem_out->has_free() && (!diff_exec_units || previous_issued_inst_exec_type != exec_unit_type_t::MEM)) {
-                                m_shader->issue_warp(*m_mem_out,pI,active_mask,warp_id);
-                                issued++;
-                                issued_inst=true;
-                                warp_inst_issued = true;
-                                previous_issued_inst_exec_type = exec_unit_type_t::MEM;
-                            }
->>>>>>> 42d8d8c9
                         } else {
 
                             bool sp_pipe_avail = m_sp_out->has_free();
                             bool sfu_pipe_avail = m_sfu_out->has_free();
-<<<<<<< HEAD
                             bool tensor_core_pipe_avail = m_tensor_core_out->has_free();
                             bool dp_pipe_avail = m_dp_out->has_free();
                             if( sp_pipe_avail && (pI->op != TENSOR_CORE_OP) && (pI->op != SFU_OP && pI->op != DP_OP) && (!diff_exec_units || previous_issued_inst_exec_type != exec_unit_type_t::SP)) {
-=======
-                            bool dp_pipe_avail = m_dp_out->has_free();
-                            if( sp_pipe_avail && (pI->op != SFU_OP && pI->op != DP_OP) && (!diff_exec_units || previous_issued_inst_exec_type != exec_unit_type_t::SP)) {
->>>>>>> 42d8d8c9
                                 
                                 //Jin: special for CDP api
                                 if(pI->m_is_cdp && !warp(warp_id).m_cdp_dummy) {
@@ -1063,7 +1031,6 @@
                                     warp_inst_issued = true;
                                     previous_issued_inst_exec_type = exec_unit_type_t::SFU;
                                 }
-<<<<<<< HEAD
                             }                         
                              else if ( (pI->op == TENSOR_CORE_OP) ) {
                                 if( tensor_core_pipe_avail ) {
@@ -1075,11 +1042,7 @@
 			    }
                          }//end of else
                    } else {
-=======
-                            }
-                        }
-                    } else {
->>>>>>> 42d8d8c9
+
                         SCHED_DPRINTF( "Warp (warp_id %u, dynamic_warp_id %u) fails scoreboard\n",
                                        (*iter)->get_warp_id(), (*iter)->get_dynamic_warp_id() );
                    }
@@ -1266,11 +1229,7 @@
                                register_set* mem_out,
                                int id,
                                char* config_string )
-<<<<<<< HEAD
     : scheduler_unit ( stats, shader, scoreboard, simt, warp, sp_out, dp_out, sfu_out,tensor_core_out, mem_out, id )
-=======
-    : scheduler_unit ( stats, shader, scoreboard, simt, warp, sp_out, dp_out, sfu_out, mem_out, id )
->>>>>>> 42d8d8c9
 {
     unsigned m_prioritization_readin;
     int ret = sscanf( config_string,
