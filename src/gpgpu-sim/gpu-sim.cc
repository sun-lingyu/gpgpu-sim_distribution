// Copyright (c) 2009-2011, Tor M. Aamodt, Wilson W.L. Fung, George L. Yuan,
// Ali Bakhoda, Andrew Turner, Ivan Sham
// The University of British Columbia
// All rights reserved.
//
// Redistribution and use in source and binary forms, with or without
// modification, are permitted provided that the following conditions are met:
//
// Redistributions of source code must retain the above copyright notice, this
// list of conditions and the following disclaimer.
// Redistributions in binary form must reproduce the above copyright notice, this
// list of conditions and the following disclaimer in the documentation and/or
// other materials provided with the distribution.
// Neither the name of The University of British Columbia nor the names of its
// contributors may be used to endorse or promote products derived from this
// software without specific prior written permission.
//
// THIS SOFTWARE IS PROVIDED BY THE COPYRIGHT HOLDERS AND CONTRIBUTORS "AS IS" AND
// ANY EXPRESS OR IMPLIED WARRANTIES, INCLUDING, BUT NOT LIMITED TO, THE IMPLIED
// WARRANTIES OF MERCHANTABILITY AND FITNESS FOR A PARTICULAR PURPOSE ARE
// DISCLAIMED. IN NO EVENT SHALL THE COPYRIGHT HOLDER OR CONTRIBUTORS BE LIABLE
// FOR ANY DIRECT, INDIRECT, INCIDENTAL, SPECIAL, EXEMPLARY, OR CONSEQUENTIAL
// DAMAGES (INCLUDING, BUT NOT LIMITED TO, PROCUREMENT OF SUBSTITUTE GOODS OR
// SERVICES; LOSS OF USE, DATA, OR PROFITS; OR BUSINESS INTERRUPTION) HOWEVER
// CAUSED AND ON ANY THEORY OF LIABILITY, WHETHER IN CONTRACT, STRICT LIABILITY,
// OR TORT (INCLUDING NEGLIGENCE OR OTHERWISE) ARISING IN ANY WAY OUT OF THE USE
// OF THIS SOFTWARE, EVEN IF ADVISED OF THE POSSIBILITY OF SUCH DAMAGE.


#include "gpu-sim.h"

#include <stdio.h>
#include <stdlib.h>
#include <math.h>
#include <signal.h>
#include "zlib.h"


#include "shader.h"
#include "shader_trace.h"
#include "dram.h"
#include "mem_fetch.h"

#include <time.h>
#include "gpu-cache.h"
#include "gpu-misc.h"
#include "delayqueue.h"
#include "shader.h"
#include "icnt_wrapper.h"
#include "dram.h"
#include "addrdec.h"
#include "stat-tool.h"
#include "l2cache.h"

#include "../cuda-sim/ptx-stats.h"
#include "../statwrapper.h"
#include "../abstract_hardware_model.h"
#include "../debug.h"
#include "../gpgpusim_entrypoint.h"
#include "../cuda-sim/cuda-sim.h"
#include "../trace.h"
#include "mem_latency_stat.h"
#include "power_stat.h"
#include "visualizer.h"
#include "stats.h"
#include "../cuda-sim/cuda_device_runtime.h"

#ifdef GPGPUSIM_POWER_MODEL
#include "power_interface.h"
#else
class  gpgpu_sim_wrapper {};
#endif

#include <stdio.h>
#include <string.h>
#include <iostream>
#include <sstream>
#include <string>

#define MAX(a,b) (((a)>(b))?(a):(b))


bool g_interactive_debugger_enabled=false;

unsigned long long  gpu_sim_cycle = 0;
unsigned long long  gpu_tot_sim_cycle = 0;


// performance counter for stalls due to congestion.
unsigned int gpu_stall_dramfull = 0; 
unsigned int gpu_stall_icnt2sh = 0;
unsigned long long partiton_reqs_in_parallel = 0;
unsigned long long partiton_reqs_in_parallel_total = 0;
unsigned long long partiton_reqs_in_parallel_util = 0;
unsigned long long partiton_reqs_in_parallel_util_total = 0;
unsigned long long  gpu_sim_cycle_parition_util = 0;
unsigned long long  gpu_tot_sim_cycle_parition_util = 0;
unsigned long long partiton_replys_in_parallel = 0;
unsigned long long partiton_replys_in_parallel_total = 0;

/* Clock Domains */

#define  CORE  0x01
#define  L2    0x02
#define  DRAM  0x04
#define  ICNT  0x08  


#define MEM_LATENCY_STAT_IMPL




#include "mem_latency_stat.h"

void power_config::reg_options(class OptionParser * opp)
{


	  option_parser_register(opp, "-gpuwattch_xml_file", OPT_CSTR,
			  	  	  	  	 &g_power_config_name,"GPUWattch XML file",
	                   "gpuwattch.xml");

	   option_parser_register(opp, "-power_simulation_enabled", OPT_BOOL,
	                          &g_power_simulation_enabled, "Turn on power simulator (1=On, 0=Off)",
	                          "0");

	   option_parser_register(opp, "-power_per_cycle_dump", OPT_BOOL,
	                          &g_power_per_cycle_dump, "Dump detailed power output each cycle",
	                          "0");

	   // Output Data Formats
	   option_parser_register(opp, "-power_trace_enabled", OPT_BOOL,
	                          &g_power_trace_enabled, "produce a file for the power trace (1=On, 0=Off)",
	                          "0");

	   option_parser_register(opp, "-power_trace_zlevel", OPT_INT32,
	                          &g_power_trace_zlevel, "Compression level of the power trace output log (0=no comp, 9=highest)",
	                          "6");

	   option_parser_register(opp, "-steady_power_levels_enabled", OPT_BOOL,
	                          &g_steady_power_levels_enabled, "produce a file for the steady power levels (1=On, 0=Off)",
	                          "0");

	   option_parser_register(opp, "-steady_state_definition", OPT_CSTR,
			   	  &gpu_steady_state_definition, "allowed deviation:number of samples",
	                 	  "8:4");

}

void memory_config::reg_options(class OptionParser * opp)
{
    option_parser_register(opp, "-perf_sim_memcpy", OPT_BOOL, &m_perf_sim_memcpy, 
                                "Fill the L2 cache on memcpy", "1");
    option_parser_register(opp, "-gpgpu_dram_scheduler", OPT_INT32, &scheduler_type, 
                                "0 = fifo, 1 = FR-FCFS (defaul)", "1");
    option_parser_register(opp, "-gpgpu_dram_partition_queues", OPT_CSTR, &gpgpu_L2_queue_config, 
                           "i2$:$2d:d2$:$2i",
                           "8:8:8:8");

    option_parser_register(opp, "-l2_ideal", OPT_BOOL, &l2_ideal, 
                           "Use a ideal L2 cache that always hit",
                           "0");
    option_parser_register(opp, "-gpgpu_cache:dl2", OPT_CSTR, &m_L2_config.m_config_string, 
                   "unified banked L2 data cache config "
                   " {<nsets>:<bsize>:<assoc>,<rep>:<wr>:<alloc>:<wr_alloc>,<mshr>:<N>:<merge>,<mq>}",
                   "64:128:8,L:B:m:N,A:16:4,4");
    option_parser_register(opp, "-gpgpu_cache:dl2_texture_only", OPT_BOOL, &m_L2_texure_only, 
                           "L2 cache used for texture only",
                           "1");
    option_parser_register(opp, "-gpgpu_n_mem", OPT_UINT32, &m_n_mem, 
                 "number of memory modules (e.g. memory controllers) in gpu",
                 "8");
    option_parser_register(opp, "-gpgpu_n_sub_partition_per_mchannel", OPT_UINT32, &m_n_sub_partition_per_memory_channel, 
                 "number of memory subpartition in each memory module",
                 "1");
    option_parser_register(opp, "-gpgpu_n_mem_per_ctrlr", OPT_UINT32, &gpu_n_mem_per_ctrlr, 
                 "number of memory chips per memory controller",
                 "1");
    option_parser_register(opp, "-gpgpu_memlatency_stat", OPT_INT32, &gpgpu_memlatency_stat, 
                "track and display latency statistics 0x2 enables MC, 0x4 enables queue logs",
                "0");
    option_parser_register(opp, "-gpgpu_frfcfs_dram_sched_queue_size", OPT_INT32, &gpgpu_frfcfs_dram_sched_queue_size, 
                "0 = unlimited (default); # entries per chip",
                "0");
    option_parser_register(opp, "-gpgpu_dram_return_queue_size", OPT_INT32, &gpgpu_dram_return_queue_size, 
                "0 = unlimited (default); # entries per chip",
                "0");
    option_parser_register(opp, "-gpgpu_dram_buswidth", OPT_UINT32, &busW, 
                 "default = 4 bytes (8 bytes per cycle at DDR)",
                 "4");
    option_parser_register(opp, "-gpgpu_dram_burst_length", OPT_UINT32, &BL, 
                 "Burst length of each DRAM request (default = 4 data bus cycle)",
                 "4");
    option_parser_register(opp, "-dram_data_command_freq_ratio", OPT_UINT32, &data_command_freq_ratio, 
                 "Frequency ratio between DRAM data bus and command bus (default = 2 times, i.e. DDR)",
                 "2");
    option_parser_register(opp, "-gpgpu_dram_timing_opt", OPT_CSTR, &gpgpu_dram_timing_opt, 
                "DRAM timing parameters = {nbk:tCCD:tRRD:tRCD:tRAS:tRP:tRC:CL:WL:tCDLR:tWR:nbkgrp:tCCDL:tRTPL}",
                "4:2:8:12:21:13:34:9:4:5:13:1:0:0");
    option_parser_register(opp, "-rop_latency", OPT_UINT32, &rop_latency,
                     "ROP queue latency (default 85)",
                     "85");
    option_parser_register(opp, "-dram_latency", OPT_UINT32, &dram_latency,
                     "DRAM latency (default 30)",
                     "30");
    option_parser_register(opp, "-dual_bus_interface", OPT_UINT32, &dual_bus_interface,
                                        "dual_bus_interface (default = 0) ",
                                        "0");
    option_parser_register(opp, "-dram_bnk_indexing_policy", OPT_UINT32, &dram_bnk_indexing_policy,
                                            "dram_bnk_indexing_policy (0 = normal indexing, 1 = Xoring with the higher bits) (Default = 0)",
                                            "0");
    option_parser_register(opp, "-dram_bnkgrp_indexing_policy", OPT_UINT32, &dram_bnkgrp_indexing_policy,
                                            "dram_bnkgrp_indexing_policy (0 = take higher bits, 1 = take lower bits) (Default = 0)",
                                            "0");
    option_parser_register(opp, "-Seperate_Write_Queue_Enable", OPT_BOOL, &seperate_write_queue_enabled,
                           "Seperate_Write_Queue_Enable",
                           "0");
    option_parser_register(opp, "-Write_Queue_Size", OPT_CSTR, &write_queue_size_opt,
                                  "Write_Queue_Size",
                                  "32:28:16");
    option_parser_register(opp, "-Elimnate_rw_turnaround", OPT_BOOL, &elimnate_rw_turnaround,
                               "elimnate_rw_turnaround i.e set tWTR and tRTW = 0",
                               "0");
    option_parser_register(opp, "-icnt_flit_size", OPT_UINT32, &icnt_flit_size,
                               "icnt_flit_size",
                               "32");
    m_address_mapping.addrdec_setoption(opp);
}

void shader_core_config::reg_options(class OptionParser * opp)
{
    option_parser_register(opp, "-gpgpu_simd_model", OPT_INT32, &model, 
                   "1 = post-dominator", "1");
    option_parser_register(opp, "-gpgpu_shader_core_pipeline", OPT_CSTR, &gpgpu_shader_core_pipeline_opt, 
                   "shader core pipeline config, i.e., {<nthread>:<warpsize>}",
                   "1024:32");
    option_parser_register(opp, "-gpgpu_tex_cache:l1", OPT_CSTR, &m_L1T_config.m_config_string, 
                   "per-shader L1 texture cache  (READ-ONLY) config "
                   " {<nsets>:<bsize>:<assoc>,<rep>:<wr>:<alloc>:<wr_alloc>,<mshr>:<N>:<merge>,<mq>:<rf>}",
                   "8:128:5,L:R:m:N,F:128:4,128:2");
    option_parser_register(opp, "-gpgpu_const_cache:l1", OPT_CSTR, &m_L1C_config.m_config_string, 
                   "per-shader L1 constant memory cache  (READ-ONLY) config "
                   " {<nsets>:<bsize>:<assoc>,<rep>:<wr>:<alloc>:<wr_alloc>,<mshr>:<N>:<merge>,<mq>} ",
                   "64:64:2,L:R:f:N,A:2:32,4" );
    option_parser_register(opp, "-gpgpu_cache:il1", OPT_CSTR, &m_L1I_config.m_config_string, 
                   "shader L1 instruction cache config "
                   " {<nsets>:<bsize>:<assoc>,<rep>:<wr>:<alloc>:<wr_alloc>,<mshr>:<N>:<merge>,<mq>} ",
                   "4:256:4,L:R:f:N,A:2:32,4" );
    option_parser_register(opp, "-gpgpu_cache:dl1", OPT_CSTR, &m_L1D_config.m_config_string,
                   "per-shader L1 data cache config "
                   " {<nsets>:<bsize>:<assoc>,<rep>:<wr>:<alloc>:<wr_alloc>,<mshr>:<N>:<merge>,<mq> | none}",
                   "none" );
    option_parser_register(opp, "-l1_latency", OPT_UINT32, &m_L1D_config.l1_latency,
                 "L1 Hit Latency",
                 "0");
    option_parser_register(opp, "-smem_latency", OPT_UINT32, &smem_latency,
                 "smem Latency",
                 "3");
    option_parser_register(opp, "-gpgpu_cache:dl1PrefL1", OPT_CSTR, &m_L1D_config.m_config_stringPrefL1,
                   "per-shader L1 data cache config "
                   " {<nsets>:<bsize>:<assoc>,<rep>:<wr>:<alloc>:<wr_alloc>,<mshr>:<N>:<merge>,<mq> | none}",
                   "none" );
    option_parser_register(opp, "-gpgpu_cache:dl1PrefShared", OPT_CSTR, &m_L1D_config.m_config_stringPrefShared,
                   "per-shader L1 data cache config "
                   " {<nsets>:<bsize>:<assoc>,<rep>:<wr>:<alloc>:<wr_alloc>,<mshr>:<N>:<merge>,<mq> | none}",
                   "none" );
    option_parser_register(opp, "-gmem_skip_L1D", OPT_BOOL, &gmem_skip_L1D, 
                   "global memory access skip L1D cache (implements -Xptxas -dlcm=cg, default=no skip)",
                   "0");

    option_parser_register(opp, "-gpgpu_perfect_mem", OPT_BOOL, &gpgpu_perfect_mem, 
                 "enable perfect memory mode (no cache miss)",
                 "0");
    option_parser_register(opp, "-n_regfile_gating_group", OPT_UINT32, &n_regfile_gating_group,
                 "group of lanes that should be read/written together)",
                 "4");
    option_parser_register(opp, "-gpgpu_clock_gated_reg_file", OPT_BOOL, &gpgpu_clock_gated_reg_file,
                 "enable clock gated reg file for power calculations",
                 "0");
    option_parser_register(opp, "-gpgpu_clock_gated_lanes", OPT_BOOL, &gpgpu_clock_gated_lanes,
                 "enable clock gated lanes for power calculations",
                 "0");
    option_parser_register(opp, "-gpgpu_shader_registers", OPT_UINT32, &gpgpu_shader_registers, 
                 "Number of registers per shader core. Limits number of concurrent CTAs. (default 8192)",
                 "8192");
    option_parser_register(opp, "-gpgpu_ignore_resources_limitation", OPT_BOOL, &gpgpu_ignore_resources_limitation,
                 "gpgpu_ignore_resources_limitation (default 0)",
                 "0");
    option_parser_register(opp, "-gpgpu_shader_cta", OPT_UINT32, &max_cta_per_core, 
                 "Maximum number of concurrent CTAs in shader (default 8)",
                 "8");
    option_parser_register(opp, "-gpgpu_num_cta_barriers", OPT_UINT32, &max_barriers_per_cta,
                 "Maximum number of named barriers per CTA (default 16)",
                 "16");
    option_parser_register(opp, "-gpgpu_n_clusters", OPT_UINT32, &n_simt_clusters, 
                 "number of processing clusters",
                 "10");
    option_parser_register(opp, "-gpgpu_n_cores_per_cluster", OPT_UINT32, &n_simt_cores_per_cluster, 
                 "number of simd cores per cluster",
                 "3");
    option_parser_register(opp, "-gpgpu_n_cluster_ejection_buffer_size", OPT_UINT32, &n_simt_ejection_buffer_size, 
                 "number of packets in ejection buffer",
                 "8");
    option_parser_register(opp, "-gpgpu_n_ldst_response_buffer_size", OPT_UINT32, &ldst_unit_response_queue_size, 
                 "number of response packets in ld/st unit ejection buffer",
                 "2");
    option_parser_register(opp, "-gpgpu_shmem_size", OPT_UINT32, &gpgpu_shmem_size,
                 "Size of shared memory per shader core (default 16kB)",
                 "16384");
    option_parser_register(opp, "-adpative_volta_cache_config", OPT_BOOL, &adpative_volta_cache_config,
                 "adpative_volta_cache_config",
                 "0");
    option_parser_register(opp, "-gpgpu_shmem_size", OPT_UINT32, &gpgpu_shmem_sizeDefault,
                 "Size of shared memory per shader core (default 16kB)",
                 "16384");
    option_parser_register(opp, "-gpgpu_shmem_size_PrefL1", OPT_UINT32, &gpgpu_shmem_sizePrefL1,
                 "Size of shared memory per shader core (default 16kB)",
                 "16384");
    option_parser_register(opp, "-gpgpu_shmem_size_PrefShared", OPT_UINT32, &gpgpu_shmem_sizePrefShared,
                 "Size of shared memory per shader core (default 16kB)",
                 "16384");
    option_parser_register(opp, "-gpgpu_shmem_num_banks", OPT_UINT32, &num_shmem_bank, 
                 "Number of banks in the shared memory in each shader core (default 16)",
                 "16");
    option_parser_register(opp, "-gpgpu_shmem_limited_broadcast", OPT_BOOL, &shmem_limited_broadcast, 
                 "Limit shared memory to do one broadcast per cycle (default on)",
                 "1");
    option_parser_register(opp, "-gpgpu_shmem_warp_parts", OPT_INT32, &mem_warp_parts,  
                 "Number of portions a warp is divided into for shared memory bank conflict check ",
                 "2");
    option_parser_register(opp, "-gpgpu_shmem_warp_parts", OPT_INT32, &mem_warp_parts,
				 "Number of portions a warp is divided into for shared memory bank conflict check ",
				 "2");
    option_parser_register(opp, "-gpgpu_warpdistro_shader", OPT_INT32, &gpgpu_warpdistro_shader, 
                "Specify which shader core to collect the warp size distribution from", 
                "-1");
    option_parser_register(opp, "-gpgpu_warp_issue_shader", OPT_INT32, &gpgpu_warp_issue_shader, 
                "Specify which shader core to collect the warp issue distribution from", 
                "0");
    option_parser_register(opp, "-gpgpu_local_mem_map", OPT_BOOL, &gpgpu_local_mem_map, 
                "Mapping from local memory space address to simulated GPU physical address space (default = enabled)", 
		"1");
    option_parser_register(opp, "-gpgpu_num_reg_banks", OPT_INT32, &gpgpu_num_reg_banks, 
                "Number of register banks (default = 8)", 
                "8");
    option_parser_register(opp, "-gpgpu_reg_bank_use_warp_id", OPT_BOOL, &gpgpu_reg_bank_use_warp_id,
             "Use warp ID in mapping registers to banks (default = off)",
             "0");
    option_parser_register(opp, "-gpgpu_operand_collector_num_units_sp", OPT_INT32, &gpgpu_operand_collector_num_units_sp,
                "number of collector units (default = 4)", 
                "4");
    option_parser_register(opp, "-gpgpu_operand_collector_num_units_dp", OPT_INT32, &gpgpu_operand_collector_num_units_dp,
                   "number of collector units (default = 0)",
                   "0");
    option_parser_register(opp, "-gpgpu_operand_collector_num_units_sfu", OPT_INT32, &gpgpu_operand_collector_num_units_sfu,
                "number of collector units (default = 4)", 
                "4");
    option_parser_register(opp, "-gpgpu_operand_collector_num_units_mem", OPT_INT32, &gpgpu_operand_collector_num_units_mem,
                "number of collector units (default = 2)", 
                "2");
    option_parser_register(opp, "-gpgpu_operand_collector_num_units_gen", OPT_INT32, &gpgpu_operand_collector_num_units_gen,
                "number of collector units (default = 0)", 
                "0");
    option_parser_register(opp, "-gpgpu_operand_collector_num_in_ports_sp", OPT_INT32, &gpgpu_operand_collector_num_in_ports_sp,
                           "number of collector unit in ports (default = 1)", 
                           "1");
    option_parser_register(opp, "-gpgpu_operand_collector_num_in_ports_dp", OPT_INT32, &gpgpu_operand_collector_num_in_ports_dp,
                           "number of collector unit in ports (default = 0)",
                           "0");
    option_parser_register(opp, "-gpgpu_operand_collector_num_in_ports_sfu", OPT_INT32, &gpgpu_operand_collector_num_in_ports_sfu,
                           "number of collector unit in ports (default = 1)", 
                           "1");
    option_parser_register(opp, "-gpgpu_operand_collector_num_in_ports_mem", OPT_INT32, &gpgpu_operand_collector_num_in_ports_mem,
                           "number of collector unit in ports (default = 1)", 
                           "1");
    option_parser_register(opp, "-gpgpu_operand_collector_num_in_ports_gen", OPT_INT32, &gpgpu_operand_collector_num_in_ports_gen,
                           "number of collector unit in ports (default = 0)", 
                           "0");
    option_parser_register(opp, "-gpgpu_operand_collector_num_out_ports_sp", OPT_INT32, &gpgpu_operand_collector_num_out_ports_sp,
                           "number of collector unit in ports (default = 1)", 
                           "1");
    option_parser_register(opp, "-gpgpu_operand_collector_num_out_ports_dp", OPT_INT32, &gpgpu_operand_collector_num_out_ports_dp,
                           "number of collector unit in ports (default = 0)",
                           "0");
    option_parser_register(opp, "-gpgpu_operand_collector_num_out_ports_sfu", OPT_INT32, &gpgpu_operand_collector_num_out_ports_sfu,
                           "number of collector unit in ports (default = 1)", 
                           "1");
    option_parser_register(opp, "-gpgpu_operand_collector_num_out_ports_mem", OPT_INT32, &gpgpu_operand_collector_num_out_ports_mem,
                           "number of collector unit in ports (default = 1)", 
                           "1");
    option_parser_register(opp, "-gpgpu_operand_collector_num_out_ports_gen", OPT_INT32, &gpgpu_operand_collector_num_out_ports_gen,
                           "number of collector unit in ports (default = 0)", 
                           "0");
    option_parser_register(opp, "-gpgpu_coalesce_arch", OPT_INT32, &gpgpu_coalesce_arch, 
    		            "Coalescing arch (GT200 = 13, Fermi = 20)",
                            "13");
    option_parser_register(opp, "-gpgpu_num_sched_per_core", OPT_INT32, &gpgpu_num_sched_per_core, 
                            "Number of warp schedulers per core", 
                            "1");
    option_parser_register(opp, "-gpgpu_max_insn_issue_per_warp", OPT_INT32, &gpgpu_max_insn_issue_per_warp,
    		            "Max number of instructions that can be issued per warp in one cycle by scheduler (either 1 or 2)",
			    "2");
    option_parser_register(opp, "-gpgpu_dual_issue_diff_exec_units", OPT_BOOL, &gpgpu_dual_issue_diff_exec_units,
			    "should dual issue use two different execution unit resources (Default = 1)",
			    "1");
    option_parser_register(opp, "-gpgpu_simt_core_sim_order", OPT_INT32, &simt_core_sim_order,
                            "Select the simulation order of cores in a cluster (0=Fix, 1=Round-Robin)",
                            "1");
    option_parser_register(opp, "-gpgpu_pipeline_widths", OPT_CSTR, &pipeline_widths_string,
                            "Pipeline widths "
                            "ID_OC_SP,ID_OC_DP,ID_OC_SFU,ID_OC_MEM,OC_EX_SP,OC_EX_DP,OC_EX_SFU,OC_EX_MEM,EX_WB",
                            "1,1,1,1,1,1,1,1,1" );
    option_parser_register(opp, "-gpgpu_num_sp_units", OPT_INT32, &gpgpu_num_sp_units,
                            "Number of SP units (default=1)",
                            "1");
    option_parser_register(opp, "-gpgpu_num_dp_units", OPT_INT32, &gpgpu_num_dp_units,
                            "Number of DP units (default=0)",
                            "0");
    option_parser_register(opp, "-gpgpu_num_sfu_units", OPT_INT32, &gpgpu_num_sfu_units,
                            "Number of SF units (default=1)",
                            "1");
    option_parser_register(opp, "-gpgpu_num_mem_units", OPT_INT32, &gpgpu_num_mem_units,
                            "Number if ldst units (default=1) WARNING: not hooked up to anything",
                             "1");
    option_parser_register(opp, "-gpgpu_scheduler", OPT_CSTR, &gpgpu_scheduler_string,
                                "Scheduler configuration: < lrr | gto | two_level_active > "
                                "If two_level_active:<num_active_warps>:<inner_prioritization>:<outer_prioritization>"
                                "For complete list of prioritization values see shader.h enum scheduler_prioritization_type"
                                "Default: gto",
                                 "gto");

    option_parser_register(opp, "-gpgpu_concurrent_kernel_sm", OPT_BOOL, &gpgpu_concurrent_kernel_sm, 
                "Support concurrent kernels on a SM (default = disabled)", 
                "0");
}

void gpgpu_sim_config::reg_options(option_parser_t opp)
{
    gpgpu_functional_sim_config::reg_options(opp);
    m_shader_config.reg_options(opp);
    m_memory_config.reg_options(opp);
    power_config::reg_options(opp);
   option_parser_register(opp, "-gpgpu_max_cycle", OPT_INT32, &gpu_max_cycle_opt, 
               "terminates gpu simulation early (0 = no limit)",
               "0");
   option_parser_register(opp, "-gpgpu_max_insn", OPT_INT32, &gpu_max_insn_opt, 
               "terminates gpu simulation early (0 = no limit)",
               "0");
   option_parser_register(opp, "-gpgpu_max_cta", OPT_INT32, &gpu_max_cta_opt, 
               "terminates gpu simulation early (0 = no limit)",
               "0");
   option_parser_register(opp, "-gpgpu_runtime_stat", OPT_CSTR, &gpgpu_runtime_stat, 
                  "display runtime statistics such as dram utilization {<freq>:<flag>}",
                  "10000:0");
   option_parser_register(opp, "-liveness_message_freq", OPT_INT64, &liveness_message_freq, 
               "Minimum number of seconds between simulation liveness messages (0 = always print)",
               "1");
   option_parser_register(opp, "-gpgpu_flush_l1_cache", OPT_BOOL, &gpgpu_flush_l1_cache,
                "Flush L1 cache at the end of each kernel call",
                "0");
   option_parser_register(opp, "-gpgpu_flush_l2_cache", OPT_BOOL, &gpgpu_flush_l2_cache,
                   "Flush L2 cache at the end of each kernel call",
                   "0");
   option_parser_register(opp, "-gpgpu_deadlock_detect", OPT_BOOL, &gpu_deadlock_detect, 
                "Stop the simulation at deadlock (1=on (default), 0=off)", 
                "1");
   option_parser_register(opp, "-gpgpu_ptx_instruction_classification", OPT_INT32, 
               &gpgpu_ptx_instruction_classification, 
               "if enabled will classify ptx instruction types per kernel (Max 255 kernels now)", 
               "0");
   option_parser_register(opp, "-gpgpu_ptx_sim_mode", OPT_INT32, &g_ptx_sim_mode, 
               "Select between Performance (default) or Functional simulation (1)", 
               "0");
   option_parser_register(opp, "-gpgpu_clock_domains", OPT_CSTR, &gpgpu_clock_domains, 
                  "Clock Domain Frequencies in MhZ {<Core Clock>:<ICNT Clock>:<L2 Clock>:<DRAM Clock>}",
                  "500.0:2000.0:2000.0:2000.0");
   option_parser_register(opp, "-gpgpu_max_concurrent_kernel", OPT_INT32, &max_concurrent_kernel,
                          "maximum kernels that can run concurrently on GPU", "8" );
   option_parser_register(opp, "-gpgpu_cflog_interval", OPT_INT32, &gpgpu_cflog_interval, 
               "Interval between each snapshot in control flow logger", 
               "0");
   option_parser_register(opp, "-visualizer_enabled", OPT_BOOL,
                          &g_visualizer_enabled, "Turn on visualizer output (1=On, 0=Off)",
                          "1");
   option_parser_register(opp, "-visualizer_outputfile", OPT_CSTR, 
                          &g_visualizer_filename, "Specifies the output log file for visualizer",
                          NULL);
   option_parser_register(opp, "-visualizer_zlevel", OPT_INT32,
                          &g_visualizer_zlevel, "Compression level of the visualizer output log (0=no comp, 9=highest)",
                          "6");
    option_parser_register(opp, "-trace_enabled", OPT_BOOL, 
                          &Trace::enabled, "Turn on traces",
                          "0");
    option_parser_register(opp, "-trace_components", OPT_CSTR, 
                          &Trace::config_str, "comma seperated list of traces to enable. "
                          "Complete list found in trace_streams.tup. "
                          "Default none",
                          "none");
    option_parser_register(opp, "-trace_sampling_core", OPT_INT32, 
                          &Trace::sampling_core, "The core which is printed using CORE_DPRINTF. Default 0",
                          "0");
    option_parser_register(opp, "-trace_sampling_memory_partition", OPT_INT32, 
                          &Trace::sampling_memory_partition, "The memory partition which is printed using MEMPART_DPRINTF. Default -1 (i.e. all)",
                          "-1");
   ptx_file_line_stats_options(opp);

    //Jin: kernel launch latency
    extern unsigned g_kernel_launch_latency;
    option_parser_register(opp, "-gpgpu_kernel_launch_latency", OPT_INT32, 
                          &g_kernel_launch_latency, "Kernel launch latency in cycles. Default: 0",
                          "0");
    extern bool g_cdp_enabled;
    option_parser_register(opp, "-gpgpu_cdp_enabled", OPT_BOOL, 
                          &g_cdp_enabled, "Turn on CDP",
                          "0");
}

/////////////////////////////////////////////////////////////////////////////

void increment_x_then_y_then_z( dim3 &i, const dim3 &bound)
{
   i.x++;
   if ( i.x >= bound.x ) {
      i.x = 0;
      i.y++;
      if ( i.y >= bound.y ) {
         i.y = 0;
         if( i.z < bound.z ) 
            i.z++;
      }
   }
}

void gpgpu_sim::launch( kernel_info_t *kinfo )
{
   unsigned cta_size = kinfo->threads_per_cta();
   if ( cta_size > m_shader_config->n_thread_per_shader ) {
      printf("Execution error: Shader kernel CTA (block) size is too large for microarch config.\n");
      printf("                 CTA size (x*y*z) = %u, max supported = %u\n", cta_size, 
             m_shader_config->n_thread_per_shader );
      printf("                 => either change -gpgpu_shader argument in gpgpusim.config file or\n");
      printf("                 modify the CUDA source to decrease the kernel block size.\n");
      abort();
   }
   unsigned n=0;
   for(n=0; n < m_running_kernels.size(); n++ ) {
       if( (NULL==m_running_kernels[n]) || m_running_kernels[n]->done() ) {
           m_running_kernels[n] = kinfo;
           break;
       }
   }
   assert(n < m_running_kernels.size());
}

bool gpgpu_sim::can_start_kernel()
{
   for(unsigned n=0; n < m_running_kernels.size(); n++ ) {
       if( (NULL==m_running_kernels[n]) || m_running_kernels[n]->done() ) 
           return true;
   }
   return false;
}

bool gpgpu_sim::hit_max_cta_count() const {
   if (m_config.gpu_max_cta_opt != 0) {
      if( (gpu_tot_issued_cta + m_total_cta_launched) >= m_config.gpu_max_cta_opt )
          return true;
   }
   return false;
}

bool gpgpu_sim::kernel_more_cta_left(kernel_info_t *kernel) const {
    if(hit_max_cta_count())
       return false;

    if(kernel && !kernel->no_more_ctas_to_run())
        return true;

    return false;
}

bool gpgpu_sim::get_more_cta_left() const
{ 
   if(hit_max_cta_count())
      return false;

   for(unsigned n=0; n < m_running_kernels.size(); n++ ) {
       if( m_running_kernels[n] && !m_running_kernels[n]->no_more_ctas_to_run() ) 
           return true;
   }
   return false;
}

kernel_info_t *gpgpu_sim::select_kernel()
{
    if(m_running_kernels[m_last_issued_kernel] &&
        !m_running_kernels[m_last_issued_kernel]->no_more_ctas_to_run()) {
        unsigned launch_uid = m_running_kernels[m_last_issued_kernel]->get_uid(); 
        if(std::find(m_executed_kernel_uids.begin(), m_executed_kernel_uids.end(), launch_uid) == m_executed_kernel_uids.end()) {
            m_running_kernels[m_last_issued_kernel]->start_cycle = gpu_sim_cycle + gpu_tot_sim_cycle;
            m_executed_kernel_uids.push_back(launch_uid); 
            m_executed_kernel_names.push_back(m_running_kernels[m_last_issued_kernel]->name()); 
        }
        return m_running_kernels[m_last_issued_kernel];
    }

    for(unsigned n=0; n < m_running_kernels.size(); n++ ) {
        unsigned idx = (n+m_last_issued_kernel+1)%m_config.max_concurrent_kernel;
        if( kernel_more_cta_left(m_running_kernels[idx]) ){
            m_last_issued_kernel=idx;
            m_running_kernels[idx]->start_cycle = gpu_sim_cycle + gpu_tot_sim_cycle;
            // record this kernel for stat print if it is the first time this kernel is selected for execution  
            unsigned launch_uid = m_running_kernels[idx]->get_uid(); 
            assert(std::find(m_executed_kernel_uids.begin(), m_executed_kernel_uids.end(), launch_uid) == m_executed_kernel_uids.end());
            m_executed_kernel_uids.push_back(launch_uid); 
            m_executed_kernel_names.push_back(m_running_kernels[idx]->name()); 

            return m_running_kernels[idx];
        }
    }
    return NULL;
}

unsigned gpgpu_sim::finished_kernel()
{
    if( m_finished_kernel.empty() ) 
        return 0;
    unsigned result = m_finished_kernel.front();
    m_finished_kernel.pop_front();
    return result;
}

void gpgpu_sim::set_kernel_done( kernel_info_t *kernel ) 
{ 
    unsigned uid = kernel->get_uid();
    m_finished_kernel.push_back(uid);
    std::vector<kernel_info_t*>::iterator k;
    for( k=m_running_kernels.begin(); k!=m_running_kernels.end(); k++ ) {
        if( *k == kernel ) {
            kernel->end_cycle = gpu_sim_cycle + gpu_tot_sim_cycle;
            *k = NULL;
            break;
        }
    }
    assert( k != m_running_kernels.end() ); 
}

void gpgpu_sim::stop_all_running_kernels(){
    std::vector<kernel_info_t *>::iterator k;
    for(k = m_running_kernels.begin(); k != m_running_kernels.end(); ++k){
        if(*k != NULL){ // If a kernel is active
            set_kernel_done(*k); // Stop the kernel
            assert(*k==NULL);
        }
    }
}

void set_ptx_warp_size(const struct core_config * warp_size);

gpgpu_sim::gpgpu_sim( const gpgpu_sim_config &config ) 
    : gpgpu_t(config), m_config(config)
{ 
    m_shader_config = &m_config.m_shader_config;
    m_memory_config = &m_config.m_memory_config;
    set_ptx_warp_size(m_shader_config);
    ptx_file_line_stats_create_exposed_latency_tracker(m_config.num_shader());

#ifdef GPGPUSIM_POWER_MODEL
        m_gpgpusim_wrapper = new gpgpu_sim_wrapper(config.g_power_simulation_enabled,config.g_power_config_name);
#endif

    m_shader_stats = new shader_core_stats(m_shader_config);
    m_memory_stats = new memory_stats_t(m_config.num_shader(),m_shader_config,m_memory_config);
    average_pipeline_duty_cycle = (float *)malloc(sizeof(float));
    active_sms=(float *)malloc(sizeof(float));
    m_power_stats = new power_stat_t(m_shader_config,average_pipeline_duty_cycle,active_sms,m_shader_stats,m_memory_config,m_memory_stats);

    gpu_sim_insn = 0;
    gpu_tot_sim_insn = 0;
    gpu_tot_issued_cta = 0;
    m_total_cta_launched = 0;
    gpu_deadlock = false;


    m_cluster = new simt_core_cluster*[m_shader_config->n_simt_clusters];
    for (unsigned i=0;i<m_shader_config->n_simt_clusters;i++) 
        m_cluster[i] = new simt_core_cluster(this,i,m_shader_config,m_memory_config,m_shader_stats,m_memory_stats);

    m_memory_partition_unit = new memory_partition_unit*[m_memory_config->m_n_mem];
    m_memory_sub_partition = new memory_sub_partition*[m_memory_config->m_n_mem_sub_partition];
    for (unsigned i=0;i<m_memory_config->m_n_mem;i++) {
        m_memory_partition_unit[i] = new memory_partition_unit(i, m_memory_config, m_memory_stats);
        for (unsigned p = 0; p < m_memory_config->m_n_sub_partition_per_memory_channel; p++) {
            unsigned submpid = i * m_memory_config->m_n_sub_partition_per_memory_channel + p; 
            m_memory_sub_partition[submpid] = m_memory_partition_unit[i]->get_sub_partition(p); 
        }
    }

    icnt_wrapper_init();
    icnt_create(m_shader_config->n_simt_clusters,m_memory_config->m_n_mem_sub_partition);

    time_vector_create(NUM_MEM_REQ_STAT);
    fprintf(stdout, "GPGPU-Sim uArch: performance model initialization complete.\n");

    m_running_kernels.resize( config.max_concurrent_kernel, NULL );
    m_last_issued_kernel = 0;
    m_last_cluster_issue = m_shader_config->n_simt_clusters-1; // this causes first launch to use simt cluster 0
    *average_pipeline_duty_cycle=0;
    *active_sms=0;

    last_liveness_message_time = 0;
   
   //Jin: functional simulation for CDP
   m_functional_sim = false;
   m_functional_sim_kernel = NULL;
}

int gpgpu_sim::shared_mem_size() const
{
   return m_shader_config->gpgpu_shmem_size;
}

int gpgpu_sim::num_registers_per_core() const
{
   return m_shader_config->gpgpu_shader_registers;
}

int gpgpu_sim::wrp_size() const
{
   return m_shader_config->warp_size;
}

int gpgpu_sim::shader_clock() const
{
   return m_config.core_freq/1000;
}

void gpgpu_sim::set_prop( cudaDeviceProp *prop )
{
   m_cuda_properties = prop;
}

const struct cudaDeviceProp *gpgpu_sim::get_prop() const
{
   return m_cuda_properties;
}

enum divergence_support_t gpgpu_sim::simd_model() const
{
   return m_shader_config->model;
}

void gpgpu_sim_config::init_clock_domains(void ) 
{
   sscanf(gpgpu_clock_domains,"%lf:%lf:%lf:%lf", 
          &core_freq, &icnt_freq, &l2_freq, &dram_freq);
   core_freq = core_freq MhZ;
   icnt_freq = icnt_freq MhZ;
   l2_freq = l2_freq MhZ;
   dram_freq = dram_freq MhZ;        
   core_period = 1/core_freq;
   icnt_period = 1/icnt_freq;
   dram_period = 1/dram_freq;
   l2_period = 1/l2_freq;
   printf("GPGPU-Sim uArch: clock freqs: %lf:%lf:%lf:%lf\n",core_freq,icnt_freq,l2_freq,dram_freq);
   printf("GPGPU-Sim uArch: clock periods: %.20lf:%.20lf:%.20lf:%.20lf\n",core_period,icnt_period,l2_period,dram_period);
}

void gpgpu_sim::reinit_clock_domains(void)
{
   core_time = 0;
   dram_time = 0;
   icnt_time = 0;
   l2_time = 0;
}

bool gpgpu_sim::active()
{
    if (m_config.gpu_max_cycle_opt && (gpu_tot_sim_cycle + gpu_sim_cycle) >= m_config.gpu_max_cycle_opt) 
       return false;
    if (m_config.gpu_max_insn_opt && (gpu_tot_sim_insn + gpu_sim_insn) >= m_config.gpu_max_insn_opt) 
       return false;
    if (m_config.gpu_max_cta_opt && (gpu_tot_issued_cta >= m_config.gpu_max_cta_opt) )
       return false;
    if (m_config.gpu_deadlock_detect && gpu_deadlock) 
       return false;
    for (unsigned i=0;i<m_shader_config->n_simt_clusters;i++) 
       if( m_cluster[i]->get_not_completed()>0 ) 
           return true;;
    for (unsigned i=0;i<m_memory_config->m_n_mem;i++) 
       if( m_memory_partition_unit[i]->busy()>0 )
           return true;;
    if( icnt_busy() )
        return true;
    if( get_more_cta_left() )
        return true;
    return false;
}

void gpgpu_sim::init()
{
    // run a CUDA grid on the GPU microarchitecture simulator
    gpu_sim_cycle = 0;
    gpu_sim_insn = 0;
    last_gpu_sim_insn = 0;
    m_total_cta_launched=0;
    partiton_reqs_in_parallel = 0;
    partiton_replys_in_parallel = 0;
    partiton_reqs_in_parallel_util = 0;
    gpu_sim_cycle_parition_util = 0;

    reinit_clock_domains();
    set_param_gpgpu_num_shaders(m_config.num_shader());
    for (unsigned i=0;i<m_shader_config->n_simt_clusters;i++) 
       m_cluster[i]->reinit();
    m_shader_stats->new_grid();
    // initialize the control-flow, memory access, memory latency logger
    if (m_config.g_visualizer_enabled) {
        create_thread_CFlogger( m_config.num_shader(), m_shader_config->n_thread_per_shader, 0, m_config.gpgpu_cflog_interval );
    }
    shader_CTA_count_create( m_config.num_shader(), m_config.gpgpu_cflog_interval);
    if (m_config.gpgpu_cflog_interval != 0) {
       insn_warp_occ_create( m_config.num_shader(), m_shader_config->warp_size );
       shader_warp_occ_create( m_config.num_shader(), m_shader_config->warp_size, m_config.gpgpu_cflog_interval);
       shader_mem_acc_create( m_config.num_shader(), m_memory_config->m_n_mem, 4, m_config.gpgpu_cflog_interval);
       shader_mem_lat_create( m_config.num_shader(), m_config.gpgpu_cflog_interval);
       shader_cache_access_create( m_config.num_shader(), 3, m_config.gpgpu_cflog_interval);
       set_spill_interval (m_config.gpgpu_cflog_interval * 40);
    }

    if (g_network_mode)
       icnt_init();

    // McPAT initialization function. Called on first launch of GPU
#ifdef GPGPUSIM_POWER_MODEL
    if(m_config.g_power_simulation_enabled){
        init_mcpat(m_config, m_gpgpusim_wrapper, m_config.gpu_stat_sample_freq,  gpu_tot_sim_insn, gpu_sim_insn);
    }
#endif
}

void gpgpu_sim::update_stats() {
    m_memory_stats->memlatstat_lat_pw();
    gpu_tot_sim_cycle += gpu_sim_cycle;
    gpu_tot_sim_insn += gpu_sim_insn;
    gpu_tot_issued_cta += m_total_cta_launched;
    partiton_reqs_in_parallel_total += partiton_reqs_in_parallel;
    partiton_replys_in_parallel_total += partiton_replys_in_parallel;
    partiton_reqs_in_parallel_util_total += partiton_reqs_in_parallel_util;
    gpu_tot_sim_cycle_parition_util += gpu_sim_cycle_parition_util ;
<<<<<<< HEAD
    gpu_tot_occupancy += gpu_occupancy;
=======
>>>>>>> 68134d5e

    gpu_sim_cycle = 0;
    partiton_reqs_in_parallel = 0;
    partiton_replys_in_parallel = 0;
    partiton_reqs_in_parallel_util = 0;
    gpu_sim_cycle_parition_util = 0;
    gpu_sim_insn = 0;
    m_total_cta_launched = 0;
    gpu_occupancy = occupancy_stats();
}

void gpgpu_sim::print_stats()
{
    ptx_file_line_stats_write_file();
    gpu_print_stat();

    if (g_network_mode) {
        printf("----------------------------Interconnect-DETAILS--------------------------------\n" );
        icnt_display_stats();
        icnt_display_overall_stats();
        printf("----------------------------END-of-Interconnect-DETAILS-------------------------\n" );
    }
}

void gpgpu_sim::deadlock_check()
{
   if (m_config.gpu_deadlock_detect && gpu_deadlock) {
      fflush(stdout);
      printf("\n\nGPGPU-Sim uArch: ERROR ** deadlock detected: last writeback core %u @ gpu_sim_cycle %u (+ gpu_tot_sim_cycle %u) (%u cycles ago)\n", 
             gpu_sim_insn_last_update_sid,
             (unsigned) gpu_sim_insn_last_update, (unsigned) (gpu_tot_sim_cycle-gpu_sim_cycle),
             (unsigned) (gpu_sim_cycle - gpu_sim_insn_last_update )); 
      unsigned num_cores=0;
      for (unsigned i=0;i<m_shader_config->n_simt_clusters;i++) {
         unsigned not_completed = m_cluster[i]->get_not_completed();
         if( not_completed ) {
             if ( !num_cores )  {
                 printf("GPGPU-Sim uArch: DEADLOCK  shader cores no longer committing instructions [core(# threads)]:\n" );
                 printf("GPGPU-Sim uArch: DEADLOCK  ");
                 m_cluster[i]->print_not_completed(stdout);
             } else if (num_cores < 8 ) {
                 m_cluster[i]->print_not_completed(stdout);
             } else if (num_cores >= 8 ) {
                 printf(" + others ... ");
             }
             num_cores+=m_shader_config->n_simt_cores_per_cluster;
         }
      }
      printf("\n");
      for (unsigned i=0;i<m_memory_config->m_n_mem;i++) {
         bool busy = m_memory_partition_unit[i]->busy();
         if( busy ) 
             printf("GPGPU-Sim uArch DEADLOCK:  memory partition %u busy\n", i );
      }
      if( icnt_busy() ) {
         printf("GPGPU-Sim uArch DEADLOCK:  iterconnect contains traffic\n");
         icnt_display_state( stdout );
      }
      printf("\nRe-run the simulator in gdb and use debug routines in .gdbinit to debug this\n");
      fflush(stdout);
      abort();
   }
}

/// printing the names and uids of a set of executed kernels (usually there is only one)
std::string gpgpu_sim::executed_kernel_info_string() 
{
   std::stringstream statout; 

   statout << "kernel_name = "; 
   for (unsigned int k = 0; k < m_executed_kernel_names.size(); k++) {
      statout << m_executed_kernel_names[k] << " "; 
   }
   statout << std::endl; 
   statout << "kernel_launch_uid = ";
   for (unsigned int k = 0; k < m_executed_kernel_uids.size(); k++) {
      statout << m_executed_kernel_uids[k] << " "; 
   }
   statout << std::endl; 

   return statout.str(); 
}
void gpgpu_sim::set_cache_config(std::string kernel_name,  FuncCache cacheConfig )
{
	m_special_cache_config[kernel_name]=cacheConfig ;
}

FuncCache gpgpu_sim::get_cache_config(std::string kernel_name)
{
	for (	std::map<std::string, FuncCache>::iterator iter = m_special_cache_config.begin(); iter != m_special_cache_config.end(); iter++){
		    std::string kernel= iter->first;
			if (kernel_name.compare(kernel) == 0){
				return iter->second;
			}
	}
	return (FuncCache)0;
}

bool gpgpu_sim::has_special_cache_config(std::string kernel_name)
{
	for (	std::map<std::string, FuncCache>::iterator iter = m_special_cache_config.begin(); iter != m_special_cache_config.end(); iter++){
	    	std::string kernel= iter->first;
			if (kernel_name.compare(kernel) == 0){
				return true;
			}
	}
	return false;
}


void gpgpu_sim::set_cache_config(std::string kernel_name)
{
	if(has_special_cache_config(kernel_name)){
		change_cache_config(get_cache_config(kernel_name));
	}else{
		change_cache_config(FuncCachePreferNone);
	}
}


void gpgpu_sim::change_cache_config(FuncCache cache_config)
{
	if(cache_config != m_shader_config->m_L1D_config.get_cache_status()){
		printf("FLUSH L1 Cache at configuration change between kernels\n");
		for (unsigned i=0;i<m_shader_config->n_simt_clusters;i++) {
			m_cluster[i]->cache_flush();
	    }
	}

	switch(cache_config){
	case FuncCachePreferNone:
		m_shader_config->m_L1D_config.init(m_shader_config->m_L1D_config.m_config_string, FuncCachePreferNone);
		m_shader_config->gpgpu_shmem_size=m_shader_config->gpgpu_shmem_sizeDefault;
		break;
	case FuncCachePreferL1:
		if((m_shader_config->m_L1D_config.m_config_stringPrefL1 == NULL) || (m_shader_config->gpgpu_shmem_sizePrefL1 == (unsigned)-1))
		{
			printf("WARNING: missing Preferred L1 configuration\n");
			m_shader_config->m_L1D_config.init(m_shader_config->m_L1D_config.m_config_string, FuncCachePreferNone);
			m_shader_config->gpgpu_shmem_size=m_shader_config->gpgpu_shmem_sizeDefault;

		}else{
			m_shader_config->m_L1D_config.init(m_shader_config->m_L1D_config.m_config_stringPrefL1, FuncCachePreferL1);
			m_shader_config->gpgpu_shmem_size=m_shader_config->gpgpu_shmem_sizePrefL1;
		}
		break;
	case FuncCachePreferShared:
		if((m_shader_config->m_L1D_config.m_config_stringPrefShared == NULL) || (m_shader_config->gpgpu_shmem_sizePrefShared == (unsigned)-1))
		{
			printf("WARNING: missing Preferred L1 configuration\n");
			m_shader_config->m_L1D_config.init(m_shader_config->m_L1D_config.m_config_string, FuncCachePreferNone);
			m_shader_config->gpgpu_shmem_size=m_shader_config->gpgpu_shmem_sizeDefault;
		}else{
			m_shader_config->m_L1D_config.init(m_shader_config->m_L1D_config.m_config_stringPrefShared, FuncCachePreferShared);
			m_shader_config->gpgpu_shmem_size=m_shader_config->gpgpu_shmem_sizePrefShared;
		}
		break;
	default:
		break;
	}
}


void gpgpu_sim::clear_executed_kernel_info()
{
   m_executed_kernel_names.clear();
   m_executed_kernel_uids.clear();
}
void gpgpu_sim::gpu_print_stat() 
{  
   FILE *statfout = stdout; 

   std::string kernel_info_str = executed_kernel_info_string(); 
   fprintf(statfout, "%s", kernel_info_str.c_str()); 

   printf("gpu_sim_cycle = %lld\n", gpu_sim_cycle);
   printf("gpu_sim_insn = %lld\n", gpu_sim_insn);
   printf("gpu_ipc = %12.4f\n", (float)gpu_sim_insn / gpu_sim_cycle);
   printf("gpu_tot_sim_cycle = %lld\n", gpu_tot_sim_cycle+gpu_sim_cycle);
   printf("gpu_tot_sim_insn = %lld\n", gpu_tot_sim_insn+gpu_sim_insn);
   printf("gpu_tot_ipc = %12.4f\n", (float)(gpu_tot_sim_insn+gpu_sim_insn) / (gpu_tot_sim_cycle+gpu_sim_cycle));
   printf("gpu_tot_issued_cta = %lld\n", gpu_tot_issued_cta + m_total_cta_launched);
   printf("gpu_occupancy = %.4f\% \n", gpu_occupancy.get_occ_fraction() * 100);
   printf("gpu_tot_occupancy = %.4f\% \n", (gpu_occupancy + gpu_tot_occupancy).get_occ_fraction() * 100);


   extern unsigned long long g_max_total_param_size;
   fprintf(statfout, "max_total_param_size = %llu\n", g_max_total_param_size);

   // performance counter for stalls due to congestion.
   printf("gpu_stall_dramfull = %d\n", gpu_stall_dramfull);
   printf("gpu_stall_icnt2sh    = %d\n", gpu_stall_icnt2sh );

   printf("partiton_reqs_in_parallel = %lld\n", partiton_reqs_in_parallel);
   printf("partiton_reqs_in_parallel_total    = %lld\n", partiton_reqs_in_parallel_total );
   printf("partiton_level_parallism = %12.4f\n", (float)partiton_reqs_in_parallel / gpu_sim_cycle);
   printf("partiton_level_parallism_total  = %12.4f\n", (float)(partiton_reqs_in_parallel+partiton_reqs_in_parallel_total) / (gpu_tot_sim_cycle+gpu_sim_cycle) );
   printf("partiton_reqs_in_parallel_util = %lld\n", partiton_reqs_in_parallel_util);
   printf("partiton_reqs_in_parallel_util_total    = %lld\n", partiton_reqs_in_parallel_util_total );
   printf("gpu_sim_cycle_parition_util = %lld\n", gpu_sim_cycle_parition_util);
   printf("gpu_tot_sim_cycle_parition_util    = %lld\n", gpu_tot_sim_cycle_parition_util );
   printf("partiton_level_parallism_util = %12.4f\n", (float)partiton_reqs_in_parallel_util / gpu_sim_cycle_parition_util);
   printf("partiton_level_parallism_util_total  = %12.4f\n", (float)(partiton_reqs_in_parallel_util+partiton_reqs_in_parallel_util_total) / (gpu_sim_cycle_parition_util+gpu_tot_sim_cycle_parition_util) );
   printf("partiton_replys_in_parallel = %lld\n", partiton_replys_in_parallel);
   printf("partiton_replys_in_parallel_total    = %lld\n", partiton_replys_in_parallel_total );
   printf("L2_BW  = %12.4f GB/Sec\n", ((float)(partiton_replys_in_parallel * 32) / (gpu_sim_cycle * m_config.icnt_period)) / 1000000000);
   printf("L2_BW_total  = %12.4f GB/Sec\n", ((float)((partiton_replys_in_parallel+partiton_replys_in_parallel_total) * 32) / ((gpu_tot_sim_cycle+gpu_sim_cycle) * m_config.icnt_period)) / 1000000000 );

   time_t curr_time;
   time(&curr_time);
   unsigned long long elapsed_time = MAX( curr_time - g_simulation_starttime, 1 );
   printf( "gpu_total_sim_rate=%u\n", (unsigned)( ( gpu_tot_sim_insn + gpu_sim_insn ) / elapsed_time ) );

   //shader_print_l1_miss_stat( stdout );
   shader_print_cache_stats(stdout);

   cache_stats core_cache_stats;
   core_cache_stats.clear();
   for(unsigned i=0; i<m_config.num_cluster(); i++){
       m_cluster[i]->get_cache_stats(core_cache_stats);
   }
   printf("\nTotal_core_cache_stats:\n");
   core_cache_stats.print_stats(stdout, "Total_core_cache_stats_breakdown");
   printf("\nTotal_core_cache_fail_stats:\n");
   core_cache_stats.print_fail_stats(stdout, "Total_core_cache_fail_stats_breakdown");
   shader_print_scheduler_stat( stdout, false );

   m_shader_stats->print(stdout);
#ifdef GPGPUSIM_POWER_MODEL
   if(m_config.g_power_simulation_enabled){
	   m_gpgpusim_wrapper->print_power_kernel_stats(gpu_sim_cycle, gpu_tot_sim_cycle, gpu_tot_sim_insn + gpu_sim_insn, kernel_info_str, true );
	   mcpat_reset_perf_count(m_gpgpusim_wrapper);
   }
#endif

   // performance counter that are not local to one shader
   m_memory_stats->memlatstat_print(m_memory_config->m_n_mem,m_memory_config->nbk);
   for (unsigned i=0;i<m_memory_config->m_n_mem;i++)
      m_memory_partition_unit[i]->print(stdout);

   // L2 cache stats
   if(!m_memory_config->m_L2_config.disabled()){
       cache_stats l2_stats;
       struct cache_sub_stats l2_css;
       struct cache_sub_stats total_l2_css;
       l2_stats.clear();
       l2_css.clear();
       total_l2_css.clear();

       printf("\n========= L2 cache stats =========\n");
       for (unsigned i=0;i<m_memory_config->m_n_mem_sub_partition;i++){
           m_memory_sub_partition[i]->accumulate_L2cache_stats(l2_stats);
           m_memory_sub_partition[i]->get_L2cache_sub_stats(l2_css);

           fprintf( stdout, "L2_cache_bank[%d]: Access = %u, Miss = %u, Miss_rate = %.3lf, Pending_hits = %u, Reservation_fails = %u\n",
                    i, l2_css.accesses, l2_css.misses, (double)l2_css.misses / (double)l2_css.accesses, l2_css.pending_hits, l2_css.res_fails);

           total_l2_css += l2_css;
       }
       if (!m_memory_config->m_L2_config.disabled() && m_memory_config->m_L2_config.get_num_lines()) {
          //L2c_print_cache_stat();
          printf("L2_total_cache_accesses = %u\n", total_l2_css.accesses);
          printf("L2_total_cache_misses = %u\n", total_l2_css.misses);
          if(total_l2_css.accesses > 0)
              printf("L2_total_cache_miss_rate = %.4lf\n", (double)total_l2_css.misses/(double)total_l2_css.accesses);
          printf("L2_total_cache_pending_hits = %u\n", total_l2_css.pending_hits);
          printf("L2_total_cache_reservation_fails = %u\n", total_l2_css.res_fails);
          printf("L2_total_cache_breakdown:\n");
          l2_stats.print_stats(stdout, "L2_cache_stats_breakdown");
          printf("L2_total_cache_reservation_fail_breakdown:\n");
          l2_stats.print_fail_stats(stdout, "L2_cache_stats_fail_breakdown");
          total_l2_css.print_port_stats(stdout, "L2_cache");
       }
   }

   if (m_config.gpgpu_cflog_interval != 0) {
      spill_log_to_file (stdout, 1, gpu_sim_cycle);
      insn_warp_occ_print(stdout);
   }
   if ( gpgpu_ptx_instruction_classification ) {
      StatDisp( g_inst_classification_stat[g_ptx_kernel_count]);
      StatDisp( g_inst_op_classification_stat[g_ptx_kernel_count]);
   }

#ifdef GPGPUSIM_POWER_MODEL
   if(m_config.g_power_simulation_enabled){
       m_gpgpusim_wrapper->detect_print_steady_state(1,gpu_tot_sim_insn+gpu_sim_insn);
   }
#endif


   // Interconnect power stat print
   long total_simt_to_mem=0;
   long total_mem_to_simt=0;
   long temp_stm=0;
   long temp_mts = 0;
   for(unsigned i=0; i<m_config.num_cluster(); i++){
	   m_cluster[i]->get_icnt_stats(temp_stm, temp_mts);
	   total_simt_to_mem += temp_stm;
	   total_mem_to_simt += temp_mts;
   }
   printf("\nicnt_total_pkts_mem_to_simt=%ld\n", total_mem_to_simt);
   printf("icnt_total_pkts_simt_to_mem=%ld\n", total_simt_to_mem);

   time_vector_print();
   fflush(stdout);

   clear_executed_kernel_info(); 
}


// performance counter that are not local to one shader
unsigned gpgpu_sim::threads_per_core() const 
{ 
   return m_shader_config->n_thread_per_shader; 
}

void shader_core_ctx::mem_instruction_stats(const warp_inst_t &inst)
{
    unsigned active_count = inst.active_count(); 
    //this breaks some encapsulation: the is_[space] functions, if you change those, change this.
    switch (inst.space.get_type()) {
    case undefined_space:
    case reg_space:
        break;
    case shared_space:
        m_stats->gpgpu_n_shmem_insn += active_count; 
        break;
    case const_space:
        m_stats->gpgpu_n_const_insn += active_count;
        break;
    case param_space_kernel:
    case param_space_local:
        m_stats->gpgpu_n_param_insn += active_count;
        break;
    case tex_space:
        m_stats->gpgpu_n_tex_insn += active_count;
        break;
    case global_space:
    case local_space:
        if( inst.is_store() )
            m_stats->gpgpu_n_store_insn += active_count;
        else 
            m_stats->gpgpu_n_load_insn += active_count;
        break;
    default:
        abort();
    }
}
bool shader_core_ctx::can_issue_1block(kernel_info_t & kernel) {

   //Jin: concurrent kernels on one SM
   if(m_config->gpgpu_concurrent_kernel_sm) {    
      if(m_config->max_cta(kernel) < 1)
           return false;

      return occupy_shader_resource_1block(kernel, false);
   }
   else {
      return (get_n_active_cta() < m_config->max_cta(kernel));
   } 
}

int shader_core_ctx::find_available_hwtid(unsigned int cta_size, bool occupy) {
   
   unsigned int step;
   for(step = 0; step < m_config->n_thread_per_shader; 
        step += cta_size) {

        unsigned int hw_tid;
        for(hw_tid = step; hw_tid < step + cta_size;
            hw_tid++) {
            if(m_occupied_hwtid.test(hw_tid))
                break;
        }
        if(hw_tid == step + cta_size) //consecutive non-active
            break;
   }
   if(step >= m_config->n_thread_per_shader) //didn't find
     return -1;
   else {
     if(occupy) {
        for(unsigned hw_tid = step; hw_tid < step + cta_size;
            hw_tid++)
            m_occupied_hwtid.set(hw_tid);
     }
     return step;
   }
}

bool shader_core_ctx::occupy_shader_resource_1block(kernel_info_t & k, bool occupy) {
   unsigned threads_per_cta  = k.threads_per_cta();
   const class function_info *kernel = k.entry();
   unsigned int padded_cta_size = threads_per_cta;
   unsigned int warp_size = m_config->warp_size; 
   if (padded_cta_size%warp_size) 
      padded_cta_size = ((padded_cta_size/warp_size)+1)*(warp_size);

   if(m_occupied_n_threads + padded_cta_size > m_config->n_thread_per_shader)
     return false;

   if(find_available_hwtid(padded_cta_size, false) == -1)
     return false;

   const struct gpgpu_ptx_sim_info *kernel_info = ptx_sim_kernel_info(kernel);

   if(m_occupied_shmem + kernel_info->smem > m_config->gpgpu_shmem_size)
     return false;

   unsigned int used_regs = padded_cta_size * ((kernel_info->regs+3)&~3);
   if(m_occupied_regs + used_regs > m_config->gpgpu_shader_registers)
     return false;

   if(m_occupied_ctas +1 > m_config->max_cta_per_core)
     return false;
   
   if(occupy) {
       m_occupied_n_threads += padded_cta_size;
       m_occupied_shmem += kernel_info->smem;
       m_occupied_regs += (padded_cta_size * ((kernel_info->regs+3)&~3));
       m_occupied_ctas++;

      SHADER_DPRINTF(LIVENESS, "GPGPU-Sim uArch: Occupied %d threads, %d shared mem, %d registers, %d ctas\n",
            m_occupied_n_threads, m_occupied_shmem, m_occupied_regs, m_occupied_ctas);  
   }

   return true;
}

void shader_core_ctx::release_shader_resource_1block(unsigned hw_ctaid, kernel_info_t & k) {

   if(m_config->gpgpu_concurrent_kernel_sm) {
      unsigned threads_per_cta  = k.threads_per_cta();
      const class function_info *kernel = k.entry();
      unsigned int padded_cta_size = threads_per_cta;
      unsigned int warp_size = m_config->warp_size; 
      if (padded_cta_size%warp_size) 
         padded_cta_size = ((padded_cta_size/warp_size)+1)*(warp_size);
   
      assert(m_occupied_n_threads >= padded_cta_size);
      m_occupied_n_threads -= padded_cta_size;
   
      int start_thread = m_occupied_cta_to_hwtid[hw_ctaid];
   
      for(unsigned hwtid = start_thread; hwtid < start_thread + padded_cta_size;
       hwtid++)
          m_occupied_hwtid.reset(hwtid);
      m_occupied_cta_to_hwtid.erase(hw_ctaid);
   
      const struct gpgpu_ptx_sim_info *kernel_info = ptx_sim_kernel_info(kernel);
   
      assert(m_occupied_shmem >= (unsigned int)kernel_info->smem);
      m_occupied_shmem -= kernel_info->smem;
   
      unsigned int used_regs = padded_cta_size * ((kernel_info->regs+3)&~3);
      assert(m_occupied_regs >= used_regs);
      m_occupied_regs -= used_regs;
   
      assert(m_occupied_ctas >= 1);
      m_occupied_ctas--;
   }
}

////////////////////////////////////////////////////////////////////////////////////////////////

/**
 * Launches a cooperative thread array (CTA). 
 *  
 * @param kernel 
 *    object that tells us which kernel to ask for a CTA from 
 */

void shader_core_ctx::issue_block2core( kernel_info_t &kernel ) 
{

    if(!m_config->gpgpu_concurrent_kernel_sm)
        set_max_cta(kernel);
    else
        assert(occupy_shader_resource_1block(kernel, true));

    kernel.inc_running();

    // find a free CTA context 
    unsigned free_cta_hw_id=(unsigned)-1;

    unsigned max_cta_per_core;
    if(!m_config->gpgpu_concurrent_kernel_sm)
        max_cta_per_core = kernel_max_cta_per_shader;
    else
        max_cta_per_core = m_config->max_cta_per_core;
    for (unsigned i=0;i<max_cta_per_core;i++ ) {
      if( m_cta_status[i]==0 ) {
         free_cta_hw_id=i;
         break;
      }
    }
    assert( free_cta_hw_id!=(unsigned)-1 );

    // determine hardware threads and warps that will be used for this CTA
    int cta_size = kernel.threads_per_cta();

    // hw warp id = hw thread id mod warp size, so we need to find a range 
    // of hardware thread ids corresponding to an integral number of hardware
    // thread ids
    int padded_cta_size = cta_size; 
    if (cta_size%m_config->warp_size)
      padded_cta_size = ((cta_size/m_config->warp_size)+1)*(m_config->warp_size);

    unsigned int start_thread, end_thread;

    if(!m_config->gpgpu_concurrent_kernel_sm) {
        start_thread = free_cta_hw_id * padded_cta_size;
        end_thread  = start_thread +  cta_size;
    }
    else {
        start_thread = find_available_hwtid(padded_cta_size, true);
        assert((int)start_thread != -1);
        end_thread = start_thread + cta_size;
        assert(m_occupied_cta_to_hwtid.find(free_cta_hw_id) == m_occupied_cta_to_hwtid.end());
        m_occupied_cta_to_hwtid[free_cta_hw_id]= start_thread;
    }

    // reset the microarchitecture state of the selected hardware thread and warp contexts
    reinit(start_thread, end_thread,false);
     
    // initalize scalar threads and determine which hardware warps they are allocated to
    // bind functional simulation state of threads to hardware resources (simulation) 
    warp_set_t warps;
    unsigned nthreads_in_block= 0;
    for (unsigned i = start_thread; i<end_thread; i++) {
        m_threadState[i].m_cta_id = free_cta_hw_id;
        unsigned warp_id = i/m_config->warp_size;
        nthreads_in_block += ptx_sim_init_thread(kernel,&m_thread[i],m_sid,i,cta_size-(i-start_thread),m_config->n_thread_per_shader,this,free_cta_hw_id,warp_id,m_cluster->get_gpu());
        m_threadState[i].m_active = true; 
        warps.set( warp_id );
    }
    assert( nthreads_in_block > 0 && nthreads_in_block <= m_config->n_thread_per_shader); // should be at least one, but less than max
    m_cta_status[free_cta_hw_id]=nthreads_in_block;

    // now that we know which warps are used in this CTA, we can allocate
    // resources for use in CTA-wide barrier operations
    m_barriers.allocate_barrier(free_cta_hw_id,warps);

    // initialize the SIMT stacks and fetch hardware
    init_warps( free_cta_hw_id, start_thread, end_thread);
    m_n_active_cta++;

    shader_CTA_count_log(m_sid, 1);
    SHADER_DPRINTF(LIVENESS, "GPGPU-Sim uArch: cta:%2u, start_tid:%4u, end_tid:%4u, initialized @(%lld,%lld)\n", 
        free_cta_hw_id, start_thread, end_thread, gpu_sim_cycle, gpu_tot_sim_cycle );

}

///////////////////////////////////////////////////////////////////////////////////////////

void dram_t::dram_log( int task ) 
{
   if (task == SAMPLELOG) {
      StatAddSample(mrqq_Dist, que_length());   
   } else if (task == DUMPLOG) {
      printf ("Queue Length DRAM[%d] ",id);StatDisp(mrqq_Dist);
   }
}

//Find next clock domain and increment its time
int gpgpu_sim::next_clock_domain(void) 
{
   double smallest = min3(core_time,icnt_time,dram_time);
   int mask = 0x00;
   if ( l2_time <= smallest ) {
      smallest = l2_time;
      mask |= L2 ;
      l2_time += m_config.l2_period;
   }
   if ( icnt_time <= smallest ) {
      mask |= ICNT;
      icnt_time += m_config.icnt_period;
   }
   if ( dram_time <= smallest ) {
      mask |= DRAM;
      dram_time += m_config.dram_period;
   }
   if ( core_time <= smallest ) {
      mask |= CORE;
      core_time += m_config.core_period;
   }
   return mask;
}

void gpgpu_sim::issue_block2core()
{
    unsigned last_issued = m_last_cluster_issue; 
    for (unsigned i=0;i<m_shader_config->n_simt_clusters;i++) {
        unsigned idx = (i + last_issued + 1) % m_shader_config->n_simt_clusters;
        unsigned num = m_cluster[idx]->issue_block2core();
        if( num ) {
            m_last_cluster_issue=idx;
            m_total_cta_launched += num;
        }
    }
}

unsigned long long g_single_step=0; // set this in gdb to single step the pipeline

void gpgpu_sim::cycle()
{
   int clock_mask = next_clock_domain();

   if (clock_mask & CORE ) {
       // shader core loading (pop from ICNT into core) follows CORE clock
      for (unsigned i=0;i<m_shader_config->n_simt_clusters;i++) 
         m_cluster[i]->icnt_cycle(); 
   }
    unsigned partiton_replys_in_parallel_per_cycle = 0;
    if (clock_mask & ICNT) {
        // pop from memory controller to interconnect
        for (unsigned i=0;i<m_memory_config->m_n_mem_sub_partition;i++) {
            mem_fetch* mf = m_memory_sub_partition[i]->top();
            if (mf) {
                unsigned response_size = mf->get_is_write()?mf->get_ctrl_size():mf->size();
                if ( ::icnt_has_buffer( m_shader_config->mem2device(i), response_size ) ) {
                    //if (!mf->get_is_write())
                       mf->set_return_timestamp(gpu_sim_cycle+gpu_tot_sim_cycle);
                    mf->set_status(IN_ICNT_TO_SHADER,gpu_sim_cycle+gpu_tot_sim_cycle);
                    ::icnt_push( m_shader_config->mem2device(i), mf->get_tpc(), mf, response_size );
                    m_memory_sub_partition[i]->pop();
                    partiton_replys_in_parallel_per_cycle++;
                } else {
                    gpu_stall_icnt2sh++;
                }
            } else {
               m_memory_sub_partition[i]->pop();
            }
        }
    }
    partiton_replys_in_parallel += partiton_replys_in_parallel_per_cycle;

   if (clock_mask & DRAM) {
      for (unsigned i=0;i<m_memory_config->m_n_mem;i++){
         m_memory_partition_unit[i]->dram_cycle(); // Issue the dram command (scheduler + delay model)
         // Update performance counters for DRAM
         m_memory_partition_unit[i]->set_dram_power_stats(m_power_stats->pwr_mem_stat->n_cmd[CURRENT_STAT_IDX][i], m_power_stats->pwr_mem_stat->n_activity[CURRENT_STAT_IDX][i],
                        m_power_stats->pwr_mem_stat->n_nop[CURRENT_STAT_IDX][i], m_power_stats->pwr_mem_stat->n_act[CURRENT_STAT_IDX][i], m_power_stats->pwr_mem_stat->n_pre[CURRENT_STAT_IDX][i],
                        m_power_stats->pwr_mem_stat->n_rd[CURRENT_STAT_IDX][i], m_power_stats->pwr_mem_stat->n_wr[CURRENT_STAT_IDX][i], m_power_stats->pwr_mem_stat->n_req[CURRENT_STAT_IDX][i]);
      }
   }

   // L2 operations follow L2 clock domain
   unsigned partiton_reqs_in_parallel_per_cycle = 0;
   if (clock_mask & L2) {
       m_power_stats->pwr_mem_stat->l2_cache_stats[CURRENT_STAT_IDX].clear();
      for (unsigned i=0;i<m_memory_config->m_n_mem_sub_partition;i++) {
          //move memory request from interconnect into memory partition (if not backed up)
          //Note:This needs to be called in DRAM clock domain if there is no L2 cache in the system
    	  //In the worst case, we may need to push SECTOR_CHUNCK_SIZE requests, so ensure you have enough buffer for them
          if ( m_memory_sub_partition[i]->full(SECTOR_CHUNCK_SIZE) ) {
             gpu_stall_dramfull++;
          } else {
              mem_fetch* mf = (mem_fetch*) icnt_pop( m_shader_config->mem2device(i) );
              m_memory_sub_partition[i]->push( mf, gpu_sim_cycle + gpu_tot_sim_cycle );
<<<<<<< HEAD
              if(mf)
            	  partiton_reqs_in_parallel_per_cycle++;
=======
              partiton_reqs_in_parallel_per_cycle++;
>>>>>>> 68134d5e
          }
          m_memory_sub_partition[i]->cache_cycle(gpu_sim_cycle+gpu_tot_sim_cycle);
          m_memory_sub_partition[i]->accumulate_L2cache_stats(m_power_stats->pwr_mem_stat->l2_cache_stats[CURRENT_STAT_IDX]);
       }
   }
   partiton_reqs_in_parallel += partiton_reqs_in_parallel_per_cycle;
   if(partiton_reqs_in_parallel_per_cycle > 0){
	   partiton_reqs_in_parallel_util += partiton_reqs_in_parallel_per_cycle;
	   gpu_sim_cycle_parition_util++;
   }

   if (clock_mask & ICNT) {
      icnt_transfer();
   }

   if (clock_mask & CORE) {
      // L1 cache + shader core pipeline stages
      m_power_stats->pwr_mem_stat->core_cache_stats[CURRENT_STAT_IDX].clear();
      for (unsigned i=0;i<m_shader_config->n_simt_clusters;i++) {
         if (m_cluster[i]->get_not_completed() || get_more_cta_left() ) {
               m_cluster[i]->core_cycle();
               *active_sms+=m_cluster[i]->get_n_active_sms();
         }
         // Update core icnt/cache stats for GPUWattch
         m_cluster[i]->get_icnt_stats(m_power_stats->pwr_mem_stat->n_simt_to_mem[CURRENT_STAT_IDX][i], m_power_stats->pwr_mem_stat->n_mem_to_simt[CURRENT_STAT_IDX][i]);
         m_cluster[i]->get_cache_stats(m_power_stats->pwr_mem_stat->core_cache_stats[CURRENT_STAT_IDX]);
         m_cluster[i]->get_current_occupancy(gpu_occupancy.aggregate_warp_slot_filled, gpu_occupancy.aggregate_theoretical_warp_slots);

      }
      float temp=0;
      for (unsigned i=0;i<m_shader_config->num_shader();i++){
        temp+=m_shader_stats->m_pipeline_duty_cycle[i];
      }
      temp=temp/m_shader_config->num_shader();
      *average_pipeline_duty_cycle=((*average_pipeline_duty_cycle)+temp);
        //cout<<"Average pipeline duty cycle: "<<*average_pipeline_duty_cycle<<endl;


      if( g_single_step && ((gpu_sim_cycle+gpu_tot_sim_cycle) >= g_single_step) ) {
          raise(SIGTRAP); // Debug breakpoint
      }
      gpu_sim_cycle++;
      if( g_interactive_debugger_enabled ) 
         gpgpu_debug();

      // McPAT main cycle (interface with McPAT)
#ifdef GPGPUSIM_POWER_MODEL
      if(m_config.g_power_simulation_enabled){
          mcpat_cycle(m_config, getShaderCoreConfig(), m_gpgpusim_wrapper, m_power_stats, m_config.gpu_stat_sample_freq, gpu_tot_sim_cycle, gpu_sim_cycle, gpu_tot_sim_insn, gpu_sim_insn);
      }
#endif

      issue_block2core();
      
      // Depending on configuration, invalidate the caches once all of threads are completed.
      int all_threads_complete = 1;
      if (m_config.gpgpu_flush_l1_cache) {
         for (unsigned i=0;i<m_shader_config->n_simt_clusters;i++) {
            if (m_cluster[i]->get_not_completed() == 0)
                m_cluster[i]->cache_invalidate();
            else
               all_threads_complete = 0 ;
         }
      }

      if(m_config.gpgpu_flush_l2_cache){
          if(!m_config.gpgpu_flush_l1_cache){
              for (unsigned i=0;i<m_shader_config->n_simt_clusters;i++) {
                  if (m_cluster[i]->get_not_completed() != 0){
                      all_threads_complete = 0 ;
                      break;
                  }
              }
          }

         if (all_threads_complete && !m_memory_config->m_L2_config.disabled() ) {
            printf("Flushed L2 caches...\n");
            if (m_memory_config->m_L2_config.get_num_lines()) {
               int dlc = 0;
               for (unsigned i=0;i<m_memory_config->m_n_mem;i++) {
                  dlc = m_memory_sub_partition[i]->flushL2();
                  assert (dlc == 0); // TODO: need to model actual writes to DRAM here
                  printf("Dirty lines flushed from L2 %d is %d\n", i, dlc  );
               }
            }
         }
      }

      if (!(gpu_sim_cycle % m_config.gpu_stat_sample_freq)) {
         time_t days, hrs, minutes, sec;
         time_t curr_time;
         time(&curr_time);
         unsigned long long  elapsed_time = MAX(curr_time - g_simulation_starttime, 1);
         if ( (elapsed_time - last_liveness_message_time) >= m_config.liveness_message_freq && DTRACE(LIVENESS) ) {
            days    = elapsed_time/(3600*24);
            hrs     = elapsed_time/3600 - 24*days;
            minutes = elapsed_time/60 - 60*(hrs + 24*days);
            sec = elapsed_time - 60*(minutes + 60*(hrs + 24*days));
            
            unsigned long long active = 0, total = 0;
            for (unsigned i=0;i<m_shader_config->n_simt_clusters;i++) {
                m_cluster[i]->get_current_occupancy(active, total);
            }
            DPRINTF(LIVENESS, "uArch: inst.: %lld (ipc=%4.1f, occ=%0.4f\% [%llu / %llu]) sim_rate=%u (inst/sec) elapsed = %u:%u:%02u:%02u / %s", 
                   gpu_tot_sim_insn + gpu_sim_insn, 
                   (double)gpu_sim_insn/(double)gpu_sim_cycle,
                   float(active)/float(total) * 100, active, total,
                   (unsigned)((gpu_tot_sim_insn+gpu_sim_insn) / elapsed_time),
                   (unsigned)days,(unsigned)hrs,(unsigned)minutes,(unsigned)sec,
                   ctime(&curr_time));
            fflush(stdout);
            last_liveness_message_time = elapsed_time; 
         }
         visualizer_printstat();
         m_memory_stats->memlatstat_lat_pw();
         if (m_config.gpgpu_runtime_stat && (m_config.gpu_runtime_stat_flag != 0) ) {
            if (m_config.gpu_runtime_stat_flag & GPU_RSTAT_BW_STAT) {
               for (unsigned i=0;i<m_memory_config->m_n_mem;i++) 
                  m_memory_partition_unit[i]->print_stat(stdout);
               printf("maxmrqlatency = %d \n", m_memory_stats->max_mrq_latency);
               printf("maxmflatency = %d \n", m_memory_stats->max_mf_latency);
            }
            if (m_config.gpu_runtime_stat_flag & GPU_RSTAT_SHD_INFO) 
               shader_print_runtime_stat( stdout );
            if (m_config.gpu_runtime_stat_flag & GPU_RSTAT_L1MISS) 
               shader_print_l1_miss_stat( stdout );
            if (m_config.gpu_runtime_stat_flag & GPU_RSTAT_SCHED) 
               shader_print_scheduler_stat( stdout, false );
         }
      }

      if (!(gpu_sim_cycle % 20000)) {
         // deadlock detection 
         if (m_config.gpu_deadlock_detect && gpu_sim_insn == last_gpu_sim_insn) {
            gpu_deadlock = true;
         } else {
            last_gpu_sim_insn = gpu_sim_insn;
         }
      }
      try_snap_shot(gpu_sim_cycle);
      spill_log_to_file (stdout, 0, gpu_sim_cycle);

#if (CUDART_VERSION >= 5000)
      //launch device kernel
      launch_one_device_kernel();
#endif
   }
}


void shader_core_ctx::dump_warp_state( FILE *fout ) const
{
   fprintf(fout, "\n");
   fprintf(fout, "per warp functional simulation status:\n");
   for (unsigned w=0; w < m_config->max_warps_per_shader; w++ ) 
       m_warp[w].print(fout);
}


void gpgpu_sim::perf_memcpy_to_gpu( size_t dst_start_addr, size_t count )
{
    if (m_memory_config->m_perf_sim_memcpy) {
       assert (dst_start_addr % 32 == 0);

       for ( unsigned counter = 0; counter < count; counter += 32 ) {
           const unsigned wr_addr = dst_start_addr + counter;
           addrdec_t raw_addr;
           mem_access_sector_mask_t mask;
           mask.set(wr_addr % 128 / 32);
           m_memory_config->m_address_mapping.addrdec_tlx( wr_addr, &raw_addr );
           const unsigned partition_id = raw_addr.sub_partition / m_memory_config->m_n_sub_partition_per_memory_channel;
           m_memory_partition_unit[ partition_id ]->handle_memcpy_to_gpu( wr_addr, raw_addr.sub_partition, mask );
       }
    }
}

void gpgpu_sim::dump_pipeline( int mask, int s, int m ) const
{
/*
   You may want to use this function while running GPGPU-Sim in gdb.
   One way to do that is add the following to your .gdbinit file:
 
      define dp
         call g_the_gpu.dump_pipeline_impl((0x40|0x4|0x1),$arg0,0)
      end
 
   Then, typing "dp 3" will show the contents of the pipeline for shader core 3.
*/

   printf("Dumping pipeline state...\n");
   if(!mask) mask = 0xFFFFFFFF;
   for (unsigned i=0;i<m_shader_config->n_simt_clusters;i++) {
      if(s != -1) {
         i = s;
      }
      if(mask&1) m_cluster[m_shader_config->sid_to_cluster(i)]->display_pipeline(i,stdout,1,mask & 0x2E);
      if(s != -1) {
         break;
      }
   }
   if(mask&0x10000) {
      for (unsigned i=0;i<m_memory_config->m_n_mem;i++) {
         if(m != -1) {
            i=m;
         }
         printf("DRAM / memory controller %u:\n", i);
         if(mask&0x100000) m_memory_partition_unit[i]->print_stat(stdout);
         if(mask&0x1000000)   m_memory_partition_unit[i]->visualize();
         if(mask&0x10000000)   m_memory_partition_unit[i]->print(stdout);
         if(m != -1) {
            break;
         }
      }
   }
   fflush(stdout);
}

const struct shader_core_config * gpgpu_sim::getShaderCoreConfig()
{
   return m_shader_config;
}

const struct memory_config * gpgpu_sim::getMemoryConfig()
{
   return m_memory_config;
}

simt_core_cluster * gpgpu_sim::getSIMTCluster()
{
   return *m_cluster;
}
<|MERGE_RESOLUTION|>--- conflicted
+++ resolved
@@ -849,10 +849,7 @@
     partiton_replys_in_parallel_total += partiton_replys_in_parallel;
     partiton_reqs_in_parallel_util_total += partiton_reqs_in_parallel_util;
     gpu_tot_sim_cycle_parition_util += gpu_sim_cycle_parition_util ;
-<<<<<<< HEAD
     gpu_tot_occupancy += gpu_occupancy;
-=======
->>>>>>> 68134d5e
 
     gpu_sim_cycle = 0;
     partiton_reqs_in_parallel = 0;
@@ -1513,12 +1510,8 @@
           } else {
               mem_fetch* mf = (mem_fetch*) icnt_pop( m_shader_config->mem2device(i) );
               m_memory_sub_partition[i]->push( mf, gpu_sim_cycle + gpu_tot_sim_cycle );
-<<<<<<< HEAD
               if(mf)
             	  partiton_reqs_in_parallel_per_cycle++;
-=======
-              partiton_reqs_in_parallel_per_cycle++;
->>>>>>> 68134d5e
           }
           m_memory_sub_partition[i]->cache_cycle(gpu_sim_cycle+gpu_tot_sim_cycle);
           m_memory_sub_partition[i]->accumulate_L2cache_stats(m_power_stats->pwr_mem_stat->l2_cache_stats[CURRENT_STAT_IDX]);
