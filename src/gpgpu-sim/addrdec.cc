--- conflicted
+++ resolved
@@ -27,12 +27,8 @@
 // POSSIBILITY OF SUCH DAMAGE.
 
 #include "addrdec.h"
-<<<<<<< HEAD
-#include "gpu-sim.h"
+#include <string.h>
 #include <math.h>
-=======
-#include <string.h>
->>>>>>> e9e9fcf5
 #include "../option_parser.h"
 #include "gpu-sim.h"
 
@@ -69,84 +65,85 @@
                          "0 = old addressing mask, 1 = new addressing mask, 2 "
                          "= new add. mask + flipped bank sel and chip sel bits",
                          "0");
-  option_parser_register(
-      opp, "-memory_partition_indexing", OPT_UINT32, &memory_partition_indexing,
+   option_parser_register(opp, "-gpgpu_memory_partition_indexing", OPT_UINT32, &memory_partition_indexing,
       "0 = no indexing, 1 = bitwise xoring, 2 = IPoly, 3 = custom indexing",
       "0");
-<<<<<<< HEAD
-   option_parser_register(opp, "-gpgpu_mem_address_mask", OPT_INT32, &gpgpu_mem_address_mask, 
-               "0 = old addressing mask, 1 = new addressing mask, 2 = new add. mask + flipped bank sel and chip sel bits",
-               "0");
-   option_parser_register(opp, "-gpgpu_memory_partition_indexing", OPT_UINT32, &memory_partition_indexing,
-                  "0 = no indexing, 1 = bitwise xoring, 2 = IPoly, 3 = custom indexing",
-                  "0");
-}
-
-new_addr_type linear_to_raw_address_translation::partition_address( new_addr_type addr ) const 
-{ 
-   if (!gap) {
-      return addrdec_packbits( ~(addrdec_mask[CHIP] | sub_partition_id_mask), addr, 64, 0 ); 
-   } else {
-      // see addrdec_tlx for explanation 
-      unsigned long long int partition_addr; 
-      partition_addr = ( (addr>>ADDR_CHIP_S) / m_n_channel) << ADDR_CHIP_S; 
-      partition_addr |= addr & ((1 << ADDR_CHIP_S) - 1); 
-      // remove the part of address that constributes to the sub partition ID
-      partition_addr = addrdec_packbits( ~sub_partition_id_mask, partition_addr, 64, 0); 
-      return partition_addr; 
-   }
-}
-
-void linear_to_raw_address_translation::addrdec_tlx(new_addr_type addr, addrdec_t *tlx) const
-{  
+}
+
+new_addr_type linear_to_raw_address_translation::partition_address(
+    new_addr_type addr) const {
+  if (!gap) {
+    return addrdec_packbits(~(addrdec_mask[CHIP] | sub_partition_id_mask), addr,
+                            64, 0);
+  } else {
+    // see addrdec_tlx for explanation
+    unsigned long long int partition_addr;
+    partition_addr = ((addr >> ADDR_CHIP_S) / m_n_channel) << ADDR_CHIP_S;
+    partition_addr |= addr & ((1 << ADDR_CHIP_S) - 1);
+    // remove the part of address that constributes to the sub partition ID
+    partition_addr =
+        addrdec_packbits(~sub_partition_id_mask, partition_addr, 64, 0);
+    return partition_addr;
+  }
+}
+
+void linear_to_raw_address_translation::addrdec_tlx(new_addr_type addr,
+                                                    addrdec_t *tlx) const {
    unsigned long long int addr_for_chip, rest_of_addr, rest_of_addr_high_bits;
-   if (!gap) {
-      tlx->chip = addrdec_packbits(addrdec_mask[CHIP], addr, addrdec_mkhigh[CHIP], addrdec_mklow[CHIP]);
-      tlx->bk   = addrdec_packbits(addrdec_mask[BK], addr, addrdec_mkhigh[BK], addrdec_mklow[BK]);
-      tlx->row  = addrdec_packbits(addrdec_mask[ROW], addr, addrdec_mkhigh[ROW], addrdec_mklow[ROW]);
-      tlx->col  = addrdec_packbits(addrdec_mask[COL], addr, addrdec_mkhigh[COL], addrdec_mklow[COL]);
-      tlx->burst= addrdec_packbits(addrdec_mask[BURST], addr, addrdec_mkhigh[BURST], addrdec_mklow[BURST]);
-
+  if (!gap) {
+    tlx->chip = addrdec_packbits(addrdec_mask[CHIP], addr, addrdec_mkhigh[CHIP],
+                                 addrdec_mklow[CHIP]);
+    tlx->bk = addrdec_packbits(addrdec_mask[BK], addr, addrdec_mkhigh[BK],
+                               addrdec_mklow[BK]);
+    tlx->row = addrdec_packbits(addrdec_mask[ROW], addr, addrdec_mkhigh[ROW],
+                                addrdec_mklow[ROW]);
+    tlx->col = addrdec_packbits(addrdec_mask[COL], addr, addrdec_mkhigh[COL],
+                                addrdec_mklow[COL]);
+    tlx->burst = addrdec_packbits(addrdec_mask[BURST], addr,
+                                  addrdec_mkhigh[BURST], addrdec_mklow[BURST]);
       rest_of_addr_high_bits = (addr>>(ADDR_CHIP_S+(log2channel+log2sub_partition)));
 
-   } else {
-      // Split the given address at ADDR_CHIP_S into (MSBs,LSBs)
-      // - extract chip address using modulus of MSBs
-      // - recreate the rest of the address by stitching the quotient of MSBs and the LSBs 
-      addr_for_chip = (addr>>ADDR_CHIP_S) % m_n_channel; 
-      rest_of_addr = ( (addr>>ADDR_CHIP_S) / m_n_channel) << ADDR_CHIP_S; 
+  } else {
+    // Split the given address at ADDR_CHIP_S into (MSBs,LSBs)
+    // - extract chip address using modulus of MSBs
+    // - recreate the rest of the address by stitching the quotient of MSBs and
+    // the LSBs
+    addr_for_chip = (addr >> ADDR_CHIP_S) % m_n_channel;
+    rest_of_addr = ((addr >> ADDR_CHIP_S) / m_n_channel) << ADDR_CHIP_S;
       rest_of_addr_high_bits = ((addr>>ADDR_CHIP_S) / m_n_channel);
-      rest_of_addr |= addr & ((1 << ADDR_CHIP_S) - 1); 
-
-      tlx->chip = addr_for_chip; 
-      tlx->bk   = addrdec_packbits(addrdec_mask[BK], rest_of_addr, addrdec_mkhigh[BK], addrdec_mklow[BK]);
-      tlx->row  = addrdec_packbits(addrdec_mask[ROW], rest_of_addr, addrdec_mkhigh[ROW], addrdec_mklow[ROW]);
-      tlx->col  = addrdec_packbits(addrdec_mask[COL], rest_of_addr, addrdec_mkhigh[COL], addrdec_mklow[COL]);
-      tlx->burst= addrdec_packbits(addrdec_mask[BURST], rest_of_addr, addrdec_mkhigh[BURST], addrdec_mklow[BURST]);
-   }
-
-    switch(memory_partition_indexing){
-		case CONSECUTIVE:
-			//Do nothing
-			break;
-		case BITWISE_PERMUTATION:
-		{
-			assert(!gap);
+    rest_of_addr |= addr & ((1 << ADDR_CHIP_S) - 1);
+
+    tlx->chip = addr_for_chip;
+    tlx->bk = addrdec_packbits(addrdec_mask[BK], rest_of_addr,
+                               addrdec_mkhigh[BK], addrdec_mklow[BK]);
+    tlx->row = addrdec_packbits(addrdec_mask[ROW], rest_of_addr,
+                                addrdec_mkhigh[ROW], addrdec_mklow[ROW]);
+    tlx->col = addrdec_packbits(addrdec_mask[COL], rest_of_addr,
+                                addrdec_mkhigh[COL], addrdec_mklow[COL]);
+    tlx->burst = addrdec_packbits(addrdec_mask[BURST], rest_of_addr,
+                                  addrdec_mkhigh[BURST], addrdec_mklow[BURST]);
+  }
+
+  switch (memory_partition_indexing) {
+    case CONSECUTIVE:
+      // Do nothing
+      break;
+    case BITWISE_PERMUTATION: {
+      assert(!gap);
 			tlx->chip = (tlx->chip) ^ (rest_of_addr_high_bits & (m_n_channel-1));
-			assert(tlx->chip < m_n_channel);
-			break;
-		}
-		case IPOLY:
-		{
-		    /*
-			* Set Indexing function from "Pseudo-randomly interleaved memory."
-			* Rau, B. R et al.
-			* ISCA 1991
+      assert(tlx->chip < m_n_channel);
+      break;
+    }
+    case IPOLY: {
+      /*
+       * Set Indexing function from "Pseudo-randomly interleaved memory."
+       * Rau, B. R et al.
+       * ISCA 1991
 			* http://citeseerx.ist.psu.edu/viewdoc/download;jsessionid=348DEA37A3E440473B3C075EAABC63B6?doi=10.1.1.12.7149&rep=rep1&type=pdf
-			*
-			* "SACAT: streaming-aware conflict-avoiding thrashing-resistant gpgpu cache management scheme."
-			* Khairy et al.
-			* IEEE TPDS 2017.
+       *
+			* equations are corresponding to IPOLY(37) and are adopted from:
+       * "Sacat: streaming-aware conflict-avoiding thrashing-resistant gpgpu
+       * cache management scheme." Khairy et al. IEEE TPDS 2017.
 			*
 			* equations for 32 banks are corresponding to IPOLY(37)
 			* equations for 64 banks are corresponding to IPOLY(67)
@@ -161,17 +158,22 @@
 			*
 			* IPOLY hashing guarantees conflict-free for all 2^n strides which widely exit in GPGPU applications
 			* and also show good performance for other strides.
-			*/
+       */
 			assert(!gap);
 			if(m_n_channel == 32 && m_n_sub_partition_in_channel == 1) {
 				std::bitset<64> a( rest_of_addr_high_bits);
-				std::bitset<5> chip(tlx->chip);
-				chip[0] = a[13]^a[12]^a[11]^a[10]^a[9]^a[6]^a[5]^a[3]^a[0]^chip[0];
-				chip[1] = a[14]^a[13]^a[12]^a[11]^a[10]^a[7]^a[6]^a[4]^a[1]^chip[1];
-				chip[2] = a[14]^a[10]^a[9]^a[8]^a[7]^a[6]^a[3]^a[2]^a[0]^chip[2];
-				chip[3] = a[11]^a[10]^a[9]^a[8]^a[7]^a[4]^a[3]^a[1]^chip[3];
-				chip[4] = a[12]^a[11]^a[10]^a[9]^a[8]^a[5]^a[4]^a[2]^chip[4];
-				tlx->chip = chip.to_ulong();
+        std::bitset<5> chip(tlx->chip);
+        chip[0] = a[13] ^ a[12] ^ a[11] ^ a[10] ^ a[9] ^ a[6] ^ a[5] ^ a[3] ^
+                  a[0] ^ chip[0];
+        chip[1] = a[14] ^ a[13] ^ a[12] ^ a[11] ^ a[10] ^ a[7] ^ a[6] ^ a[4] ^
+                  a[1] ^ chip[1];
+        chip[2] = a[14] ^ a[10] ^ a[9] ^ a[8] ^ a[7] ^ a[6] ^ a[3] ^ a[2] ^
+                  a[0] ^ chip[2];
+        chip[3] =
+            a[11] ^ a[10] ^ a[9] ^ a[8] ^ a[7] ^ a[4] ^ a[3] ^ a[1] ^ chip[3];
+        chip[4] =
+            a[12] ^ a[11] ^ a[10] ^ a[9] ^ a[8] ^ a[5] ^ a[4] ^ a[2] ^ chip[4];
+        tlx->chip = chip.to_ulong();
 				break;
 			} else if (m_n_channel == 16 && m_n_sub_partition_in_channel==2) {
 				std::bitset<64> a( rest_of_addr_high_bits);
@@ -204,166 +206,9 @@
 				assert(tlx->sub_partition < m_n_channel * m_n_sub_partition_in_channel);
 				return;
 				break;
-			}
-			else{ /* Else incorrect number of channels for the hashing function */
-            assert("\nGPGPU-Sim memory_partition_indexing error: The number of banks should be "
+      } else { /* Else incorrect number of channels for the hashing function */
+            assert("\nGPGPU-Sim memory_partition_indexing error: The number of channels should be "
                     "32 or 64 for the hashing IPOLY index function.\n" && 0);
-			}
-			assert(tlx->chip < m_n_channel);
-			break;
-		}
-		case PAE:
-		{
-			//Page Address Entropy
-			//random selected bits from the page and bank bits
-			//similar to
-			//Liu, Yuxi, et al. "Get Out of the Valley: Power-Efficient Address Mapping for GPUs." ISCA 2018
-			assert(!gap);
-			std::bitset<64> a(tlx->row);
-			std::bitset<5> chip(tlx->chip);
-			std::bitset<4> b(tlx->bk);
-			chip[0] = a[13]^a[10]^a[9]^a[5]^a[0]^b[3]^b[0]^chip[0];
-			chip[1] = a[12]^a[11]^a[6]^a[1]^b[3]^b[2]^b[1]^chip[1];
-			chip[2] = a[14]^a[9]^a[8]^a[7]^a[2]^b[1]^chip[2];
-			chip[3] = a[11]^a[10]^a[8]^a[3]^b[2]^b[3]^chip[3];
-			chip[4] = a[12]^a[9]^a[8]^a[5]^a[4]^b[1]^b[0]^chip[4];
-			tlx->chip = chip.to_ulong();
-			assert(tlx->chip < m_n_channel);
-			break;
-		}
-		case RANDOM:
-		{
-			//This is an unrealistic hashing using software hashtable
-			//we generate a random set for each memory address and save the value in a big hashtable for future reuse
-			//assert(!gap);
-			new_addr_type chip_address = (addr>>(ADDR_CHIP_S-log2sub_partition));
-			tr1_hash_map<new_addr_type,unsigned>::const_iterator got = address_random_interleaving.find (chip_address);
-			  if ( got == address_random_interleaving.end() ) {
-				  unsigned new_chip_id = rand() % (m_n_channel*m_n_sub_partition_in_channel);
-				  address_random_interleaving[chip_address] = new_chip_id;
-				  tlx->chip = new_chip_id/m_n_sub_partition_in_channel;
-				  tlx->sub_partition = new_chip_id;
-			  }
-			  else {
-				  unsigned new_chip_id = got->second;
-				  tlx->chip = new_chip_id/m_n_sub_partition_in_channel;
-				  tlx->sub_partition = new_chip_id;
-			  }
-
-			  assert(tlx->chip < m_n_channel);
-			  assert(tlx->sub_partition < m_n_channel * m_n_sub_partition_in_channel);
-			  return;
-			break;
-		}
-		case CUSTOM:
-			/* No custom set function implemented */
-			//Do you custom index here
-			break;
-		default:
-			 assert("\nUndefined set index function.\n" && 0);
-			 break;
-	}
-
-   // combine the chip address and the lower bits of DRAM bank address to form the subpartition ID
-   unsigned sub_partition_addr_mask = m_n_sub_partition_in_channel - 1;
-   tlx->sub_partition = tlx->chip * m_n_sub_partition_in_channel
-                        + (tlx->bk & sub_partition_addr_mask);
-=======
-}
-
-new_addr_type linear_to_raw_address_translation::partition_address(
-    new_addr_type addr) const {
-  if (!gap) {
-    return addrdec_packbits(~(addrdec_mask[CHIP] | sub_partition_id_mask), addr,
-                            64, 0);
-  } else {
-    // see addrdec_tlx for explanation
-    unsigned long long int partition_addr;
-    partition_addr = ((addr >> ADDR_CHIP_S) / m_n_channel) << ADDR_CHIP_S;
-    partition_addr |= addr & ((1 << ADDR_CHIP_S) - 1);
-    // remove the part of address that constributes to the sub partition ID
-    partition_addr =
-        addrdec_packbits(~sub_partition_id_mask, partition_addr, 64, 0);
-    return partition_addr;
-  }
->>>>>>> e9e9fcf5
-}
-
-void linear_to_raw_address_translation::addrdec_tlx(new_addr_type addr,
-                                                    addrdec_t *tlx) const {
-  unsigned long long int addr_for_chip, rest_of_addr;
-  if (!gap) {
-    tlx->chip = addrdec_packbits(addrdec_mask[CHIP], addr, addrdec_mkhigh[CHIP],
-                                 addrdec_mklow[CHIP]);
-    tlx->bk = addrdec_packbits(addrdec_mask[BK], addr, addrdec_mkhigh[BK],
-                               addrdec_mklow[BK]);
-    tlx->row = addrdec_packbits(addrdec_mask[ROW], addr, addrdec_mkhigh[ROW],
-                                addrdec_mklow[ROW]);
-    tlx->col = addrdec_packbits(addrdec_mask[COL], addr, addrdec_mkhigh[COL],
-                                addrdec_mklow[COL]);
-    tlx->burst = addrdec_packbits(addrdec_mask[BURST], addr,
-                                  addrdec_mkhigh[BURST], addrdec_mklow[BURST]);
-  } else {
-    // Split the given address at ADDR_CHIP_S into (MSBs,LSBs)
-    // - extract chip address using modulus of MSBs
-    // - recreate the rest of the address by stitching the quotient of MSBs and
-    // the LSBs
-    addr_for_chip = (addr >> ADDR_CHIP_S) % m_n_channel;
-    rest_of_addr = ((addr >> ADDR_CHIP_S) / m_n_channel) << ADDR_CHIP_S;
-    rest_of_addr |= addr & ((1 << ADDR_CHIP_S) - 1);
-
-    tlx->chip = addr_for_chip;
-    tlx->bk = addrdec_packbits(addrdec_mask[BK], rest_of_addr,
-                               addrdec_mkhigh[BK], addrdec_mklow[BK]);
-    tlx->row = addrdec_packbits(addrdec_mask[ROW], rest_of_addr,
-                                addrdec_mkhigh[ROW], addrdec_mklow[ROW]);
-    tlx->col = addrdec_packbits(addrdec_mask[COL], rest_of_addr,
-                                addrdec_mkhigh[COL], addrdec_mklow[COL]);
-    tlx->burst = addrdec_packbits(addrdec_mask[BURST], rest_of_addr,
-                                  addrdec_mkhigh[BURST], addrdec_mklow[BURST]);
-  }
-
-  switch (memory_partition_indexing) {
-    case CONSECUTIVE:
-      // Do nothing
-      break;
-    case BITWISE_PERMUTATION: {
-      assert(!gap);
-      tlx->chip = (tlx->chip) ^ (tlx->row & (m_n_channel - 1));
-      assert(tlx->chip < m_n_channel);
-      break;
-    }
-    case IPOLY: {
-      /*
-       * Set Indexing function from "Pseudo-randomly interleaved memory."
-       * Rau, B. R et al.
-       * ISCA 1991
-       *
-       * equations are adopted from:
-       * "Sacat: streaming-aware conflict-avoiding thrashing-resistant gpgpu
-       * cache management scheme." Khairy et al. IEEE TPDS 2017.
-       */
-      if (m_n_channel == 32) {
-        std::bitset<64> a(tlx->row);
-        std::bitset<5> chip(tlx->chip);
-        chip[0] = a[13] ^ a[12] ^ a[11] ^ a[10] ^ a[9] ^ a[6] ^ a[5] ^ a[3] ^
-                  a[0] ^ chip[0];
-        chip[1] = a[14] ^ a[13] ^ a[12] ^ a[11] ^ a[10] ^ a[7] ^ a[6] ^ a[4] ^
-                  a[1] ^ chip[1];
-        chip[2] = a[14] ^ a[10] ^ a[9] ^ a[8] ^ a[7] ^ a[6] ^ a[3] ^ a[2] ^
-                  a[0] ^ chip[2];
-        chip[3] =
-            a[11] ^ a[10] ^ a[9] ^ a[8] ^ a[7] ^ a[4] ^ a[3] ^ a[1] ^ chip[3];
-        chip[4] =
-            a[12] ^ a[11] ^ a[10] ^ a[9] ^ a[8] ^ a[5] ^ a[4] ^ a[2] ^ chip[4];
-        tlx->chip = chip.to_ulong();
-
-      } else { /* Else incorrect number of channels for the hashing function */
-        assert(
-            "\nGPGPU-Sim memory_partition_indexing error: The number of "
-            "channels should be "
-            "32 for the hashing IPOLY index function.\n" &&
-            0);
       }
       assert(tlx->chip < m_n_channel);
       break;
@@ -373,7 +218,7 @@
       // random selected bits from the page and bank bits
       // similar to
       // Liu, Yuxi, et al. "Get Out of the Valley: Power-Efficient Address
-      // Mapping for GPUs." ISCA 2018
+			assert(!gap);
       std::bitset<64> a(tlx->row);
       std::bitset<5> chip(tlx->chip);
       std::bitset<4> b(tlx->bk);
@@ -389,8 +234,7 @@
     case RANDOM: {
       // This is an unrealistic hashing using software hashtable
       // we generate a random set for each memory address and save the value in
-      // a big hashtable for future reuse
-      new_addr_type chip_address = (addr >> ADDR_CHIP_S);
+			new_addr_type chip_address = (addr>>(ADDR_CHIP_S-log2sub_partition));
       tr1_hash_map<new_addr_type, unsigned>::const_iterator got =
           address_random_interleaving.find(chip_address);
       if (got == address_random_interleaving.end()) {
@@ -426,25 +270,6 @@
                        (tlx->bk & sub_partition_addr_mask);
 }
 
-<<<<<<< HEAD
-void linear_to_raw_address_translation::init(unsigned int n_channel, unsigned int n_sub_partition_in_channel) 
-{
-   unsigned i;
-   unsigned long long int mask;
-   unsigned int nchipbits = ::LOGB2_32(n_channel);
-   log2channel = nchipbits;
-   log2sub_partition = ::LOGB2_32(n_sub_partition_in_channel);
-   m_n_channel = n_channel;
-   m_n_sub_partition_in_channel = n_sub_partition_in_channel; 
-
-   gap = (n_channel - ::powli(2,nchipbits));
-   if (gap) {
-      nchipbits++;
-   }
-   switch (gpgpu_mem_address_mask) {
-   case 0: 
-      //old, added 2row bits, use #define ADDR_CHIP_S 10
-=======
 void linear_to_raw_address_translation::addrdec_parseoption(
     const char *option) {
   unsigned int dramid_start = 0;
@@ -529,6 +354,8 @@
   unsigned i;
   unsigned long long int mask;
   unsigned int nchipbits = ::LOGB2_32(n_channel);
+   log2channel = nchipbits;
+   log2sub_partition = ::LOGB2_32(n_sub_partition_in_channel);
   m_n_channel = n_channel;
   m_n_sub_partition_in_channel = n_sub_partition_in_channel;
 
@@ -539,7 +366,6 @@
   switch (gpgpu_mem_address_mask) {
     case 0:
       // old, added 2row bits, use #define ADDR_CHIP_S 10
->>>>>>> e9e9fcf5
       ADDR_CHIP_S = 10;
       addrdec_mask[CHIP] = 0x0000000000000000;
       addrdec_mask[BK] = 0x0000000000000300;
