// Copyright (c) 2009-2011, Tor M. Aamodt, Tayler Hetherington
// The University of British Columbia
// All rights reserved.
//
// Redistribution and use in source and binary forms, with or without
// modification, are permitted provided that the following conditions are met:
//
// Redistributions of source code must retain the above copyright notice, this
// list of conditions and the following disclaimer.
// Redistributions in binary form must reproduce the above copyright notice, this
// list of conditions and the following disclaimer in the documentation and/or
// other materials provided with the distribution.
// Neither the name of The University of British Columbia nor the names of its
// contributors may be used to endorse or promote products derived from this
// software without specific prior written permission.
//
// THIS SOFTWARE IS PROVIDED BY THE COPYRIGHT HOLDERS AND CONTRIBUTORS "AS IS" AND
// ANY EXPRESS OR IMPLIED WARRANTIES, INCLUDING, BUT NOT LIMITED TO, THE IMPLIED
// WARRANTIES OF MERCHANTABILITY AND FITNESS FOR A PARTICULAR PURPOSE ARE
// DISCLAIMED. IN NO EVENT SHALL THE COPYRIGHT HOLDER OR CONTRIBUTORS BE LIABLE
// FOR ANY DIRECT, INDIRECT, INCIDENTAL, SPECIAL, EXEMPLARY, OR CONSEQUENTIAL
// DAMAGES (INCLUDING, BUT NOT LIMITED TO, PROCUREMENT OF SUBSTITUTE GOODS OR
// SERVICES; LOSS OF USE, DATA, OR PROFITS; OR BUSINESS INTERRUPTION) HOWEVER
// CAUSED AND ON ANY THEORY OF LIABILITY, WHETHER IN CONTRACT, STRICT LIABILITY,
// OR TORT (INCLUDING NEGLIGENCE OR OTHERWISE) ARISING IN ANY WAY OUT OF THE USE
// OF THIS SOFTWARE, EVEN IF ADVISED OF THE POSSIBILITY OF SUCH DAMAGE.

#ifndef GPU_CACHE_H
#define GPU_CACHE_H

#include <stdio.h>
#include <stdlib.h>
#include "gpu-misc.h"
#include "mem_fetch.h"
#include "../abstract_hardware_model.h"
#include "../tr1_hash_map.h"

#include "addrdec.h"
#include <iostream>

#define MAX_DEFAULT_CACHE_SIZE_MULTIBLIER 4

enum cache_block_state {
    INVALID=0,
    RESERVED,
    VALID,
    MODIFIED
};

enum cache_request_status {
    HIT = 0,
    HIT_RESERVED,
    MISS,
    RESERVATION_FAIL, 
	SECTOR_MISS,
    NUM_CACHE_REQUEST_STATUS
};

enum cache_reservation_fail_reason {
	LINE_ALLOC_FAIL= 0,// all line are reserved
	MISS_QUEUE_FULL,   // MISS queue (i.e. interconnect or DRAM) is full
	MSHR_ENRTY_FAIL,
	MSHR_MERGE_ENRTY_FAIL,
	MSHR_RW_PENDING,
    NUM_CACHE_RESERVATION_FAIL_STATUS
};

enum cache_event_type {
    WRITE_BACK_REQUEST_SENT,
    READ_REQUEST_SENT,
    WRITE_REQUEST_SENT,
	WRITE_ALLOCATE_SENT
};

struct evicted_block_info {
	new_addr_type m_block_addr;
	unsigned m_modified_size;
	evicted_block_info() {
		m_block_addr = 0;
		m_modified_size = 0;
	}
	void set_info(new_addr_type block_addr, unsigned modified_size){
		m_block_addr = block_addr;
		m_modified_size = modified_size;
	}
};

struct cache_event {
	enum cache_event_type m_cache_event_type;
	evicted_block_info m_evicted_block; //if it was write_back event, fill the the evicted block info

	cache_event(enum cache_event_type m_cache_event){
		m_cache_event_type = m_cache_event;
	}

	cache_event(enum cache_event_type cache_event, evicted_block_info evicted_block){
	m_cache_event_type = cache_event;
	m_evicted_block = evicted_block;
	}
};

const char * cache_request_status_str(enum cache_request_status status); 

struct cache_block_t {
    cache_block_t()
    {
        m_tag=0;
        m_block_addr=0;
    }

    virtual void allocate( new_addr_type tag, new_addr_type block_addr, unsigned time, mem_access_sector_mask_t sector_mask) = 0;
    virtual void fill( unsigned time, mem_access_sector_mask_t sector_mask) = 0;

    virtual bool is_invalid_line() = 0;
    virtual bool is_valid_line() = 0;
    virtual bool is_reserved_line() = 0;
    virtual bool is_modified_line() = 0;

    virtual enum cache_block_state get_status( mem_access_sector_mask_t sector_mask) = 0;
    virtual void set_status(enum cache_block_state m_status, mem_access_sector_mask_t sector_mask) = 0;

    virtual unsigned long long get_last_access_time() = 0;
    virtual void set_last_access_time(unsigned long long time, mem_access_sector_mask_t sector_mask) = 0;
    virtual unsigned long long get_alloc_time() = 0;
    virtual void set_ignore_on_fill(bool m_ignore, mem_access_sector_mask_t sector_mask) = 0;
    virtual void set_modified_on_fill(bool m_modified, mem_access_sector_mask_t sector_mask) = 0;
    virtual unsigned get_modified_size() = 0;
    virtual void set_m_readable(bool readable, mem_access_sector_mask_t sector_mask)=0;
    virtual bool is_readable(mem_access_sector_mask_t sector_mask)=0;
    virtual void print_status()=0;
    virtual ~cache_block_t() {}


    new_addr_type    m_tag;
    new_addr_type    m_block_addr;

};

struct line_cache_block: public cache_block_t  {
	line_cache_block()
	    {
	        m_alloc_time=0;
	        m_fill_time=0;
	        m_last_access_time=0;
	        m_status=INVALID;
	        m_ignore_on_fill_status = false;
	        m_set_modified_on_fill = false;
	        m_readable = true;
	    }
	    void allocate( new_addr_type tag, new_addr_type block_addr, unsigned time, mem_access_sector_mask_t sector_mask)
	    {
	        m_tag=tag;
	        m_block_addr=block_addr;
	        m_alloc_time=time;
	        m_last_access_time=time;
	        m_fill_time=0;
	        m_status=RESERVED;
	        m_ignore_on_fill_status = false;
	        m_set_modified_on_fill = false;
	    }
		void fill( unsigned time, mem_access_sector_mask_t sector_mask )
	    {
	    	//if(!m_ignore_on_fill_status)
	    	//	assert( m_status == RESERVED );

	    	m_status = m_set_modified_on_fill? MODIFIED : VALID;

	        m_fill_time=time;
	    }
		virtual bool is_invalid_line()
	    {
	    	return m_status == INVALID;
	    }
		virtual bool is_valid_line()
	    {
	    	 return m_status == VALID;
	    }
		virtual bool is_reserved_line()
	    {
	    	 return m_status == RESERVED;
	    }
		virtual bool is_modified_line()
	    {
	    	return m_status == MODIFIED;
	    }

		virtual enum cache_block_state get_status(mem_access_sector_mask_t sector_mask)
	    {
	    	return m_status;
	    }
		virtual void set_status(enum cache_block_state status, mem_access_sector_mask_t sector_mask)
	    {
	    	m_status = status;
	    }
		virtual unsigned long long get_last_access_time()
		{
			return m_last_access_time;
		}
		virtual void set_last_access_time(unsigned long long time, mem_access_sector_mask_t sector_mask)
	    {
	    	m_last_access_time = time;
	    }
		virtual unsigned long long get_alloc_time()
	    {
	    	return m_alloc_time;
	    }
		virtual void set_ignore_on_fill(bool m_ignore, mem_access_sector_mask_t sector_mask)
		{
			m_ignore_on_fill_status = m_ignore;
		}
		virtual void set_modified_on_fill(bool m_modified, mem_access_sector_mask_t sector_mask)
		{
	    	m_set_modified_on_fill = m_modified;
		}
		virtual unsigned  get_modified_size()
		{
			return SECTOR_CHUNCK_SIZE * SECTOR_SIZE;   //i.e. cache line size
		}
		virtual void set_m_readable(bool readable, mem_access_sector_mask_t sector_mask)
		{
			m_readable = readable;
		}
		virtual bool is_readable(mem_access_sector_mask_t sector_mask) {
			return m_readable;
		}
		virtual void print_status() {
			 printf("m_block_addr is %llu, status = %u\n", m_block_addr, m_status);
		}


private:
	    unsigned long long     m_alloc_time;
	    unsigned long long     m_last_access_time;
	    unsigned long long     m_fill_time;
	    cache_block_state    m_status;
	    bool m_ignore_on_fill_status;
	    bool m_set_modified_on_fill;
	    bool m_readable;
};

struct sector_cache_block : public cache_block_t {
	sector_cache_block()
    {
		init();
    }

	void init() {
		for(unsigned i =0; i< SECTOR_CHUNCK_SIZE; ++i) {
			m_sector_alloc_time[i]= 0;
			m_sector_fill_time[i]= 0;
			m_last_sector_access_time[i]= 0;
			m_status[i]= INVALID;
			m_ignore_on_fill_status[i] = false;
			m_set_modified_on_fill[i] = false;
			m_readable[i] = true;
			}
			m_line_alloc_time=0;
			m_line_last_access_time=0;
			m_line_fill_time=0;
	}

	virtual void allocate( new_addr_type tag, new_addr_type block_addr, unsigned time, mem_access_sector_mask_t sector_mask )
    {
    	allocate_line( tag,  block_addr,  time, sector_mask );
    }

    void allocate_line( new_addr_type tag, new_addr_type block_addr, unsigned time, mem_access_sector_mask_t sector_mask )
	{
		//allocate a new line
		//assert(m_block_addr != 0 && m_block_addr != block_addr);
		init();
		m_tag=tag;
		m_block_addr=block_addr;

		unsigned sidx = get_sector_index(sector_mask);

		//set sector stats
		m_sector_alloc_time[sidx]=time;
		m_last_sector_access_time[sidx]=time;
		m_sector_fill_time[sidx]=0;
		m_status[sidx]=RESERVED;
		m_ignore_on_fill_status[sidx] = false;
		m_set_modified_on_fill[sidx] = false;

		//set line stats
		m_line_alloc_time=time;   //only set this for the first allocated sector
		m_line_last_access_time=time;
		m_line_fill_time=0;
	}

    void allocate_sector(unsigned time, mem_access_sector_mask_t sector_mask )
	{
    	//allocate invalid sector of this allocated valid line
    	assert(is_valid_line());
		unsigned sidx = get_sector_index(sector_mask);

		//set sector stats
		m_sector_alloc_time[sidx]=time;
		m_last_sector_access_time[sidx]=time;
		m_sector_fill_time[sidx]=0;
		if(m_status[sidx]==MODIFIED)    //this should be the case only for fetch-on-write policy //TO DO
			m_set_modified_on_fill[sidx] = true;
		else
			m_set_modified_on_fill[sidx] = false;

		m_status[sidx]=RESERVED;
		m_ignore_on_fill_status[sidx] = false;
		//m_set_modified_on_fill[sidx] = false;
		m_readable[sidx] = true;

		//set line stats
		m_line_last_access_time=time;
		m_line_fill_time=0;
	}

    virtual void fill( unsigned time, mem_access_sector_mask_t sector_mask)
    {
    	unsigned sidx = get_sector_index(sector_mask);

    //	if(!m_ignore_on_fill_status[sidx])
    //	         assert( m_status[sidx] == RESERVED );

    	m_status[sidx] = m_set_modified_on_fill[sidx]? MODIFIED : VALID;

        m_sector_fill_time[sidx]=time;
        m_line_fill_time=time;
    }
    virtual bool is_invalid_line() {
    	//all the sectors should be invalid
    	for(unsigned i =0; i< SECTOR_CHUNCK_SIZE; ++i) {
    		if (m_status[i] != INVALID)
    			return false;
    	}
    	return true;
    }
    virtual bool is_valid_line() { return  !(is_invalid_line()); }
    virtual bool is_reserved_line() {
    	//if any of the sector is reserved, then the line is reserved
		for(unsigned i =0; i< SECTOR_CHUNCK_SIZE; ++i) {
			if (m_status[i] == RESERVED)
				return true;
		}
		return false;
    }
    virtual bool is_modified_line() {
    	//if any of the sector is modified, then the line is modified
    	for(unsigned i =0; i< SECTOR_CHUNCK_SIZE; ++i) {
			if (m_status[i] == MODIFIED)
				return true;
		}
		return false;
    }

    virtual enum cache_block_state get_status(mem_access_sector_mask_t sector_mask)
	{
    	unsigned sidx = get_sector_index(sector_mask);

		return m_status[sidx];
	}

    virtual void set_status(enum cache_block_state status, mem_access_sector_mask_t sector_mask)
	{
		unsigned sidx = get_sector_index(sector_mask);
		m_status[sidx] = status;
	}

    virtual unsigned long long get_last_access_time()
	{
		return m_line_last_access_time;
	}

    virtual void set_last_access_time(unsigned long long time, mem_access_sector_mask_t sector_mask)
	{
		unsigned sidx = get_sector_index(sector_mask);

		m_last_sector_access_time[sidx] = time;
		m_line_last_access_time = time;
	}

    virtual unsigned long long get_alloc_time()
	{
		return m_line_alloc_time;
	}

    virtual void set_ignore_on_fill(bool m_ignore, mem_access_sector_mask_t sector_mask)
	{
		unsigned sidx = get_sector_index(sector_mask);
		m_ignore_on_fill_status[sidx] = m_ignore;
	}

    virtual void set_modified_on_fill(bool m_modified, mem_access_sector_mask_t sector_mask)
	{
		unsigned sidx = get_sector_index(sector_mask);
		m_set_modified_on_fill[sidx] = m_modified;
	}

    virtual void set_m_readable(bool readable, mem_access_sector_mask_t sector_mask)
    {
    	unsigned sidx = get_sector_index(sector_mask);
    	m_readable[sidx] = readable;
    }

    virtual bool is_readable(mem_access_sector_mask_t sector_mask) {
    	unsigned sidx = get_sector_index(sector_mask);
    	return m_readable[sidx];
	}

    virtual unsigned  get_modified_size()
	{
		unsigned modified=0;
		for(unsigned i =0; i< SECTOR_CHUNCK_SIZE; ++i) {
			if (m_status[i] == MODIFIED)
				modified++;
		}
		return modified * SECTOR_SIZE;
	}

    virtual void print_status() {
    	 printf("m_block_addr is %llu, status = %u %u %u %u\n", m_block_addr, m_status[0], m_status[1], m_status[2], m_status[3]);
    }


private:
    unsigned m_sector_alloc_time[SECTOR_CHUNCK_SIZE];
    unsigned m_last_sector_access_time[SECTOR_CHUNCK_SIZE];
    unsigned m_sector_fill_time[SECTOR_CHUNCK_SIZE];
    unsigned m_line_alloc_time;
    unsigned m_line_last_access_time;
    unsigned m_line_fill_time;
    cache_block_state    m_status[SECTOR_CHUNCK_SIZE];
    bool m_ignore_on_fill_status[SECTOR_CHUNCK_SIZE];
    bool m_set_modified_on_fill[SECTOR_CHUNCK_SIZE];
    bool m_readable[SECTOR_CHUNCK_SIZE];

    unsigned get_sector_index(mem_access_sector_mask_t sector_mask)
    {
    	assert(sector_mask.count() == 1);
    	for(unsigned i =0; i< SECTOR_CHUNCK_SIZE; ++i) {
    		if(sector_mask.to_ulong() & (1<<i))
    			return i;
    	}
    }
};

enum replacement_policy_t {
    LRU,
    FIFO
};

enum write_policy_t {
    READ_ONLY,
    WRITE_BACK,
    WRITE_THROUGH,
    WRITE_EVICT,
    LOCAL_WB_GLOBAL_WT
};

enum allocation_policy_t {
    ON_MISS,
    ON_FILL,
	STREAMING
};


enum write_allocate_policy_t {
	NO_WRITE_ALLOCATE,
	WRITE_ALLOCATE,
	FETCH_ON_WRITE,
	LAZY_FETCH_ON_READ
};

enum mshr_config_t {
    TEX_FIFO, // Tex cache
    ASSOC, // normal cache
	SECTOR_TEX_FIFO,  //Tex cache sends requests to high-level sector cache
	SECTOR_ASSOC // normal cache sends requests to high-level sector cache
};

enum set_index_function{
	LINEAR_SET_FUNCTION = 0,
	BITWISE_XORING_FUNCTION,
	HASH_IPOLY_FUNCTION,
	FERMI_HASH_SET_FUNCTION,
    CUSTOM_SET_FUNCTION
};

enum cache_type{
    NORMAL = 0,
    SECTOR
};

#define MAX_WARP_PER_SHADER 64
#define INCT_TOTAL_BUFFER 64
#define L2_TOTAL 64
#define MAX_WARP_PER_SHADER 64
#define MAX_WARP_PER_SHADER 64

class cache_config {
public:
    cache_config() 
    { 
        m_valid = false; 
        m_disabled = false;
        m_config_string = NULL; // set by option parser
        m_config_stringPrefL1 = NULL;
        m_config_stringPrefShared = NULL;
        m_data_port_width = 0;
        m_set_index_function = LINEAR_SET_FUNCTION;
        m_is_streaming = false;
    }
    void init(char * config, FuncCache status)
    {
    	cache_status= status;
        assert( config );
        char ct, rp, wp, ap, mshr_type, wap, sif;


        int ntok = sscanf(config,"%c:%u:%u:%u,%c:%c:%c:%c:%c,%c:%u:%u,%u:%u,%u",
                          &ct, &m_nset, &m_line_sz, &m_assoc, &rp, &wp, &ap, &wap,
                          &sif,&mshr_type,&m_mshr_entries,&m_mshr_max_merge,
                          &m_miss_queue_size, &m_result_fifo_entries,
                          &m_data_port_width);

        if ( ntok < 12 ) {
            if ( !strcmp(config,"none") ) {
                m_disabled = true;
                return;
            }
            exit_parse_error();
        }

        switch (ct) {
			   case 'N': m_cache_type = NORMAL; break;
			   case 'S': m_cache_type = SECTOR; break;
			   default: exit_parse_error();
        }
        switch (rp) {
               case 'L': m_replacement_policy = LRU; break;
               case 'F': m_replacement_policy = FIFO; break;
               default: exit_parse_error();
        }
        switch (rp) {
        case 'L': m_replacement_policy = LRU; break;
        case 'F': m_replacement_policy = FIFO; break;
        default: exit_parse_error();
        }
        switch (wp) {
        case 'R': m_write_policy = READ_ONLY; break;
        case 'B': m_write_policy = WRITE_BACK; break;
        case 'T': m_write_policy = WRITE_THROUGH; break;
        case 'E': m_write_policy = WRITE_EVICT; break;
        case 'L': m_write_policy = LOCAL_WB_GLOBAL_WT; break;
        default: exit_parse_error();
        }
        switch (ap) {
        case 'm': m_alloc_policy = ON_MISS; break;
        case 'f': m_alloc_policy = ON_FILL; break;
        case 's': m_alloc_policy = STREAMING; break;
        default: exit_parse_error();
        }
        if(m_alloc_policy == STREAMING) {
        	//For streaming cache, we set the alloc policy to be on-fill to remove all line_alloc_fail stalls
        	//we set the MSHRs to be equal to max allocated cache lines. This is possible by moving TAG to be shared between cache line and MSHR enrty (i.e. for each cache line, there is an MSHR rntey associated with it)
        	//This is the easiest think we can think about to model (mimic) L1 streaming cache in Pascal and Volta
        	//Based on our microbenchmakrs, MSHRs entries have been increasing substantially in Pascal and Volta
        	//For more information about streaming cache, see:
        	// http://on-demand.gputechconf.com/gtc/2017/presentation/s7798-luke-durant-inside-volta.pdf
        	// https://ieeexplore.ieee.org/document/8344474/
        	m_is_streaming = true;
			m_alloc_policy = ON_FILL;
			m_mshr_entries = m_nset*m_assoc*MAX_DEFAULT_CACHE_SIZE_MULTIBLIER;
			if(m_cache_type == SECTOR)
				m_mshr_entries *=  SECTOR_CHUNCK_SIZE;
			m_mshr_max_merge = MAX_WARP_PER_SM;
        }
        switch (mshr_type) {
        case 'F': m_mshr_type = TEX_FIFO; assert(ntok==14); break;
        case 'T': m_mshr_type = SECTOR_TEX_FIFO; assert(ntok==14); break;
        case 'A': m_mshr_type = ASSOC; break;
        case 'S' : m_mshr_type = SECTOR_ASSOC; break;
        default: exit_parse_error();
        }
        m_line_sz_log2 = LOGB2(m_line_sz);
        m_nset_log2 = LOGB2(m_nset);
        m_valid = true;
        m_atom_sz = (m_cache_type == SECTOR)? SECTOR_SIZE : m_line_sz;
        original_m_assoc = m_assoc;

        //For more details about difference between FETCH_ON_WRITE and WRITE VALIDAE policies
        //Read: Jouppi, Norman P. "Cache write policies and performance". ISCA 93.
        //WRITE_ALLOCATE is the old write policy in GPGPU-sim 3.x, that send WRITE and READ for every write request
        switch(wap){
        case 'N': m_write_alloc_policy = NO_WRITE_ALLOCATE; break;
        case 'W': m_write_alloc_policy = WRITE_ALLOCATE; break;
        case 'F': m_write_alloc_policy = FETCH_ON_WRITE; break;
        case 'L': m_write_alloc_policy = LAZY_FETCH_ON_READ; break;
		default: exit_parse_error();
        }

        // detect invalid configuration 
        if (m_alloc_policy == ON_FILL and m_write_policy == WRITE_BACK) {
            // A writeback cache with allocate-on-fill policy will inevitably lead to deadlock:  
            // The deadlock happens when an incoming cache-fill evicts a dirty
            // line, generating a writeback request.  If the memory subsystem
            // is congested, the interconnection network may not have
            // sufficient buffer for the writeback request.  This stalls the
            // incoming cache-fill.  The stall may propagate through the memory
            // subsystem back to the output port of the same core, creating a
            // deadlock where the wrtieback request and the incoming cache-fill
            // are stalling each other.  
            assert(0 && "Invalid cache configuration: Writeback cache cannot allocate new line on fill. "); 
        }

        if((m_write_alloc_policy == FETCH_ON_WRITE || m_write_alloc_policy == LAZY_FETCH_ON_READ )&& m_alloc_policy == ON_FILL)
		{
			assert(0 && "Invalid cache configuration: FETCH_ON_WRITE and LAZY_FETCH_ON_READ cannot work properly with ON_FILL policy. Cache must be ON_MISS. ");
		}
        if(m_cache_type == SECTOR)
		{
			assert(m_line_sz / SECTOR_SIZE == SECTOR_CHUNCK_SIZE && m_line_sz % SECTOR_SIZE == 0);
		}

        // default: port to data array width and granularity = line size 
        if (m_data_port_width == 0) {
            m_data_port_width = m_line_sz; 
        }
        assert(m_line_sz % m_data_port_width == 0); 

        switch(sif){
        case 'H': m_set_index_function = FERMI_HASH_SET_FUNCTION; break;
        case 'P': m_set_index_function = HASH_IPOLY_FUNCTION; break;
        case 'C': m_set_index_function = CUSTOM_SET_FUNCTION; break;
        case 'L': m_set_index_function = LINEAR_SET_FUNCTION; break;
        default: exit_parse_error();
        }
    }
    bool disabled() const { return m_disabled;}
    unsigned get_line_sz() const
    {
        assert( m_valid );
        return m_line_sz;
    }
    unsigned get_atom_sz() const
	{
		assert( m_valid );
		return m_atom_sz;
	}
    unsigned get_num_lines() const
    {
        assert( m_valid );
        return m_nset * m_assoc;
    }
    unsigned get_max_num_lines() const
    {
        assert( m_valid );
        return MAX_DEFAULT_CACHE_SIZE_MULTIBLIER * m_nset * original_m_assoc;
    }
    void print( FILE *fp ) const
    {
        fprintf( fp, "Size = %d B (%d Set x %d-way x %d byte line)\n", 
                 m_line_sz * m_nset * m_assoc,
                 m_nset, m_assoc, m_line_sz );
    }

    virtual unsigned set_index( new_addr_type addr ) const
    {
        if(m_set_index_function != LINEAR_SET_FUNCTION){
            printf("\nGPGPU-Sim cache configuration error: Hashing or "
                    "custom set index function selected in configuration "
                    "file for a cache that has not overloaded the set_index "
                    "function\n");
            abort();
        }
        return(addr >> m_line_sz_log2) & (m_nset-1);
    }

    new_addr_type tag( new_addr_type addr ) const
    {
        // For generality, the tag includes both index and tag. This allows for more complex set index
        // calculations that can result in different indexes mapping to the same set, thus the full
        // tag + index is required to check for hit/miss. Tag is now identical to the block address.

        //return addr >> (m_line_sz_log2+m_nset_log2);
        return addr & ~(m_line_sz-1);
    }
    new_addr_type block_addr( new_addr_type addr ) const
    {
        return addr & ~(m_line_sz-1);
    }
    new_addr_type mshr_addr( new_addr_type addr ) const
	{
    	return addr & ~(m_atom_sz-1);
	}
    enum mshr_config_t get_mshr_type() const
	{
    	return m_mshr_type;
	}
    void set_assoc(unsigned n)
	{
    	//set new assoc. L1 cache dynamically resized in Volta
    	m_assoc = n;
	}
    unsigned get_nset() const
	{
		assert( m_valid );
		return m_nset;
	}
    unsigned get_total_size_inKB() const
	{
		assert( m_valid );
		return (m_assoc*m_nset*m_line_sz)/1024;
	}
    bool is_streaming() {
    	return m_is_streaming;
    }
    FuncCache get_cache_status() {return cache_status;}
    char *m_config_string;
    char *m_config_stringPrefL1;
    char *m_config_stringPrefShared;
    FuncCache cache_status;

protected:
    void exit_parse_error()
    {
        printf("GPGPU-Sim uArch: cache configuration parsing error (%s)\n", m_config_string );
        abort();
    }

    bool m_valid;
    bool m_disabled;
    unsigned m_line_sz;
    unsigned m_line_sz_log2;
    unsigned m_nset;
    unsigned m_nset_log2;
    unsigned m_assoc;
    unsigned m_atom_sz;
    unsigned original_m_assoc;
    bool m_is_streaming;

    enum replacement_policy_t m_replacement_policy; // 'L' = LRU, 'F' = FIFO
    enum write_policy_t m_write_policy;             // 'T' = write through, 'B' = write back, 'R' = read only
    enum allocation_policy_t m_alloc_policy;        // 'm' = allocate on miss, 'f' = allocate on fill
    enum mshr_config_t m_mshr_type;
    enum cache_type m_cache_type;

    write_allocate_policy_t m_write_alloc_policy;	// 'W' = Write allocate, 'N' = No write allocate

    union {
        unsigned m_mshr_entries;
        unsigned m_fragment_fifo_entries;
    };
    union {
        unsigned m_mshr_max_merge;
        unsigned m_request_fifo_entries;
    };
    union {
        unsigned m_miss_queue_size;
        unsigned m_rob_entries;
    };
    unsigned m_result_fifo_entries;
    unsigned m_data_port_width; //< number of byte the cache can access per cycle 
    enum set_index_function m_set_index_function; // Hash, linear, or custom set index function

    friend class tag_array;
    friend class baseline_cache;
    friend class read_only_cache;
    friend class tex_cache;
    friend class data_cache;
    friend class l1_cache;
    friend class l2_cache;
    friend class memory_sub_partition;
};

class l1d_cache_config : public cache_config{
public:
	l1d_cache_config() : cache_config(){}
	virtual unsigned set_index(new_addr_type addr) const;
	unsigned l1_latency;
};

class l2_cache_config : public cache_config {
public:
	l2_cache_config() : cache_config(){}
	void init(linear_to_raw_address_translation *address_mapping);
	virtual unsigned set_index(new_addr_type addr) const;

private:
	linear_to_raw_address_translation *m_address_mapping;
};

class tag_array {
public:
    // Use this constructor
    tag_array(cache_config &config, int core_id, int type_id );
    ~tag_array();

    enum cache_request_status probe( new_addr_type addr, unsigned &idx, mem_fetch* mf, bool probe_mode=false ) const;
    enum cache_request_status probe( new_addr_type addr, unsigned &idx, mem_access_sector_mask_t mask, bool probe_mode=false, mem_fetch* mf = NULL ) const;
    enum cache_request_status access( new_addr_type addr, unsigned time, unsigned &idx, mem_fetch* mf );
    enum cache_request_status access( new_addr_type addr, unsigned time, unsigned &idx, bool &wb, evicted_block_info &evicted, mem_fetch* mf );

    void fill( new_addr_type addr, unsigned time, mem_fetch* mf );
    void fill( unsigned idx, unsigned time, mem_fetch* mf );
    void fill( new_addr_type addr, unsigned time, mem_access_sector_mask_t mask );

    unsigned size() const { return m_config.get_num_lines();}
    cache_block_t* get_block(unsigned idx) { return m_lines[idx];}

    void flush(); // flush all written entries
    void invalidate(); // invalidate all entries
    void new_window();

    void print( FILE *stream, unsigned &total_access, unsigned &total_misses ) const;
    float windowed_miss_rate( ) const;
    void get_stats(unsigned &total_access, unsigned &total_misses, unsigned &total_hit_res, unsigned &total_res_fail) const;

	void update_cache_parameters(cache_config &config);
	void add_pending_line(mem_fetch *mf);
	void remove_pending_line(mem_fetch *mf);
protected:
    // This constructor is intended for use only from derived classes that wish to
    // avoid unnecessary memory allocation that takes place in the
    // other tag_array constructor
    tag_array( cache_config &config,
               int core_id,
               int type_id,
               cache_block_t** new_lines );
    void init( int core_id, int type_id );

protected:

    cache_config &m_config;

    cache_block_t **m_lines; /* nbanks x nset x assoc lines in total */

    unsigned m_access;
    unsigned m_miss;
    unsigned m_pending_hit; // number of cache miss that hit a line that is allocated but not filled
    unsigned m_res_fail;
    unsigned m_sector_miss;

    // performance counters for calculating the amount of misses within a time window
    unsigned m_prev_snapshot_access;
    unsigned m_prev_snapshot_miss;
    unsigned m_prev_snapshot_pending_hit;

    int m_core_id; // which shader core is using this
    int m_type_id; // what kind of cache is this (normal, texture, constant)

    bool is_used;  //a flag if the whole cache has ever been accessed before

    typedef tr1_hash_map<new_addr_type,unsigned> line_table;
    line_table pending_lines;
};

class mshr_table {
public:
    mshr_table( unsigned num_entries, unsigned max_merged)
    : m_num_entries(num_entries),
    m_max_merged(max_merged)
#if (tr1_hash_map_ismap == 0)
    ,m_data(2*num_entries)
#endif
    {
    }

    /// Checks if there is a pending request to the lower memory level already
    bool probe( new_addr_type block_addr ) const;
    /// Checks if there is space for tracking a new memory access
    bool full( new_addr_type block_addr ) const;
    /// Add or merge this access
    void add( new_addr_type block_addr, mem_fetch *mf );
    /// Returns true if cannot accept new fill responses
    bool busy() const {return false;}
    /// Accept a new cache fill response: mark entry ready for processing
    void mark_ready( new_addr_type block_addr, bool &has_atomic );
    /// Returns true if ready accesses exist
    bool access_ready() const {return !m_current_response.empty();}
    /// Returns next ready access
    mem_fetch *next_access();
    void display( FILE *fp ) const;
    // Returns true if there is a pending read after write
    bool is_read_after_write_pending(new_addr_type block_addr);

    void check_mshr_parameters( unsigned num_entries, unsigned max_merged )
    {
    	assert(m_num_entries==num_entries && "Change of MSHR parameters between kernels is not allowed");
    	assert(m_max_merged==max_merged && "Change of MSHR parameters between kernels is not allowed");
    }

private:

    // finite sized, fully associative table, with a finite maximum number of merged requests
    const unsigned m_num_entries;
    const unsigned m_max_merged;

    struct mshr_entry {
        std::list<mem_fetch*> m_list;
        bool m_has_atomic; 
        mshr_entry() : m_has_atomic(false) { }
    }; 
    typedef tr1_hash_map<new_addr_type,mshr_entry> table;
    typedef tr1_hash_map<new_addr_type,mshr_entry> line_table;
    table m_data;
    line_table pending_lines;

    // it may take several cycles to process the merged requests
    bool m_current_response_ready;
    std::list<new_addr_type> m_current_response;
};


/***************************************************************** Caches *****************************************************************/
///
/// Simple struct to maintain cache accesses, misses, pending hits, and reservation fails.
///
struct cache_sub_stats{
    unsigned long long accesses;
    unsigned long long misses;
    unsigned long long pending_hits;
    unsigned long long res_fails;

    unsigned long long port_available_cycles; 
    unsigned long long data_port_busy_cycles; 
    unsigned long long fill_port_busy_cycles; 

    cache_sub_stats(){
        clear();
    }
    void clear(){
        accesses = 0;
        misses = 0;
        pending_hits = 0;
        res_fails = 0;
        port_available_cycles = 0; 
        data_port_busy_cycles = 0; 
        fill_port_busy_cycles = 0; 
    }
    cache_sub_stats &operator+=(const cache_sub_stats &css){
        ///
        /// Overloading += operator to easily accumulate stats
        ///
        accesses += css.accesses;
        misses += css.misses;
        pending_hits += css.pending_hits;
        res_fails += css.res_fails;
        port_available_cycles += css.port_available_cycles; 
        data_port_busy_cycles += css.data_port_busy_cycles; 
        fill_port_busy_cycles += css.fill_port_busy_cycles; 
        return *this;
    }

    cache_sub_stats operator+(const cache_sub_stats &cs){
        ///
        /// Overloading + operator to easily accumulate stats
        ///
        cache_sub_stats ret;
        ret.accesses = accesses + cs.accesses;
        ret.misses = misses + cs.misses;
        ret.pending_hits = pending_hits + cs.pending_hits;
        ret.res_fails = res_fails + cs.res_fails;
        ret.port_available_cycles = port_available_cycles + cs.port_available_cycles; 
        ret.data_port_busy_cycles = data_port_busy_cycles + cs.data_port_busy_cycles; 
        ret.fill_port_busy_cycles = fill_port_busy_cycles + cs.fill_port_busy_cycles; 
        return ret;
    }

    void print_port_stats(FILE *fout, const char *cache_name) const; 
};


// Used for collecting AerialVision per-window statistics
struct cache_sub_stats_pw{
    unsigned accesses;
    unsigned write_misses;
    unsigned write_hits;
    unsigned write_pending_hits;
    unsigned write_res_fails;

    unsigned read_misses;
    unsigned read_hits;
    unsigned read_pending_hits;
    unsigned read_res_fails;

    cache_sub_stats_pw(){
        clear();
    }
    void clear(){
        accesses = 0;
        write_misses = 0;
        write_hits = 0;
        write_pending_hits = 0;
        write_res_fails = 0;
        read_misses = 0;
        read_hits = 0;
        read_pending_hits = 0;
        read_res_fails = 0;
    }
    cache_sub_stats_pw &operator+=(const cache_sub_stats_pw &css){
        ///
        /// Overloading += operator to easily accumulate stats
        ///
        accesses += css.accesses;
        write_misses += css.write_misses;
        read_misses += css.read_misses;
        write_pending_hits += css.write_pending_hits;
        read_pending_hits += css.read_pending_hits;
        write_res_fails += css.write_res_fails;
        read_res_fails += css.read_res_fails;
        return *this;
    }

    cache_sub_stats_pw operator+(const cache_sub_stats_pw &cs){
        ///
        /// Overloading + operator to easily accumulate stats
        ///
        cache_sub_stats_pw ret;
        ret.accesses = accesses + cs.accesses;
        ret.write_misses = write_misses + cs.write_misses;
        ret.read_misses = read_misses + cs.read_misses;
        ret.write_pending_hits = write_pending_hits + cs.write_pending_hits;
        ret.read_pending_hits = read_pending_hits + cs.read_pending_hits;
        ret.write_res_fails = write_res_fails + cs.write_res_fails;
        ret.read_res_fails = read_res_fails + cs.read_res_fails;
        return ret;
    }

};


///
/// Cache_stats
/// Used to record statistics for each cache.
/// Maintains a record of every 'mem_access_type' and its resulting
/// 'cache_request_status' : [mem_access_type][cache_request_status]
///
class cache_stats {
public:
    cache_stats();
    void clear();
    // Clear AerialVision cache stats after each window
    void clear_pw();
    void inc_stats(int access_type, int access_outcome);
    // Increment AerialVision cache stats
    void inc_stats_pw(int access_type, int access_outcome);
    void inc_fail_stats(int access_type, int fail_outcome);
    enum cache_request_status select_stats_status(enum cache_request_status probe, enum cache_request_status access) const;
    unsigned long long &operator()(int access_type, int access_outcome, bool fail_outcome);
    unsigned long long operator()(int access_type, int access_outcome, bool fail_outcome) const;
    cache_stats operator+(const cache_stats &cs);
    cache_stats &operator+=(const cache_stats &cs);
    void print_stats(FILE *fout, const char *cache_name = "Cache_stats") const;
    void print_fail_stats(FILE *fout, const char *cache_name = "Cache_fail_stats") const;

    unsigned long long get_stats(enum mem_access_type *access_type, unsigned num_access_type, enum cache_request_status *access_status, unsigned num_access_status)  const;
    void get_sub_stats(struct cache_sub_stats &css) const;

    // Get per-window cache stats for AerialVision
    void get_sub_stats_pw(struct cache_sub_stats_pw &css) const;

    void sample_cache_port_utility(bool data_port_busy, bool fill_port_busy); 
private:
    bool check_valid(int type, int status) const;
    bool check_fail_valid(int type, int fail) const;

<<<<<<< HEAD
    std::vector< std::vector<unsigned> > m_stats;
    // AerialVision cache stats (per-window)
    std::vector< std::vector<unsigned> > m_stats_pw;
    std::vector< std::vector<unsigned> > m_fail_stats;
=======
    std::vector< std::vector<unsigned long long> > m_stats;
    std::vector< std::vector<unsigned long long> > m_fail_stats;
>>>>>>> cbb929b6

    unsigned long long m_cache_port_available_cycles; 
    unsigned long long m_cache_data_port_busy_cycles; 
    unsigned long long m_cache_fill_port_busy_cycles; 
};

class cache_t {
public:
    virtual ~cache_t() {}
    virtual enum cache_request_status access( new_addr_type addr, mem_fetch *mf, unsigned time, std::list<cache_event> &events ) =  0;

    // accessors for cache bandwidth availability 
    virtual bool data_port_free() const = 0; 
    virtual bool fill_port_free() const = 0; 
};

bool was_write_sent( const std::list<cache_event> &events );
bool was_read_sent( const std::list<cache_event> &events );
bool was_writeallocate_sent( const std::list<cache_event> &events );

/// Baseline cache
/// Implements common functions for read_only_cache and data_cache
/// Each subclass implements its own 'access' function
class baseline_cache : public cache_t {
public:
    baseline_cache( const char *name, cache_config &config, int core_id, int type_id, mem_fetch_interface *memport,
                     enum mem_fetch_status status )
    : m_config(config), m_tag_array(new tag_array(config,core_id,type_id)), 
      m_mshrs(config.m_mshr_entries,config.m_mshr_max_merge),
      m_bandwidth_management(config) 
    {
        init( name, config, memport, status );
    }

    void init( const char *name,
               const cache_config &config,
               mem_fetch_interface *memport,
               enum mem_fetch_status status )
    {
        m_name = name;
        assert(config.m_mshr_type == ASSOC || config.m_mshr_type == SECTOR_ASSOC);
        m_memport=memport;
        m_miss_queue_status = status;
    }

    virtual ~baseline_cache()
    {
        delete m_tag_array;
    }

	void update_cache_parameters(cache_config &config)
	{
		m_config=config;
		m_tag_array->update_cache_parameters(config);
		m_mshrs.check_mshr_parameters(config.m_mshr_entries,config.m_mshr_max_merge);
	}

    virtual enum cache_request_status access( new_addr_type addr, mem_fetch *mf, unsigned time, std::list<cache_event> &events ) =  0;
    /// Sends next request to lower level of memory
    void cycle();
    /// Interface for response from lower memory level (model bandwidth restictions in caller)
    void fill( mem_fetch *mf, unsigned time );
    /// Checks if mf is waiting to be filled by lower memory level
    bool waiting_for_fill( mem_fetch *mf );
    /// Are any (accepted) accesses that had to wait for memory now ready? (does not include accesses that "HIT")
    bool access_ready() const {return m_mshrs.access_ready();}
    /// Pop next ready access (does not include accesses that "HIT")
    mem_fetch *next_access(){return m_mshrs.next_access();}
    // flash invalidate all entries in cache
    void flush(){m_tag_array->flush();}
    void invalidate(){m_tag_array->invalidate();}
    void print(FILE *fp, unsigned &accesses, unsigned &misses) const;
    void display_state( FILE *fp ) const;

    // Stat collection
    const cache_stats &get_stats() const {
        return m_stats;
    }
    unsigned get_stats(enum mem_access_type *access_type, unsigned num_access_type, enum cache_request_status *access_status, unsigned num_access_status)  const{
        return m_stats.get_stats(access_type, num_access_type, access_status, num_access_status);
    }
    void get_sub_stats(struct cache_sub_stats &css) const {
        m_stats.get_sub_stats(css);
    }
    // Clear per-window stats for AerialVision support
    void clear_pw(){
        m_stats.clear_pw();
    }
    // Per-window sub stats for AerialVision support
    void get_sub_stats_pw(struct cache_sub_stats_pw &css) const {
        m_stats.get_sub_stats_pw(css);
    }

    // accessors for cache bandwidth availability 
    bool data_port_free() const { return m_bandwidth_management.data_port_free(); } 
    bool fill_port_free() const { return m_bandwidth_management.fill_port_free(); } 

    // This is a gapping hole we are poking in the system to quickly handle
    // filling the cache on cudamemcopies. We don't care about anything other than
    // L2 state after the memcopy - so just force the tag array to act as though
    // something is read or written without doing anything else.
    void force_tag_access( new_addr_type addr, unsigned time, mem_access_sector_mask_t mask )
    {
        m_tag_array->fill( addr, time, mask );
    }

protected:
    // Constructor that can be used by derived classes with custom tag arrays
    baseline_cache( const char *name,
                    cache_config &config,
                    int core_id,
                    int type_id,
                    mem_fetch_interface *memport,
                    enum mem_fetch_status status,
                    tag_array* new_tag_array )
    : m_config(config),
      m_tag_array( new_tag_array ),
      m_mshrs(config.m_mshr_entries,config.m_mshr_max_merge), 
      m_bandwidth_management(config) 
    {
        init( name, config, memport, status );
    }

protected:
    std::string m_name;
    cache_config &m_config;
    tag_array*  m_tag_array;
	mshr_table m_mshrs;
    std::list<mem_fetch*> m_miss_queue;
    enum mem_fetch_status m_miss_queue_status;
    mem_fetch_interface *m_memport;

    struct extra_mf_fields {
        extra_mf_fields()  { m_valid = false;}
        extra_mf_fields( new_addr_type a, new_addr_type ad, unsigned i, unsigned d, const cache_config& m_config)
        {
            m_valid = true;
            m_block_addr = a;
            m_addr = ad;
            m_cache_index = i;
            m_data_size = d;
        	pending_read = m_config.m_mshr_type == SECTOR_ASSOC? m_config.m_line_sz/SECTOR_SIZE : 0;

        }
        bool m_valid;
        new_addr_type m_block_addr;
        new_addr_type m_addr;
        unsigned m_cache_index;
        unsigned m_data_size;
        //this variable is used when a load request generates multiple load transactions
        //For example, a read request from non-sector L1 request sends a request to sector L2
        unsigned pending_read;
    };

    typedef std::map<mem_fetch*,extra_mf_fields> extra_mf_fields_lookup;

    extra_mf_fields_lookup m_extra_mf_fields;

    cache_stats m_stats;

    /// Checks whether this request can be handled on this cycle. num_miss equals max # of misses to be handled on this cycle
    bool miss_queue_full(unsigned num_miss){
    	  return ( (m_miss_queue.size()+num_miss) >= m_config.m_miss_queue_size );
    }
    /// Read miss handler without writeback
    void send_read_request(new_addr_type addr, new_addr_type block_addr, unsigned cache_index, mem_fetch *mf,
    		unsigned time, bool &do_miss, std::list<cache_event> &events, bool read_only, bool wa);
    /// Read miss handler. Check MSHR hit or MSHR available
    void send_read_request(new_addr_type addr, new_addr_type block_addr, unsigned cache_index, mem_fetch *mf,
    		unsigned time, bool &do_miss, bool &wb, evicted_block_info &evicted, std::list<cache_event> &events, bool read_only, bool wa);

    /// Sub-class containing all metadata for port bandwidth management 
    class bandwidth_management 
    {
    public: 
        bandwidth_management(cache_config &config); 

        /// use the data port based on the outcome and events generated by the mem_fetch request 
        void use_data_port(mem_fetch *mf, enum cache_request_status outcome, const std::list<cache_event> &events); 

        /// use the fill port 
        void use_fill_port(mem_fetch *mf); 

        /// called every cache cycle to free up the ports 
        void replenish_port_bandwidth(); 

        /// query for data port availability 
        bool data_port_free() const; 
        /// query for fill port availability 
        bool fill_port_free() const; 
    protected: 
        const cache_config &m_config; 

        int m_data_port_occupied_cycles; //< Number of cycle that the data port remains used 
        int m_fill_port_occupied_cycles; //< Number of cycle that the fill port remains used 
    }; 

    bandwidth_management m_bandwidth_management; 
};

/// Read only cache
class read_only_cache : public baseline_cache {
public:
    read_only_cache( const char *name, cache_config &config, int core_id, int type_id, mem_fetch_interface *memport, enum mem_fetch_status status )
    : baseline_cache(name,config,core_id,type_id,memport,status){}

    /// Access cache for read_only_cache: returns RESERVATION_FAIL if request could not be accepted (for any reason)
    virtual enum cache_request_status access( new_addr_type addr, mem_fetch *mf, unsigned time, std::list<cache_event> &events );

    virtual ~read_only_cache(){}

protected:
    read_only_cache( const char *name, cache_config &config, int core_id, int type_id, mem_fetch_interface *memport, enum mem_fetch_status status, tag_array* new_tag_array )
    : baseline_cache(name,config,core_id,type_id,memport,status, new_tag_array){}
};

/// Data cache - Implements common functions for L1 and L2 data cache
class data_cache : public baseline_cache {
public:
    data_cache( const char *name, cache_config &config,
    			int core_id, int type_id, mem_fetch_interface *memport,
                mem_fetch_allocator *mfcreator, enum mem_fetch_status status,
                mem_access_type wr_alloc_type, mem_access_type wrbk_type )
    			: baseline_cache(name,config,core_id,type_id,memport,status)
    {
        init( mfcreator );
        m_wr_alloc_type = wr_alloc_type;
        m_wrbk_type = wrbk_type;
    }

    virtual ~data_cache() {}

    virtual void init( mem_fetch_allocator *mfcreator )
    {
        m_memfetch_creator=mfcreator;

        // Set read hit function
        m_rd_hit = &data_cache::rd_hit_base;

        // Set read miss function
        m_rd_miss = &data_cache::rd_miss_base;

        // Set write hit function
        switch(m_config.m_write_policy){
        // READ_ONLY is now a separate cache class, config is deprecated
        case READ_ONLY:
            assert(0 && "Error: Writable Data_cache set as READ_ONLY\n");
            break; 
        case WRITE_BACK: m_wr_hit = &data_cache::wr_hit_wb; break;
        case WRITE_THROUGH: m_wr_hit = &data_cache::wr_hit_wt; break;
        case WRITE_EVICT: m_wr_hit = &data_cache::wr_hit_we; break;
        case LOCAL_WB_GLOBAL_WT:
            m_wr_hit = &data_cache::wr_hit_global_we_local_wb;
            break;
        default:
            assert(0 && "Error: Must set valid cache write policy\n");
            break; // Need to set a write hit function
        }

        // Set write miss function
        switch(m_config.m_write_alloc_policy){
        case NO_WRITE_ALLOCATE: m_wr_miss = &data_cache::wr_miss_no_wa; break;
		case WRITE_ALLOCATE: m_wr_miss = &data_cache::wr_miss_wa_naive; break;
		case FETCH_ON_WRITE: m_wr_miss = &data_cache::wr_miss_wa_fetch_on_write; break;
		case LAZY_FETCH_ON_READ: m_wr_miss = &data_cache::wr_miss_wa_lazy_fetch_on_read; break;
        default:
            assert(0 && "Error: Must set valid cache write miss policy\n");
            break; // Need to set a write miss function
        }
    }

    virtual enum cache_request_status access( new_addr_type addr,
                                              mem_fetch *mf,
                                              unsigned time,
                                              std::list<cache_event> &events );
protected:
    data_cache( const char *name,
                cache_config &config,
                int core_id,
                int type_id,
                mem_fetch_interface *memport,
                mem_fetch_allocator *mfcreator,
                enum mem_fetch_status status,
                tag_array* new_tag_array,
                mem_access_type wr_alloc_type,
                mem_access_type wrbk_type)
    : baseline_cache(name, config, core_id, type_id, memport,status, new_tag_array)
    {
        init( mfcreator );
        m_wr_alloc_type = wr_alloc_type;
        m_wrbk_type = wrbk_type;
    }

    mem_access_type m_wr_alloc_type; // Specifies type of write allocate request (e.g., L1 or L2)
    mem_access_type m_wrbk_type; // Specifies type of writeback request (e.g., L1 or L2)

    //! A general function that takes the result of a tag_array probe
    //  and performs the correspding functions based on the cache configuration
    //  The access fucntion calls this function
    enum cache_request_status
        process_tag_probe( bool wr,
                           enum cache_request_status status,
                           new_addr_type addr,
                           unsigned cache_index,
                           mem_fetch* mf,
                           unsigned time,
                           std::list<cache_event>& events );

protected:
    mem_fetch_allocator *m_memfetch_creator;

    // Functions for data cache access
    /// Sends write request to lower level memory (write or writeback)
    void send_write_request( mem_fetch *mf,
                             cache_event request,
                             unsigned time,
                             std::list<cache_event> &events);

    // Member Function pointers - Set by configuration options
    // to the functions below each grouping
    /******* Write-hit configs *******/
    enum cache_request_status
        (data_cache::*m_wr_hit)( new_addr_type addr,
                                 unsigned cache_index,
                                 mem_fetch *mf,
                                 unsigned time,
                                 std::list<cache_event> &events,
                                 enum cache_request_status status );
    /// Marks block as MODIFIED and updates block LRU
    enum cache_request_status
        wr_hit_wb( new_addr_type addr,
                   unsigned cache_index,
                   mem_fetch *mf,
                   unsigned time,
                   std::list<cache_event> &events,
                   enum cache_request_status status ); // write-back
    enum cache_request_status
        wr_hit_wt( new_addr_type addr,
                   unsigned cache_index,
                   mem_fetch *mf,
                   unsigned time,
                   std::list<cache_event> &events,
                   enum cache_request_status status ); // write-through

    /// Marks block as INVALID and sends write request to lower level memory
    enum cache_request_status
        wr_hit_we( new_addr_type addr,
                   unsigned cache_index,
                   mem_fetch *mf,
                   unsigned time,
                   std::list<cache_event> &events,
                   enum cache_request_status status ); // write-evict
    enum cache_request_status
        wr_hit_global_we_local_wb( new_addr_type addr,
                                   unsigned cache_index,
                                   mem_fetch *mf,
                                   unsigned time,
                                   std::list<cache_event> &events,
                                   enum cache_request_status status );
        // global write-evict, local write-back


    /******* Write-miss configs *******/
    enum cache_request_status
        (data_cache::*m_wr_miss)( new_addr_type addr,
                                  unsigned cache_index,
                                  mem_fetch *mf,
                                  unsigned time,
                                  std::list<cache_event> &events,
                                  enum cache_request_status status );
    /// Sends read request, and possible write-back request,
    //  to lower level memory for a write miss with write-allocate
    enum cache_request_status
    	wr_miss_wa_naive( new_addr_type addr,
                        unsigned cache_index,
                        mem_fetch *mf,
                        unsigned time,
                        std::list<cache_event> &events,
                        enum cache_request_status status ); // write-allocate-send-write-and-read-request
	enum cache_request_status
			   wr_miss_wa_fetch_on_write( new_addr_type addr,
							unsigned cache_index,
							mem_fetch *mf,
							unsigned time,
							std::list<cache_event> &events,
							enum cache_request_status status ); // write-allocate with fetch-on-every-write
	enum cache_request_status
				   wr_miss_wa_lazy_fetch_on_read( new_addr_type addr,
								unsigned cache_index,
								mem_fetch *mf,
								unsigned time,
								std::list<cache_event> &events,
								enum cache_request_status status ); // write-allocate with read-fetch-only
	enum cache_request_status
				wr_miss_wa_write_validate( new_addr_type addr,
							unsigned cache_index,
							mem_fetch *mf,
							unsigned time,
							std::list<cache_event> &events,
							enum cache_request_status status ); // write-allocate that writes with no read fetch
    enum cache_request_status
        wr_miss_no_wa( new_addr_type addr,
                       unsigned cache_index,
                       mem_fetch *mf,
                       unsigned time,
                       std::list<cache_event> &events,
                       enum cache_request_status status ); // no write-allocate

    // Currently no separate functions for reads
    /******* Read-hit configs *******/
    enum cache_request_status
        (data_cache::*m_rd_hit)( new_addr_type addr,
                                 unsigned cache_index,
                                 mem_fetch *mf,
                                 unsigned time,
                                 std::list<cache_event> &events,
                                 enum cache_request_status status );
    enum cache_request_status
        rd_hit_base( new_addr_type addr,
                     unsigned cache_index,
                     mem_fetch *mf,
                     unsigned time,
                     std::list<cache_event> &events,
                     enum cache_request_status status );

    /******* Read-miss configs *******/
    enum cache_request_status
        (data_cache::*m_rd_miss)( new_addr_type addr,
                                  unsigned cache_index,
                                  mem_fetch *mf,
                                  unsigned time,
                                  std::list<cache_event> &events,
                                  enum cache_request_status status );
    enum cache_request_status
        rd_miss_base( new_addr_type addr,
                      unsigned cache_index,
                      mem_fetch*mf,
                      unsigned time,
                      std::list<cache_event> &events,
                      enum cache_request_status status );

};

/// This is meant to model the first level data cache in Fermi.
/// It is write-evict (global) or write-back (local) at
/// the granularity of individual blocks
/// (the policy used in fermi according to the CUDA manual)
class l1_cache : public data_cache {
public:
    l1_cache(const char *name, cache_config &config,
            int core_id, int type_id, mem_fetch_interface *memport,
            mem_fetch_allocator *mfcreator, enum mem_fetch_status status )
            : data_cache(name,config,core_id,type_id,memport,mfcreator,status, L1_WR_ALLOC_R, L1_WRBK_ACC){}

    virtual ~l1_cache(){}

    virtual enum cache_request_status
        access( new_addr_type addr,
                mem_fetch *mf,
                unsigned time,
                std::list<cache_event> &events );

protected:
    l1_cache( const char *name,
              cache_config &config,
              int core_id,
              int type_id,
              mem_fetch_interface *memport,
              mem_fetch_allocator *mfcreator,
              enum mem_fetch_status status,
              tag_array* new_tag_array )
    : data_cache( name,
                  config,
                  core_id,type_id,memport,mfcreator,status, new_tag_array, L1_WR_ALLOC_R, L1_WRBK_ACC ){}

};

/// Models second level shared cache with global write-back
/// and write-allocate policies
class l2_cache : public data_cache {
public:
    l2_cache(const char *name,  cache_config &config,
            int core_id, int type_id, mem_fetch_interface *memport,
            mem_fetch_allocator *mfcreator, enum mem_fetch_status status )
            : data_cache(name,config,core_id,type_id,memport,mfcreator,status, L2_WR_ALLOC_R, L2_WRBK_ACC){}

    virtual ~l2_cache() {}

    virtual enum cache_request_status
        access( new_addr_type addr,
                mem_fetch *mf,
                unsigned time,
                std::list<cache_event> &events );
};

/*****************************************************************************/

// See the following paper to understand this cache model:
// 
// Igehy, et al., Prefetching in a Texture Cache Architecture, 
// Proceedings of the 1998 Eurographics/SIGGRAPH Workshop on Graphics Hardware
// http://www-graphics.stanford.edu/papers/texture_prefetch/
class tex_cache : public cache_t {
public:
    tex_cache( const char *name, cache_config &config, int core_id, int type_id, mem_fetch_interface *memport,
               enum mem_fetch_status request_status, 
               enum mem_fetch_status rob_status )
    : m_config(config), 
    m_tags(config,core_id,type_id), 
    m_fragment_fifo(config.m_fragment_fifo_entries), 
    m_request_fifo(config.m_request_fifo_entries),
    m_rob(config.m_rob_entries),
    m_result_fifo(config.m_result_fifo_entries)
    {
        m_name = name;
        assert(config.m_mshr_type == TEX_FIFO || config.m_mshr_type == SECTOR_TEX_FIFO );
        assert(config.m_write_policy == READ_ONLY);
        assert(config.m_alloc_policy == ON_MISS);
        m_memport=memport;
        m_cache = new data_block[ config.get_num_lines() ];
        m_request_queue_status = request_status;
        m_rob_status = rob_status;
    }

    /// Access function for tex_cache
    /// return values: RESERVATION_FAIL if request could not be accepted
    /// otherwise returns HIT_RESERVED or MISS; NOTE: *never* returns HIT
    /// since unlike a normal CPU cache, a "HIT" in texture cache does not
    /// mean the data is ready (still need to get through fragment fifo)
    enum cache_request_status access( new_addr_type addr, mem_fetch *mf, unsigned time, std::list<cache_event> &events );
    void cycle();
    /// Place returning cache block into reorder buffer
    void fill( mem_fetch *mf, unsigned time );
    /// Are any (accepted) accesses that had to wait for memory now ready? (does not include accesses that "HIT")
    bool access_ready() const{return !m_result_fifo.empty();}
    /// Pop next ready access (includes both accesses that "HIT" and those that "MISS")
    mem_fetch *next_access(){return m_result_fifo.pop();}
    void display_state( FILE *fp ) const;

    // accessors for cache bandwidth availability - stubs for now 
    bool data_port_free() const { return true; }
    bool fill_port_free() const { return true; }

    // Stat collection
    const cache_stats &get_stats() const {
        return m_stats;
    }
    unsigned get_stats(enum mem_access_type *access_type, unsigned num_access_type, enum cache_request_status *access_status, unsigned num_access_status) const{
        return m_stats.get_stats(access_type, num_access_type, access_status, num_access_status);
    }

    void get_sub_stats(struct cache_sub_stats &css) const{
        m_stats.get_sub_stats(css);
    }
private:
    std::string m_name;
    const cache_config &m_config;

    struct fragment_entry {
        fragment_entry() {}
        fragment_entry( mem_fetch *mf, unsigned idx, bool m, unsigned d )
        {
            m_request=mf;
            m_cache_index=idx;
            m_miss=m;
            m_data_size=d;
        }
        mem_fetch *m_request;     // request information
        unsigned   m_cache_index; // where to look for data
        bool       m_miss;        // true if sent memory request
        unsigned   m_data_size;
    };

    struct rob_entry {
        rob_entry() { m_ready = false; m_time=0; m_request=NULL;}
        rob_entry( unsigned i, mem_fetch *mf, new_addr_type a ) 
        { 
            m_ready=false; 
            m_index=i;
            m_time=0;
            m_request=mf; 
            m_block_addr=a;
        }
        bool m_ready;
        unsigned m_time; // which cycle did this entry become ready?
        unsigned m_index; // where in cache should block be placed?
        mem_fetch *m_request;
        new_addr_type m_block_addr;
    };

    struct data_block {
        data_block() { m_valid = false;}
        bool m_valid;
        new_addr_type m_block_addr;
    };

    // TODO: replace fifo_pipeline with this?
    template<class T> class fifo {
    public:
        fifo( unsigned size ) 
        { 
            m_size=size; 
            m_num=0; 
            m_head=0; 
            m_tail=0; 
            m_data = new T[size];
        }
        bool full() const { return m_num == m_size;}
        bool empty() const { return m_num == 0;}
        unsigned size() const { return m_num;}
        unsigned capacity() const { return m_size;}
        unsigned push( const T &e ) 
        { 
            assert(!full()); 
            m_data[m_head] = e; 
            unsigned result = m_head;
            inc_head(); 
            return result;
        }
        T pop() 
        { 
            assert(!empty()); 
            T result = m_data[m_tail];
            inc_tail();
            return result;
        }
        const T &peek( unsigned index ) const 
        { 
            assert( index < m_size );
            return m_data[index]; 
        }
        T &peek( unsigned index ) 
        { 
            assert( index < m_size );
            return m_data[index]; 
        }
        T &peek() const
        { 
            return m_data[m_tail]; 
        }
        unsigned next_pop_index() const 
        {
            return m_tail;
        }
    private:
        void inc_head() { m_head = (m_head+1)%m_size; m_num++;}
        void inc_tail() { assert(m_num>0); m_tail = (m_tail+1)%m_size; m_num--;}

        unsigned   m_head; // next entry goes here
        unsigned   m_tail; // oldest entry found here
        unsigned   m_num;  // how many in fifo?
        unsigned   m_size; // maximum number of entries in fifo
        T         *m_data;
    };

    tag_array               m_tags;
    fifo<fragment_entry>    m_fragment_fifo;
    fifo<mem_fetch*>        m_request_fifo;
    fifo<rob_entry>         m_rob;
    data_block             *m_cache;
    fifo<mem_fetch*>        m_result_fifo; // next completed texture fetch

    mem_fetch_interface    *m_memport;
    enum mem_fetch_status   m_request_queue_status;
    enum mem_fetch_status   m_rob_status;

    struct extra_mf_fields {
        extra_mf_fields()  { m_valid = false;}
        extra_mf_fields( unsigned i, const cache_config &m_config )
        {
            m_valid = true;
            m_rob_index = i;
            pending_read = m_config.m_mshr_type == SECTOR_TEX_FIFO? m_config.m_line_sz/SECTOR_SIZE : 0;
        }
        bool m_valid;
        unsigned m_rob_index;
        unsigned pending_read;
    };

    cache_stats m_stats;

    typedef std::map<mem_fetch*,extra_mf_fields> extra_mf_fields_lookup;

    extra_mf_fields_lookup m_extra_mf_fields;
};

#endif<|MERGE_RESOLUTION|>--- conflicted
+++ resolved
@@ -1063,15 +1063,11 @@
     bool check_valid(int type, int status) const;
     bool check_fail_valid(int type, int fail) const;
 
-<<<<<<< HEAD
-    std::vector< std::vector<unsigned> > m_stats;
+
+    std::vector< std::vector<unsigned long long> > m_stats;
     // AerialVision cache stats (per-window)
-    std::vector< std::vector<unsigned> > m_stats_pw;
-    std::vector< std::vector<unsigned> > m_fail_stats;
-=======
-    std::vector< std::vector<unsigned long long> > m_stats;
+    std::vector< std::vector<unsigned long long> > m_stats_pw;
     std::vector< std::vector<unsigned long long> > m_fail_stats;
->>>>>>> cbb929b6
 
     unsigned long long m_cache_port_available_cycles; 
     unsigned long long m_cache_data_port_busy_cycles; 
