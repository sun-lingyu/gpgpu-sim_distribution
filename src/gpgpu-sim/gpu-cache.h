// Copyright (c) 2009-2011, Tor M. Aamodt, Tayler Hetherington
// The University of British Columbia
// All rights reserved.
//
// Redistribution and use in source and binary forms, with or without
// modification, are permitted provided that the following conditions are met:
//
// Redistributions of source code must retain the above copyright notice, this
// list of conditions and the following disclaimer.
// Redistributions in binary form must reproduce the above copyright notice,
// this list of conditions and the following disclaimer in the documentation
// and/or other materials provided with the distribution. Neither the name of
// The University of British Columbia nor the names of its contributors may be
// used to endorse or promote products derived from this software without
// specific prior written permission.
//
// THIS SOFTWARE IS PROVIDED BY THE COPYRIGHT HOLDERS AND CONTRIBUTORS "AS IS"
// AND ANY EXPRESS OR IMPLIED WARRANTIES, INCLUDING, BUT NOT LIMITED TO, THE
// IMPLIED WARRANTIES OF MERCHANTABILITY AND FITNESS FOR A PARTICULAR PURPOSE
// ARE DISCLAIMED. IN NO EVENT SHALL THE COPYRIGHT HOLDER OR CONTRIBUTORS BE
// LIABLE FOR ANY DIRECT, INDIRECT, INCIDENTAL, SPECIAL, EXEMPLARY, OR
// CONSEQUENTIAL DAMAGES (INCLUDING, BUT NOT LIMITED TO, PROCUREMENT OF
// SUBSTITUTE GOODS OR SERVICES; LOSS OF USE, DATA, OR PROFITS; OR BUSINESS
// INTERRUPTION) HOWEVER CAUSED AND ON ANY THEORY OF LIABILITY, WHETHER IN
// CONTRACT, STRICT LIABILITY, OR TORT (INCLUDING NEGLIGENCE OR OTHERWISE)
// ARISING IN ANY WAY OUT OF THE USE OF THIS SOFTWARE, EVEN IF ADVISED OF THE
// POSSIBILITY OF SUCH DAMAGE.

#ifndef GPU_CACHE_H
#define GPU_CACHE_H

#include <stdio.h>
#include <stdlib.h>
#include "../abstract_hardware_model.h"
#include "../tr1_hash_map.h"
#include "gpu-misc.h"
#include "mem_fetch.h"

#include <iostream>
#include "addrdec.h"

#define MAX_DEFAULT_CACHE_SIZE_MULTIBLIER 4

enum cache_block_state { INVALID = 0, RESERVED, VALID, MODIFIED };

enum cache_request_status {
  HIT = 0,
  HIT_RESERVED,
  MISS,
  RESERVATION_FAIL,
  SECTOR_MISS,
  MSHR_HIT,
  NUM_CACHE_REQUEST_STATUS
};

enum cache_reservation_fail_reason {
  LINE_ALLOC_FAIL = 0,  // all line are reserved
  MISS_QUEUE_FULL,      // MISS queue (i.e. interconnect or DRAM) is full
  MSHR_ENRTY_FAIL,
  MSHR_MERGE_ENRTY_FAIL,
  MSHR_RW_PENDING,
  NUM_CACHE_RESERVATION_FAIL_STATUS
};

enum cache_event_type {
  WRITE_BACK_REQUEST_SENT,
  READ_REQUEST_SENT,
  WRITE_REQUEST_SENT,
  WRITE_ALLOCATE_SENT
};

struct evicted_block_info {
  new_addr_type m_block_addr;
  unsigned m_modified_size;
  mem_access_byte_mask_t m_byte_mask;
  mem_access_sector_mask_t m_sector_mask;
  evicted_block_info() {
    m_block_addr = 0;
    m_modified_size = 0;
    m_byte_mask.reset();
    m_sector_mask.reset();
  }
  void set_info(new_addr_type block_addr, unsigned modified_size) {
    m_block_addr = block_addr;
    m_modified_size = modified_size;
  }
  void set_info(new_addr_type block_addr, unsigned modified_size, 
                mem_access_byte_mask_t byte_mask,
                mem_access_sector_mask_t sector_mask) {
    m_block_addr = block_addr;
    m_modified_size = modified_size;
    m_byte_mask = byte_mask;
    m_sector_mask = sector_mask;
  }
};

struct cache_event {
  enum cache_event_type m_cache_event_type;
  evicted_block_info m_evicted_block;  // if it was write_back event, fill the
                                       // the evicted block info

  cache_event(enum cache_event_type m_cache_event) {
    m_cache_event_type = m_cache_event;
  }

  cache_event(enum cache_event_type cache_event,
              evicted_block_info evicted_block) {
    m_cache_event_type = cache_event;
    m_evicted_block = evicted_block;
  }
};

const char *cache_request_status_str(enum cache_request_status status);

struct cache_block_t {
  cache_block_t() {
    m_tag = 0;
    m_block_addr = 0;
  }

  virtual void allocate(new_addr_type tag, new_addr_type block_addr,
                        unsigned time,
                        mem_access_sector_mask_t sector_mask) = 0;
  virtual void fill(unsigned time, mem_access_sector_mask_t sector_mask, 
                      mem_access_byte_mask_t byte_mask) = 0;

  virtual bool is_invalid_line() = 0;
  virtual bool is_valid_line() = 0;
  virtual bool is_reserved_line() = 0;
  virtual bool is_modified_line() = 0;

  virtual enum cache_block_state get_status(
      mem_access_sector_mask_t sector_mask) = 0;
  virtual void set_status(enum cache_block_state m_status,
                          mem_access_sector_mask_t sector_mask) = 0;
  virtual void set_byte_mask(mem_fetch *mf) = 0;
  virtual void set_byte_mask(mem_access_byte_mask_t byte_mask) = 0;
  virtual mem_access_byte_mask_t get_dirty_byte_mask() = 0;
  virtual mem_access_sector_mask_t get_dirty_sector_mask() = 0;
  virtual unsigned long long get_last_access_time() = 0;
  virtual void set_last_access_time(unsigned long long time,
                                    mem_access_sector_mask_t sector_mask) = 0;
  virtual unsigned long long get_alloc_time() = 0;
  virtual void set_ignore_on_fill(bool m_ignore,
                                  mem_access_sector_mask_t sector_mask) = 0;
  virtual void set_modified_on_fill(bool m_modified,
                                    mem_access_sector_mask_t sector_mask) = 0;
  virtual void set_readable_on_fill(bool readable,
                                    mem_access_sector_mask_t sector_mask) = 0;
  virtual void set_byte_mask_on_fill(bool m_modified) = 0;
  virtual unsigned get_modified_size() = 0;
  virtual void set_m_readable(bool readable,
                              mem_access_sector_mask_t sector_mask) = 0;
  virtual bool is_readable(mem_access_sector_mask_t sector_mask) = 0;
  virtual void print_status() = 0;
  virtual ~cache_block_t() {}

  new_addr_type m_tag;
  new_addr_type m_block_addr;
};

struct line_cache_block : public cache_block_t {
  line_cache_block() {
    m_alloc_time = 0;
    m_fill_time = 0;
    m_last_access_time = 0;
    m_status = INVALID;
    m_ignore_on_fill_status = false;
    m_set_modified_on_fill = false;
    m_set_readable_on_fill = false;
    m_readable = true;
  }
  void allocate(new_addr_type tag, new_addr_type block_addr, unsigned time,
                mem_access_sector_mask_t sector_mask) {
    m_tag = tag;
    m_block_addr = block_addr;
    m_alloc_time = time;
    m_last_access_time = time;
    m_fill_time = 0;
    m_status = RESERVED;
    m_ignore_on_fill_status = false;
    m_set_modified_on_fill = false;
    m_set_readable_on_fill = false;
    m_set_byte_mask_on_fill = false;
  }
  virtual void fill(unsigned time, mem_access_sector_mask_t sector_mask, 
              mem_access_byte_mask_t byte_mask) {
    // if(!m_ignore_on_fill_status)
    //	assert( m_status == RESERVED );

    m_status = m_set_modified_on_fill ? MODIFIED : VALID;
    
    if (m_set_readable_on_fill)
        m_readable = true;
    if (m_set_byte_mask_on_fill) set_byte_mask(byte_mask);

    m_fill_time = time;
  }
  virtual bool is_invalid_line() { return m_status == INVALID; }
  virtual bool is_valid_line() { return m_status == VALID; }
  virtual bool is_reserved_line() { return m_status == RESERVED; }
  virtual bool is_modified_line() { return m_status == MODIFIED; }

  virtual enum cache_block_state get_status(
      mem_access_sector_mask_t sector_mask) {
    return m_status;
  }
  virtual void set_status(enum cache_block_state status,
                          mem_access_sector_mask_t sector_mask) {
    m_status = status;
  }
  virtual void set_byte_mask(mem_fetch *mf) {
    m_byte_mask = m_byte_mask | mf->get_access_byte_mask();
  }
  virtual void set_byte_mask(mem_access_byte_mask_t byte_mask) {
    m_byte_mask = m_byte_mask | byte_mask;
  }
  virtual mem_access_byte_mask_t get_dirty_byte_mask() {
    return m_byte_mask;
  }
  virtual mem_access_sector_mask_t get_dirty_sector_mask() {
    mem_access_sector_mask_t sector_mask;
    if (m_status == MODIFIED) sector_mask.set();
    return sector_mask;
  }
  virtual unsigned long long get_last_access_time() {
    return m_last_access_time;
  }
  virtual void set_last_access_time(unsigned long long time,
                                    mem_access_sector_mask_t sector_mask) {
    m_last_access_time = time;
  }
  virtual unsigned long long get_alloc_time() { return m_alloc_time; }
  virtual void set_ignore_on_fill(bool m_ignore,
                                  mem_access_sector_mask_t sector_mask) {
    m_ignore_on_fill_status = m_ignore;
  }
  virtual void set_modified_on_fill(bool m_modified,
                                    mem_access_sector_mask_t sector_mask) {
    m_set_modified_on_fill = m_modified;
  }
  virtual void set_readable_on_fill(bool readable,
                                    mem_access_sector_mask_t sector_mask) {
    m_set_readable_on_fill = readable;
  }
  virtual void set_byte_mask_on_fill(bool m_modified) {
    m_set_byte_mask_on_fill = m_modified;
  }
  virtual unsigned get_modified_size() {
    return SECTOR_CHUNCK_SIZE * SECTOR_SIZE;  // i.e. cache line size
  }
  virtual void set_m_readable(bool readable,
                              mem_access_sector_mask_t sector_mask) {
    m_readable = readable;
  }
  virtual bool is_readable(mem_access_sector_mask_t sector_mask) {
    return m_readable;
  }
  virtual void print_status() {
    printf("m_block_addr is %llu, status = %u\n", m_block_addr, m_status);
  }

 private:
  unsigned long long m_alloc_time;
  unsigned long long m_last_access_time;
  unsigned long long m_fill_time;
  cache_block_state m_status;
  bool m_ignore_on_fill_status;
  bool m_set_modified_on_fill;
  bool m_set_readable_on_fill;
  bool m_set_byte_mask_on_fill;
  bool m_readable;
  mem_access_byte_mask_t m_byte_mask;
};

struct sector_cache_block : public cache_block_t {
  sector_cache_block() { init(); }

  void init() {
    for (unsigned i = 0; i < SECTOR_CHUNCK_SIZE; ++i) {
      m_sector_alloc_time[i] = 0;
      m_sector_fill_time[i] = 0;
      m_last_sector_access_time[i] = 0;
      m_status[i] = INVALID;
      m_ignore_on_fill_status[i] = false;
      m_set_modified_on_fill[i] = false;
      m_set_readable_on_fill[i] = false;
      m_readable[i] = true;
    }
    m_line_alloc_time = 0;
    m_line_last_access_time = 0;
    m_line_fill_time = 0;
    m_byte_mask.reset();
  }

  virtual void allocate(new_addr_type tag, new_addr_type block_addr,
                        unsigned time, mem_access_sector_mask_t sector_mask) {
    allocate_line(tag, block_addr, time, sector_mask);
  }

  void allocate_line(new_addr_type tag, new_addr_type block_addr, unsigned time,
                     mem_access_sector_mask_t sector_mask) {
    // allocate a new line
    // assert(m_block_addr != 0 && m_block_addr != block_addr);
    init();
    m_tag = tag;
    m_block_addr = block_addr;

    unsigned sidx = get_sector_index(sector_mask);

    // set sector stats
    m_sector_alloc_time[sidx] = time;
    m_last_sector_access_time[sidx] = time;
    m_sector_fill_time[sidx] = 0;
    m_status[sidx] = RESERVED;
    m_ignore_on_fill_status[sidx] = false;
    m_set_modified_on_fill[sidx] = false;
    m_set_readable_on_fill[sidx] = false;
    m_set_byte_mask_on_fill = false;

    // set line stats
    m_line_alloc_time = time;  // only set this for the first allocated sector
    m_line_last_access_time = time;
    m_line_fill_time = 0;
  }

  void allocate_sector(unsigned time, mem_access_sector_mask_t sector_mask) {
    // allocate invalid sector of this allocated valid line
    assert(is_valid_line());
    unsigned sidx = get_sector_index(sector_mask);

    // set sector stats
    m_sector_alloc_time[sidx] = time;
    m_last_sector_access_time[sidx] = time;
    m_sector_fill_time[sidx] = 0;
    if (m_status[sidx] == MODIFIED)  // this should be the case only for
                                     // fetch-on-write policy //TO DO
      m_set_modified_on_fill[sidx] = true;
    else
      m_set_modified_on_fill[sidx] = false;

    m_set_readable_on_fill[sidx] = false;

    m_status[sidx] = RESERVED;
    m_ignore_on_fill_status[sidx] = false;
    // m_set_modified_on_fill[sidx] = false;
    m_readable[sidx] = true;

    // set line stats
    m_line_last_access_time = time;
    m_line_fill_time = 0;
  }

  virtual void fill(unsigned time, mem_access_sector_mask_t sector_mask,
                    mem_access_byte_mask_t byte_mask) {
    unsigned sidx = get_sector_index(sector_mask);

    //	if(!m_ignore_on_fill_status[sidx])
    //	         assert( m_status[sidx] == RESERVED );
    m_status[sidx] = m_set_modified_on_fill[sidx] ? MODIFIED : VALID;
    
    if (m_set_readable_on_fill[sidx]) {
        m_readable[sidx] = true;
        m_set_readable_on_fill[sidx] = false;
    }
    if (m_set_byte_mask_on_fill) set_byte_mask(byte_mask);

    m_sector_fill_time[sidx] = time;
    m_line_fill_time = time;
  }
  virtual bool is_invalid_line() {
    // all the sectors should be invalid
    for (unsigned i = 0; i < SECTOR_CHUNCK_SIZE; ++i) {
      if (m_status[i] != INVALID) return false;
    }
    return true;
  }
  virtual bool is_valid_line() { return !(is_invalid_line()); }
  virtual bool is_reserved_line() {
    // if any of the sector is reserved, then the line is reserved
    for (unsigned i = 0; i < SECTOR_CHUNCK_SIZE; ++i) {
      if (m_status[i] == RESERVED) return true;
    }
    return false;
  }
  virtual bool is_modified_line() {
    // if any of the sector is modified, then the line is modified
    for (unsigned i = 0; i < SECTOR_CHUNCK_SIZE; ++i) {
      if (m_status[i] == MODIFIED) return true;
    }
    return false;
  }

  virtual enum cache_block_state get_status(
      mem_access_sector_mask_t sector_mask) {
    unsigned sidx = get_sector_index(sector_mask);

    return m_status[sidx];
  }

  virtual void set_status(enum cache_block_state status,
                          mem_access_sector_mask_t sector_mask) {
    unsigned sidx = get_sector_index(sector_mask);
    m_status[sidx] = status;
  }

  virtual void set_byte_mask(mem_fetch *mf) {
    m_byte_mask = m_byte_mask | mf->get_access_byte_mask();
  }
  virtual void set_byte_mask(mem_access_byte_mask_t byte_mask) {
    m_byte_mask = m_byte_mask | byte_mask;
  }
  virtual mem_access_byte_mask_t get_dirty_byte_mask() {
    return m_byte_mask;
  }
  virtual mem_access_sector_mask_t get_dirty_sector_mask() {
    mem_access_sector_mask_t sector_mask;
    for (unsigned i = 0; i < SECTOR_CHUNCK_SIZE; i++) {
      if (m_status[i] == MODIFIED) 
        sector_mask.set(i);
    }
    return sector_mask;
  }
  virtual unsigned long long get_last_access_time() {
    return m_line_last_access_time;
  }

  virtual void set_last_access_time(unsigned long long time,
                                    mem_access_sector_mask_t sector_mask) {
    unsigned sidx = get_sector_index(sector_mask);

    m_last_sector_access_time[sidx] = time;
    m_line_last_access_time = time;
  }

  virtual unsigned long long get_alloc_time() { return m_line_alloc_time; }

  virtual void set_ignore_on_fill(bool m_ignore,
                                  mem_access_sector_mask_t sector_mask) {
    unsigned sidx = get_sector_index(sector_mask);
    m_ignore_on_fill_status[sidx] = m_ignore;
  }

  virtual void set_modified_on_fill(bool m_modified,
                                    mem_access_sector_mask_t sector_mask) {
    unsigned sidx = get_sector_index(sector_mask);
    m_set_modified_on_fill[sidx] = m_modified;
  }
  virtual void set_byte_mask_on_fill(bool m_modified) {
    m_set_byte_mask_on_fill = m_modified;
  }

  virtual void set_readable_on_fill(bool readable,
                                    mem_access_sector_mask_t sector_mask) {
    unsigned sidx = get_sector_index(sector_mask);
    m_set_readable_on_fill[sidx] = readable;
  }
  virtual void set_m_readable(bool readable,
                              mem_access_sector_mask_t sector_mask) {
    unsigned sidx = get_sector_index(sector_mask);
    m_readable[sidx] = readable;
  }

  virtual bool is_readable(mem_access_sector_mask_t sector_mask) {
    unsigned sidx = get_sector_index(sector_mask);
    return m_readable[sidx];
  }

  virtual unsigned get_modified_size() {
    unsigned modified = 0;
    for (unsigned i = 0; i < SECTOR_CHUNCK_SIZE; ++i) {
      if (m_status[i] == MODIFIED) modified++;
    }
    return modified * SECTOR_SIZE;
  }

  virtual void print_status() {
    printf("m_block_addr is %llu, status = %u %u %u %u\n", m_block_addr,
           m_status[0], m_status[1], m_status[2], m_status[3]);
  }

 private:
  unsigned m_sector_alloc_time[SECTOR_CHUNCK_SIZE];
  unsigned m_last_sector_access_time[SECTOR_CHUNCK_SIZE];
  unsigned m_sector_fill_time[SECTOR_CHUNCK_SIZE];
  unsigned m_line_alloc_time;
  unsigned m_line_last_access_time;
  unsigned m_line_fill_time;
  cache_block_state m_status[SECTOR_CHUNCK_SIZE];
  bool m_ignore_on_fill_status[SECTOR_CHUNCK_SIZE];
  bool m_set_modified_on_fill[SECTOR_CHUNCK_SIZE];
  bool m_set_readable_on_fill[SECTOR_CHUNCK_SIZE];
  bool m_set_byte_mask_on_fill;
  bool m_readable[SECTOR_CHUNCK_SIZE];
  mem_access_byte_mask_t m_byte_mask;

  unsigned get_sector_index(mem_access_sector_mask_t sector_mask) {
    assert(sector_mask.count() == 1);
    for (unsigned i = 0; i < SECTOR_CHUNCK_SIZE; ++i) {
      if (sector_mask.to_ulong() & (1 << i)) return i;
    }
  }
};

enum replacement_policy_t { LRU, FIFO };

enum write_policy_t {
  READ_ONLY,
  WRITE_BACK,
  WRITE_THROUGH,
  WRITE_EVICT,
  LOCAL_WB_GLOBAL_WT
};

enum allocation_policy_t { ON_MISS, ON_FILL, STREAMING };

enum write_allocate_policy_t {
  NO_WRITE_ALLOCATE,
  WRITE_ALLOCATE,
  FETCH_ON_WRITE,
  LAZY_FETCH_ON_READ
};

enum mshr_config_t {
  TEX_FIFO,         // Tex cache
  ASSOC,            // normal cache
  SECTOR_TEX_FIFO,  // Tex cache sends requests to high-level sector cache
  SECTOR_ASSOC      // normal cache sends requests to high-level sector cache
};

enum set_index_function {
  LINEAR_SET_FUNCTION = 0,
  BITWISE_XORING_FUNCTION,
  HASH_IPOLY_FUNCTION,
  FERMI_HASH_SET_FUNCTION,
  CUSTOM_SET_FUNCTION
};

enum cache_type { NORMAL = 0, SECTOR };

#define MAX_WARP_PER_SHADER 64
#define INCT_TOTAL_BUFFER 64
#define L2_TOTAL 64
#define MAX_WARP_PER_SHADER 64
#define MAX_WARP_PER_SHADER 64

class cache_config {
 public:
  cache_config() {
    m_valid = false;
    m_disabled = false;
    m_config_string = NULL;  // set by option parser
    m_config_stringPrefL1 = NULL;
    m_config_stringPrefShared = NULL;
    m_data_port_width = 0;
    m_set_index_function = LINEAR_SET_FUNCTION;
    m_is_streaming = false;
    m_wr_percent = 0;
  }
  void init(char *config, FuncCache status) {
    cache_status = status;
    assert(config);
    char ct, rp, wp, ap, mshr_type, wap, sif;

    int ntok =
        sscanf(config, "%c:%u:%u:%u,%c:%c:%c:%c:%c,%c:%u:%u,%u:%u,%u,%u", &ct,
               &m_nset, &m_line_sz, &m_assoc, &rp, &wp, &ap, &wap, &sif,
               &mshr_type, &m_mshr_entries, &m_mshr_max_merge,
               &m_miss_queue_size, &m_result_fifo_entries, &m_data_port_width, &m_wr_percent);

    if (ntok < 12) {
      if (!strcmp(config, "none")) {
        m_disabled = true;
        return;
      }
      exit_parse_error();
    }

    // set * assoc * cacheline size. Then convert Byte to KB
    unsigned original_size = m_nset * m_assoc * m_line_sz / 1024;
    if (m_unified_cache_size > 0) {
      max_cache_multiplier = m_unified_cache_size / original_size;
    } else {
      max_cache_multiplier = MAX_DEFAULT_CACHE_SIZE_MULTIBLIER;
    }
    
    switch (ct) {
      case 'N':
        m_cache_type = NORMAL;
        break;
      case 'S':
        m_cache_type = SECTOR;
        break;
      default:
        exit_parse_error();
    }
    switch (rp) {
      case 'L':
        m_replacement_policy = LRU;
        break;
      case 'F':
        m_replacement_policy = FIFO;
        break;
      default:
        exit_parse_error();
    }
    switch (rp) {
      case 'L':
        m_replacement_policy = LRU;
        break;
      case 'F':
        m_replacement_policy = FIFO;
        break;
      default:
        exit_parse_error();
    }
    switch (wp) {
      case 'R':
        m_write_policy = READ_ONLY;
        break;
      case 'B':
        m_write_policy = WRITE_BACK;
        break;
      case 'T':
        m_write_policy = WRITE_THROUGH;
        break;
      case 'E':
        m_write_policy = WRITE_EVICT;
        break;
      case 'L':
        m_write_policy = LOCAL_WB_GLOBAL_WT;
        break;
      default:
        exit_parse_error();
    }
    switch (ap) {
      case 'm':
        m_alloc_policy = ON_MISS;
        break;
      case 'f':
        m_alloc_policy = ON_FILL;
        break;
      case 's':
        m_alloc_policy = STREAMING;
        break;
      default:
        exit_parse_error();
    }
    if (m_alloc_policy == STREAMING) {
      /*
      For streaming cache:
      (1) we set the alloc policy to be on-fill to remove all line_alloc_fail stalls.
      if the whole memory is allocated to the L1 cache, then make the allocation to be on_MISS
      otherwise, make it ON_FILL to eliminate line allocation fails. 
      i.e. MSHR throughput is the same, independent on the L1 cache size/associativity
      So, we set the allocation policy per kernel basis, see shader.cc, max_cta() function
      
      (2) We also set the MSHRs to be equal to max
      allocated cache lines. This is possible by moving TAG to be shared
      between cache line and MSHR enrty (i.e. for each cache line, there is
      an MSHR rntey associated with it). This is the easiest think we can
      think of to model (mimic) L1 streaming cache in Pascal and Volta
      
      For more information about streaming cache, see:
      http://on-demand.gputechconf.com/gtc/2017/presentation/s7798-luke-durant-inside-volta.pdf
      https://ieeexplore.ieee.org/document/8344474/
      */
      m_is_streaming = true;
      m_alloc_policy = ON_FILL;
<<<<<<< HEAD
=======
      m_mshr_entries = m_nset * m_assoc * max_cache_multiplier;
      if (m_cache_type == SECTOR) m_mshr_entries *= SECTOR_CHUNCK_SIZE;
      m_mshr_max_merge = MAX_WARP_PER_SM;
>>>>>>> 2b2b6a29
    }
    switch (mshr_type) {
      case 'F':
        m_mshr_type = TEX_FIFO;
        assert(ntok == 14);
        break;
      case 'T':
        m_mshr_type = SECTOR_TEX_FIFO;
        assert(ntok == 14);
        break;
      case 'A':
        m_mshr_type = ASSOC;
        break;
      case 'S':
        m_mshr_type = SECTOR_ASSOC;
        break;
      default:
        exit_parse_error();
    }
    m_line_sz_log2 = LOGB2(m_line_sz);
    m_nset_log2 = LOGB2(m_nset);
    m_valid = true;
    m_atom_sz = (m_cache_type == SECTOR) ? SECTOR_SIZE : m_line_sz;
    m_sector_sz_log2 = LOGB2(SECTOR_SIZE);
    original_m_assoc = m_assoc;


    // For more details about difference between FETCH_ON_WRITE and WRITE
    // VALIDAE policies Read: Jouppi, Norman P. "Cache write policies and
    // performance". ISCA 93. WRITE_ALLOCATE is the old write policy in
    // GPGPU-sim 3.x, that send WRITE and READ for every write request
    switch (wap) {
      case 'N':
        m_write_alloc_policy = NO_WRITE_ALLOCATE;
        break;
      case 'W':
        m_write_alloc_policy = WRITE_ALLOCATE;
        break;
      case 'F':
        m_write_alloc_policy = FETCH_ON_WRITE;
        break;
      case 'L':
        m_write_alloc_policy = LAZY_FETCH_ON_READ;
        break;
      default:
        exit_parse_error();
    }

    // detect invalid configuration
    if ((m_alloc_policy == ON_FILL || m_alloc_policy == STREAMING) 
        and m_write_policy == WRITE_BACK) {
      // A writeback cache with allocate-on-fill policy will inevitably lead to
      // deadlock: The deadlock happens when an incoming cache-fill evicts a
      // dirty line, generating a writeback request.  If the memory subsystem is
      // congested, the interconnection network may not have sufficient buffer
      // for the writeback request.  This stalls the incoming cache-fill.  The
      // stall may propagate through the memory subsystem back to the output
      // port of the same core, creating a deadlock where the wrtieback request
      // and the incoming cache-fill are stalling each other.
      assert(0 &&
             "Invalid cache configuration: Writeback cache cannot allocate new "
             "line on fill. ");
    }

    if ((m_write_alloc_policy == FETCH_ON_WRITE ||
         m_write_alloc_policy == LAZY_FETCH_ON_READ) &&
        m_alloc_policy == ON_FILL) {
      assert(
          0 &&
          "Invalid cache configuration: FETCH_ON_WRITE and LAZY_FETCH_ON_READ "
          "cannot work properly with ON_FILL policy. Cache must be ON_MISS. ");
    }
    if (m_cache_type == SECTOR) {
      assert(m_line_sz / SECTOR_SIZE == SECTOR_CHUNCK_SIZE &&
             m_line_sz % SECTOR_SIZE == 0);
    }

    // default: port to data array width and granularity = line size
    if (m_data_port_width == 0) {
      m_data_port_width = m_line_sz;
    }
    assert(m_line_sz % m_data_port_width == 0);

    switch (sif) {
      case 'H':
        m_set_index_function = FERMI_HASH_SET_FUNCTION;
        break;
      case 'P':
        m_set_index_function = HASH_IPOLY_FUNCTION;
        break;
      case 'C':
        m_set_index_function = CUSTOM_SET_FUNCTION;
        break;
      case 'L':
        m_set_index_function = LINEAR_SET_FUNCTION;
        break;
      case 'X':
        m_set_index_function = BITWISE_XORING_FUNCTION;
        break;        
      default:
        exit_parse_error();
    }
  }
  bool disabled() const { return m_disabled; }
  unsigned get_line_sz() const {
    assert(m_valid);
    return m_line_sz;
  }
  unsigned get_atom_sz() const {
    assert(m_valid);
    return m_atom_sz;
  }
  unsigned get_num_lines() const {
    assert(m_valid);
    return m_nset * m_assoc;
  }
  unsigned get_max_num_lines() const {
    assert(m_valid);
    // gpgpu_unified_cache_size is in KB while original_sz is in B
    return max_cache_multiplier * m_nset * original_m_assoc;
  }
  unsigned get_max_assoc() const {
    assert(m_valid);
    // gpgpu_unified_cache_size is in KB while original_sz is in B
    return max_cache_multiplier * original_m_assoc;
  }
  void print(FILE *fp) const {
    fprintf(fp, "Size = %d B (%d Set x %d-way x %d byte line)\n",
            m_line_sz * m_nset * m_assoc, m_nset, m_assoc, m_line_sz);
  }

  virtual unsigned set_index(new_addr_type addr) const;

  unsigned hash_function(new_addr_type addr, unsigned m_nset,
                         unsigned m_line_sz_log2, unsigned m_nset_log2,
                         unsigned m_index_function) const;

  new_addr_type tag(new_addr_type addr) const {
    // For generality, the tag includes both index and tag. This allows for more
    // complex set index calculations that can result in different indexes
    // mapping to the same set, thus the full tag + index is required to check
    // for hit/miss. Tag is now identical to the block address.

    // return addr >> (m_line_sz_log2+m_nset_log2);
    return addr & ~(new_addr_type)(m_line_sz - 1);
  }
  new_addr_type block_addr(new_addr_type addr) const {
    return addr & ~(new_addr_type)(m_line_sz - 1);
  }
  new_addr_type mshr_addr(new_addr_type addr) const {
    return addr & ~(new_addr_type)(m_atom_sz - 1);
  }
  enum mshr_config_t get_mshr_type() const { return m_mshr_type; }
  void set_assoc(unsigned n) {
    // set new assoc. L1 cache dynamically resized in Volta
    m_assoc = n;
  }
  unsigned get_nset() const {
    assert(m_valid);
    return m_nset;
  }
  unsigned get_total_size_inKB() const {
    assert(m_valid);
    return (m_assoc * m_nset * m_line_sz) / 1024;
  }
  bool is_streaming() { return m_is_streaming; }
  FuncCache get_cache_status() { return cache_status; }
  void set_allocation_policy(enum allocation_policy_t alloc) {
    m_alloc_policy = alloc;
  }
  char *m_config_string;
  char *m_config_stringPrefL1;
  char *m_config_stringPrefShared;
  FuncCache cache_status;
  unsigned m_wr_percent;
  unsigned m_unified_cache_size;
  write_allocate_policy_t get_write_allocate_policy() {
    return m_write_alloc_policy;
  }
  write_policy_t get_write_policy() {
    return m_write_policy;
  }

 protected:
  void exit_parse_error() {
    printf("GPGPU-Sim uArch: cache configuration parsing error (%s)\n",
           m_config_string);
    abort();
  }

  bool m_valid;
  bool m_disabled;
  unsigned m_line_sz;
  unsigned m_line_sz_log2;
  unsigned m_nset;
  unsigned m_nset_log2;
  unsigned m_assoc;
  unsigned m_atom_sz;
  unsigned m_sector_sz_log2;
  unsigned original_m_assoc;
  bool m_is_streaming;
  unsigned max_cache_multiplier;

  enum replacement_policy_t m_replacement_policy;  // 'L' = LRU, 'F' = FIFO
  enum write_policy_t
      m_write_policy;  // 'T' = write through, 'B' = write back, 'R' = read only
  enum allocation_policy_t
      m_alloc_policy;  // 'm' = allocate on miss, 'f' = allocate on fill
  enum mshr_config_t m_mshr_type;
  enum cache_type m_cache_type;

  write_allocate_policy_t
      m_write_alloc_policy;  // 'W' = Write allocate, 'N' = No write allocate

  union {
    unsigned m_mshr_entries;
    unsigned m_fragment_fifo_entries;
  };
  union {
    unsigned m_mshr_max_merge;
    unsigned m_request_fifo_entries;
  };
  union {
    unsigned m_miss_queue_size;
    unsigned m_rob_entries;
  };
  unsigned m_result_fifo_entries;
  unsigned m_data_port_width;  //< number of byte the cache can access per cycle
  enum set_index_function
      m_set_index_function;  // Hash, linear, or custom set index function
  unsigned m_wr_percent;

  friend class tag_array;
  friend class baseline_cache;
  friend class read_only_cache;
  friend class tex_cache;
  friend class data_cache;
  friend class l1_cache;
  friend class l2_cache;
  friend class memory_sub_partition;
};

class l1d_cache_config : public cache_config {
 public:
  l1d_cache_config() : cache_config() {}
  unsigned set_bank(new_addr_type addr) const;
  void init(char *config, FuncCache status) {
    l1_banks_byte_interleaving_log2 = LOGB2(l1_banks_byte_interleaving);
    l1_banks_log2 = LOGB2(l1_banks);
    cache_config::init(config, status);
  }
  unsigned l1_latency;
  unsigned l1_banks;
  unsigned l1_banks_log2;
  unsigned l1_banks_byte_interleaving;
  unsigned l1_banks_byte_interleaving_log2;
  unsigned l1_banks_hashing_function;
};

class l2_cache_config : public cache_config {
 public:
  l2_cache_config() : cache_config() {}
  void init(linear_to_raw_address_translation *address_mapping);
  virtual unsigned set_index(new_addr_type addr) const;

 private:
  linear_to_raw_address_translation *m_address_mapping;
};

class tag_array {
 public:
  // Use this constructor
  tag_array(cache_config &config, int core_id, int type_id);
  ~tag_array();

  enum cache_request_status probe(new_addr_type addr, unsigned &idx,
                                  mem_fetch *mf, bool is_write,
                                  bool probe_mode = false) const;
  enum cache_request_status probe(new_addr_type addr, unsigned &idx,
                                  mem_access_sector_mask_t mask,
                                  bool is_write,
                                  bool probe_mode = false,
                                  mem_fetch *mf = NULL) const;
  enum cache_request_status access(new_addr_type addr, unsigned time,
                                   unsigned &idx, mem_fetch *mf);
  enum cache_request_status access(new_addr_type addr, unsigned time,
                                   unsigned &idx, bool &wb,
                                   evicted_block_info &evicted, mem_fetch *mf);

  void fill(new_addr_type addr, unsigned time, mem_fetch *mf, bool is_write);
  void fill(unsigned idx, unsigned time, mem_fetch *mf);
  void fill(new_addr_type addr, unsigned time, mem_access_sector_mask_t mask, 
            mem_access_byte_mask_t byte_mask, bool is_write);

  unsigned size() const { return m_config.get_num_lines(); }
  cache_block_t *get_block(unsigned idx) { return m_lines[idx]; }

  void flush();       // flush all written entries
  void invalidate();  // invalidate all entries
  void new_window();

  void print(FILE *stream, unsigned &total_access,
             unsigned &total_misses) const;
  float windowed_miss_rate() const;
  void get_stats(unsigned &total_access, unsigned &total_misses,
                 unsigned &total_hit_res, unsigned &total_res_fail) const;

  void update_cache_parameters(cache_config &config);
  void add_pending_line(mem_fetch *mf);
  void remove_pending_line(mem_fetch *mf);
  void inc_dirty() {
    m_dirty++;
  }

 protected:
  // This constructor is intended for use only from derived classes that wish to
  // avoid unnecessary memory allocation that takes place in the
  // other tag_array constructor
  tag_array(cache_config &config, int core_id, int type_id,
            cache_block_t **new_lines);
  void init(int core_id, int type_id);

 protected:
  cache_config &m_config;

  cache_block_t **m_lines; /* nbanks x nset x assoc lines in total */

  unsigned m_access;
  unsigned m_miss;
  unsigned m_pending_hit;  // number of cache miss that hit a line that is
                           // allocated but not filled
  unsigned m_res_fail;
  unsigned m_sector_miss;
  unsigned m_dirty;

  // performance counters for calculating the amount of misses within a time
  // window
  unsigned m_prev_snapshot_access;
  unsigned m_prev_snapshot_miss;
  unsigned m_prev_snapshot_pending_hit;

  int m_core_id;  // which shader core is using this
  int m_type_id;  // what kind of cache is this (normal, texture, constant)

  bool is_used;  // a flag if the whole cache has ever been accessed before

  typedef tr1_hash_map<new_addr_type, unsigned> line_table;
  line_table pending_lines;
};

class mshr_table {
 public:
  mshr_table(unsigned num_entries, unsigned max_merged)
      : m_num_entries(num_entries),
        m_max_merged(max_merged)
#if (tr1_hash_map_ismap == 0)
        ,
        m_data(2 * num_entries)
#endif
  {
  }

  /// Checks if there is a pending request to the lower memory level already
  bool probe(new_addr_type block_addr) const;
  /// Checks if there is space for tracking a new memory access
  bool full(new_addr_type block_addr) const;
  /// Add or merge this access
  void add(new_addr_type block_addr, mem_fetch *mf);
  /// Returns true if cannot accept new fill responses
  bool busy() const { return false; }
  /// Accept a new cache fill response: mark entry ready for processing
  void mark_ready(new_addr_type block_addr, bool &has_atomic);
  /// Returns true if ready accesses exist
  bool access_ready() const { return !m_current_response.empty(); }
  /// Returns next ready access
  mem_fetch *next_access();
  void display(FILE *fp) const;
  // Returns true if there is a pending read after write
  bool is_read_after_write_pending(new_addr_type block_addr);

  void check_mshr_parameters(unsigned num_entries, unsigned max_merged) {
    assert(m_num_entries == num_entries &&
           "Change of MSHR parameters between kernels is not allowed");
    assert(m_max_merged == max_merged &&
           "Change of MSHR parameters between kernels is not allowed");
  }

 private:
  // finite sized, fully associative table, with a finite maximum number of
  // merged requests
  const unsigned m_num_entries;
  const unsigned m_max_merged;

  struct mshr_entry {
    std::list<mem_fetch *> m_list;
    bool m_has_atomic;
    mshr_entry() : m_has_atomic(false) {}
  };
  typedef tr1_hash_map<new_addr_type, mshr_entry> table;
  typedef tr1_hash_map<new_addr_type, mshr_entry> line_table;
  table m_data;
  line_table pending_lines;

  // it may take several cycles to process the merged requests
  bool m_current_response_ready;
  std::list<new_addr_type> m_current_response;
};

/***************************************************************** Caches
 * *****************************************************************/
///
/// Simple struct to maintain cache accesses, misses, pending hits, and
/// reservation fails.
///
struct cache_sub_stats {
  unsigned long long accesses;
  unsigned long long misses;
  unsigned long long pending_hits;
  unsigned long long res_fails;

  unsigned long long port_available_cycles;
  unsigned long long data_port_busy_cycles;
  unsigned long long fill_port_busy_cycles;

  cache_sub_stats() { clear(); }
  void clear() {
    accesses = 0;
    misses = 0;
    pending_hits = 0;
    res_fails = 0;
    port_available_cycles = 0;
    data_port_busy_cycles = 0;
    fill_port_busy_cycles = 0;
  }
  cache_sub_stats &operator+=(const cache_sub_stats &css) {
    ///
    /// Overloading += operator to easily accumulate stats
    ///
    accesses += css.accesses;
    misses += css.misses;
    pending_hits += css.pending_hits;
    res_fails += css.res_fails;
    port_available_cycles += css.port_available_cycles;
    data_port_busy_cycles += css.data_port_busy_cycles;
    fill_port_busy_cycles += css.fill_port_busy_cycles;
    return *this;
  }

  cache_sub_stats operator+(const cache_sub_stats &cs) {
    ///
    /// Overloading + operator to easily accumulate stats
    ///
    cache_sub_stats ret;
    ret.accesses = accesses + cs.accesses;
    ret.misses = misses + cs.misses;
    ret.pending_hits = pending_hits + cs.pending_hits;
    ret.res_fails = res_fails + cs.res_fails;
    ret.port_available_cycles =
        port_available_cycles + cs.port_available_cycles;
    ret.data_port_busy_cycles =
        data_port_busy_cycles + cs.data_port_busy_cycles;
    ret.fill_port_busy_cycles =
        fill_port_busy_cycles + cs.fill_port_busy_cycles;
    return ret;
  }

  void print_port_stats(FILE *fout, const char *cache_name) const;
};

// Used for collecting AerialVision per-window statistics
struct cache_sub_stats_pw {
  unsigned accesses;
  unsigned write_misses;
  unsigned write_hits;
  unsigned write_pending_hits;
  unsigned write_res_fails;

  unsigned read_misses;
  unsigned read_hits;
  unsigned read_pending_hits;
  unsigned read_res_fails;

  cache_sub_stats_pw() { clear(); }
  void clear() {
    accesses = 0;
    write_misses = 0;
    write_hits = 0;
    write_pending_hits = 0;
    write_res_fails = 0;
    read_misses = 0;
    read_hits = 0;
    read_pending_hits = 0;
    read_res_fails = 0;
  }
  cache_sub_stats_pw &operator+=(const cache_sub_stats_pw &css) {
    ///
    /// Overloading += operator to easily accumulate stats
    ///
    accesses += css.accesses;
    write_misses += css.write_misses;
    read_misses += css.read_misses;
    write_pending_hits += css.write_pending_hits;
    read_pending_hits += css.read_pending_hits;
    write_res_fails += css.write_res_fails;
    read_res_fails += css.read_res_fails;
    return *this;
  }

  cache_sub_stats_pw operator+(const cache_sub_stats_pw &cs) {
    ///
    /// Overloading + operator to easily accumulate stats
    ///
    cache_sub_stats_pw ret;
    ret.accesses = accesses + cs.accesses;
    ret.write_misses = write_misses + cs.write_misses;
    ret.read_misses = read_misses + cs.read_misses;
    ret.write_pending_hits = write_pending_hits + cs.write_pending_hits;
    ret.read_pending_hits = read_pending_hits + cs.read_pending_hits;
    ret.write_res_fails = write_res_fails + cs.write_res_fails;
    ret.read_res_fails = read_res_fails + cs.read_res_fails;
    return ret;
  }
};

///
/// Cache_stats
/// Used to record statistics for each cache.
/// Maintains a record of every 'mem_access_type' and its resulting
/// 'cache_request_status' : [mem_access_type][cache_request_status]
///
class cache_stats {
 public:
  cache_stats();
  void clear();
  // Clear AerialVision cache stats after each window
  void clear_pw();
  void inc_stats(int access_type, int access_outcome);
  // Increment AerialVision cache stats
  void inc_stats_pw(int access_type, int access_outcome);
  void inc_fail_stats(int access_type, int fail_outcome);
  enum cache_request_status select_stats_status(
      enum cache_request_status probe, enum cache_request_status access) const;
  unsigned long long &operator()(int access_type, int access_outcome,
                                 bool fail_outcome);
  unsigned long long operator()(int access_type, int access_outcome,
                                bool fail_outcome) const;
  cache_stats operator+(const cache_stats &cs);
  cache_stats &operator+=(const cache_stats &cs);
  void print_stats(FILE *fout, const char *cache_name = "Cache_stats") const;
  void print_fail_stats(FILE *fout,
                        const char *cache_name = "Cache_fail_stats") const;

  unsigned long long get_stats(enum mem_access_type *access_type,
                               unsigned num_access_type,
                               enum cache_request_status *access_status,
                               unsigned num_access_status) const;
  void get_sub_stats(struct cache_sub_stats &css) const;

  // Get per-window cache stats for AerialVision
  void get_sub_stats_pw(struct cache_sub_stats_pw &css) const;

  void sample_cache_port_utility(bool data_port_busy, bool fill_port_busy);

 private:
  bool check_valid(int type, int status) const;
  bool check_fail_valid(int type, int fail) const;

  std::vector<std::vector<unsigned long long> > m_stats;
  // AerialVision cache stats (per-window)
  std::vector<std::vector<unsigned long long> > m_stats_pw;
  std::vector<std::vector<unsigned long long> > m_fail_stats;

  unsigned long long m_cache_port_available_cycles;
  unsigned long long m_cache_data_port_busy_cycles;
  unsigned long long m_cache_fill_port_busy_cycles;
};

class cache_t {
 public:
  virtual ~cache_t() {}
  virtual enum cache_request_status access(new_addr_type addr, mem_fetch *mf,
                                           unsigned time,
                                           std::list<cache_event> &events) = 0;

  // accessors for cache bandwidth availability
  virtual bool data_port_free() const = 0;
  virtual bool fill_port_free() const = 0;
};

bool was_write_sent(const std::list<cache_event> &events);
bool was_read_sent(const std::list<cache_event> &events);
bool was_writeallocate_sent(const std::list<cache_event> &events);

/// Baseline cache
/// Implements common functions for read_only_cache and data_cache
/// Each subclass implements its own 'access' function
class baseline_cache : public cache_t {
 public:
  baseline_cache(const char *name, cache_config &config, int core_id,
                 int type_id, mem_fetch_interface *memport,
                 enum mem_fetch_status status)
      : m_config(config),
        m_tag_array(new tag_array(config, core_id, type_id)),
        m_mshrs(config.m_mshr_entries, config.m_mshr_max_merge),
        m_bandwidth_management(config) {
    init(name, config, memport, status);
  }

  void init(const char *name, const cache_config &config,
            mem_fetch_interface *memport, enum mem_fetch_status status) {
    m_name = name;
    assert(config.m_mshr_type == ASSOC || config.m_mshr_type == SECTOR_ASSOC);
    m_memport = memport;
    m_miss_queue_status = status;
  }

  virtual ~baseline_cache() { delete m_tag_array; }

  void update_cache_parameters(cache_config &config) {
    m_config = config;
    m_tag_array->update_cache_parameters(config);
    m_mshrs.check_mshr_parameters(config.m_mshr_entries,
                                  config.m_mshr_max_merge);
  }

  virtual enum cache_request_status access(new_addr_type addr, mem_fetch *mf,
                                           unsigned time,
                                           std::list<cache_event> &events) = 0;
  /// Sends next request to lower level of memory
  void cycle();
  /// Interface for response from lower memory level (model bandwidth
  /// restictions in caller)
  void fill(mem_fetch *mf, unsigned time);
  /// Checks if mf is waiting to be filled by lower memory level
  bool waiting_for_fill(mem_fetch *mf);
  /// Are any (accepted) accesses that had to wait for memory now ready? (does
  /// not include accesses that "HIT")
  bool access_ready() const { return m_mshrs.access_ready(); }
  /// Pop next ready access (does not include accesses that "HIT")
  mem_fetch *next_access() { return m_mshrs.next_access(); }
  // flash invalidate all entries in cache
  void flush() { m_tag_array->flush(); }
  void invalidate() { m_tag_array->invalidate(); }
  void print(FILE *fp, unsigned &accesses, unsigned &misses) const;
  void display_state(FILE *fp) const;

  // Stat collection
  const cache_stats &get_stats() const { return m_stats; }
  unsigned get_stats(enum mem_access_type *access_type,
                     unsigned num_access_type,
                     enum cache_request_status *access_status,
                     unsigned num_access_status) const {
    return m_stats.get_stats(access_type, num_access_type, access_status,
                             num_access_status);
  }
  void get_sub_stats(struct cache_sub_stats &css) const {
    m_stats.get_sub_stats(css);
  }
  // Clear per-window stats for AerialVision support
  void clear_pw() { m_stats.clear_pw(); }
  // Per-window sub stats for AerialVision support
  void get_sub_stats_pw(struct cache_sub_stats_pw &css) const {
    m_stats.get_sub_stats_pw(css);
  }

  // accessors for cache bandwidth availability
  bool data_port_free() const {
    return m_bandwidth_management.data_port_free();
  }
  bool fill_port_free() const {
    return m_bandwidth_management.fill_port_free();
  }

  // This is a gapping hole we are poking in the system to quickly handle
  // filling the cache on cudamemcopies. We don't care about anything other than
  // L2 state after the memcopy - so just force the tag array to act as though
  // something is read or written without doing anything else.
  void force_tag_access(new_addr_type addr, unsigned time,
                        mem_access_sector_mask_t mask) {
    mem_access_byte_mask_t byte_mask;
    m_tag_array->fill(addr, time, mask, byte_mask, true);
  }

 protected:
  // Constructor that can be used by derived classes with custom tag arrays
  baseline_cache(const char *name, cache_config &config, int core_id,
                 int type_id, mem_fetch_interface *memport,
                 enum mem_fetch_status status, tag_array *new_tag_array)
      : m_config(config),
        m_tag_array(new_tag_array),
        m_mshrs(config.m_mshr_entries, config.m_mshr_max_merge),
        m_bandwidth_management(config) {
    init(name, config, memport, status);
  }

 protected:
  std::string m_name;
  cache_config &m_config;
  tag_array *m_tag_array;
  mshr_table m_mshrs;
  std::list<mem_fetch *> m_miss_queue;
  enum mem_fetch_status m_miss_queue_status;
  mem_fetch_interface *m_memport;

  struct extra_mf_fields {
    extra_mf_fields() { m_valid = false; }
    extra_mf_fields(new_addr_type a, new_addr_type ad, unsigned i, unsigned d,
                    const cache_config &m_config) {
      m_valid = true;
      m_block_addr = a;
      m_addr = ad;
      m_cache_index = i;
      m_data_size = d;
      pending_read = m_config.m_mshr_type == SECTOR_ASSOC
                         ? m_config.m_line_sz / SECTOR_SIZE
                         : 0;
    }
    bool m_valid;
    new_addr_type m_block_addr;
    new_addr_type m_addr;
    unsigned m_cache_index;
    unsigned m_data_size;
    // this variable is used when a load request generates multiple load
    // transactions For example, a read request from non-sector L1 request sends
    // a request to sector L2
    unsigned pending_read;
  };

  typedef std::map<mem_fetch *, extra_mf_fields> extra_mf_fields_lookup;

  extra_mf_fields_lookup m_extra_mf_fields;

  cache_stats m_stats;

  /// Checks whether this request can be handled on this cycle. num_miss equals
  /// max # of misses to be handled on this cycle
  bool miss_queue_full(unsigned num_miss) {
    return ((m_miss_queue.size() + num_miss) >= m_config.m_miss_queue_size);
  }
  /// Read miss handler without writeback
  void send_read_request(new_addr_type addr, new_addr_type block_addr,
                         unsigned cache_index, mem_fetch *mf, unsigned time,
                         bool &do_miss, std::list<cache_event> &events,
                         bool read_only, bool wa);
  /// Read miss handler. Check MSHR hit or MSHR available
  void send_read_request(new_addr_type addr, new_addr_type block_addr,
                         unsigned cache_index, mem_fetch *mf, unsigned time,
                         bool &do_miss, bool &wb, evicted_block_info &evicted,
                         std::list<cache_event> &events, bool read_only,
                         bool wa);

  /// Sub-class containing all metadata for port bandwidth management
  class bandwidth_management {
   public:
    bandwidth_management(cache_config &config);

    /// use the data port based on the outcome and events generated by the
    /// mem_fetch request
    void use_data_port(mem_fetch *mf, enum cache_request_status outcome,
                       const std::list<cache_event> &events);

    /// use the fill port
    void use_fill_port(mem_fetch *mf);

    /// called every cache cycle to free up the ports
    void replenish_port_bandwidth();

    /// query for data port availability
    bool data_port_free() const;
    /// query for fill port availability
    bool fill_port_free() const;

   protected:
    const cache_config &m_config;

    int m_data_port_occupied_cycles;  //< Number of cycle that the data port
                                      // remains used
    int m_fill_port_occupied_cycles;  //< Number of cycle that the fill port
                                      // remains used
  };

  bandwidth_management m_bandwidth_management;
};

/// Read only cache
class read_only_cache : public baseline_cache {
 public:
  read_only_cache(const char *name, cache_config &config, int core_id,
                  int type_id, mem_fetch_interface *memport,
                  enum mem_fetch_status status)
      : baseline_cache(name, config, core_id, type_id, memport, status) {}

  /// Access cache for read_only_cache: returns RESERVATION_FAIL if request
  /// could not be accepted (for any reason)
  virtual enum cache_request_status access(new_addr_type addr, mem_fetch *mf,
                                           unsigned time,
                                           std::list<cache_event> &events);

  virtual ~read_only_cache() {}

 protected:
  read_only_cache(const char *name, cache_config &config, int core_id,
                  int type_id, mem_fetch_interface *memport,
                  enum mem_fetch_status status, tag_array *new_tag_array)
      : baseline_cache(name, config, core_id, type_id, memport, status,
                       new_tag_array) {}
};

/// Data cache - Implements common functions for L1 and L2 data cache
class data_cache : public baseline_cache {
 public:
  data_cache(const char *name, cache_config &config, int core_id, int type_id,
             mem_fetch_interface *memport, mem_fetch_allocator *mfcreator,
             enum mem_fetch_status status, mem_access_type wr_alloc_type,
             mem_access_type wrbk_type, class gpgpu_sim *gpu)
      : baseline_cache(name, config, core_id, type_id, memport, status) {
    init(mfcreator);
    m_wr_alloc_type = wr_alloc_type;
    m_wrbk_type = wrbk_type;
    m_gpu = gpu;
  }

  virtual ~data_cache() {}

  virtual void init(mem_fetch_allocator *mfcreator) {
    m_memfetch_creator = mfcreator;

    // Set read hit function
    m_rd_hit = &data_cache::rd_hit_base;

    // Set read miss function
    m_rd_miss = &data_cache::rd_miss_base;

    // Set write hit function
    switch (m_config.m_write_policy) {
      // READ_ONLY is now a separate cache class, config is deprecated
      case READ_ONLY:
        assert(0 && "Error: Writable Data_cache set as READ_ONLY\n");
        break;
      case WRITE_BACK:
        m_wr_hit = &data_cache::wr_hit_wb;
        break;
      case WRITE_THROUGH:
        m_wr_hit = &data_cache::wr_hit_wt;
        break;
      case WRITE_EVICT:
        m_wr_hit = &data_cache::wr_hit_we;
        break;
      case LOCAL_WB_GLOBAL_WT:
        m_wr_hit = &data_cache::wr_hit_global_we_local_wb;
        break;
      default:
        assert(0 && "Error: Must set valid cache write policy\n");
        break;  // Need to set a write hit function
    }

    // Set write miss function
    switch (m_config.m_write_alloc_policy) {
      case NO_WRITE_ALLOCATE:
        m_wr_miss = &data_cache::wr_miss_no_wa;
        break;
      case WRITE_ALLOCATE:
        m_wr_miss = &data_cache::wr_miss_wa_naive;
        break;
      case FETCH_ON_WRITE:
        m_wr_miss = &data_cache::wr_miss_wa_fetch_on_write;
        break;
      case LAZY_FETCH_ON_READ:
        m_wr_miss = &data_cache::wr_miss_wa_lazy_fetch_on_read;
        break;
      default:
        assert(0 && "Error: Must set valid cache write miss policy\n");
        break;  // Need to set a write miss function
    }
  }

  virtual enum cache_request_status access(new_addr_type addr, mem_fetch *mf,
                                           unsigned time,
                                           std::list<cache_event> &events);

 protected:
  data_cache(const char *name, cache_config &config, int core_id, int type_id,
             mem_fetch_interface *memport, mem_fetch_allocator *mfcreator,
             enum mem_fetch_status status, tag_array *new_tag_array,
             mem_access_type wr_alloc_type, mem_access_type wrbk_type,
             class gpgpu_sim *gpu)
      : baseline_cache(name, config, core_id, type_id, memport, status,
                       new_tag_array) {
    init(mfcreator);
    m_wr_alloc_type = wr_alloc_type;
    m_wrbk_type = wrbk_type;
    m_gpu = gpu;
  }

  mem_access_type m_wr_alloc_type;  // Specifies type of write allocate request
                                    // (e.g., L1 or L2)
  mem_access_type
      m_wrbk_type;  // Specifies type of writeback request (e.g., L1 or L2)
  class gpgpu_sim *m_gpu;

  //! A general function that takes the result of a tag_array probe
  //  and performs the correspding functions based on the cache configuration
  //  The access fucntion calls this function
  enum cache_request_status process_tag_probe(bool wr,
                                              enum cache_request_status status,
                                              new_addr_type addr,
                                              unsigned cache_index,
                                              mem_fetch *mf, unsigned time,
                                              std::list<cache_event> &events);

 protected:
  mem_fetch_allocator *m_memfetch_creator;

  // Functions for data cache access
  /// Sends write request to lower level memory (write or writeback)
  void send_write_request(mem_fetch *mf, cache_event request, unsigned time,
                          std::list<cache_event> &events);

  // Member Function pointers - Set by configuration options
  // to the functions below each grouping
  /******* Write-hit configs *******/
  enum cache_request_status (data_cache::*m_wr_hit)(
      new_addr_type addr, unsigned cache_index, mem_fetch *mf, unsigned time,
      std::list<cache_event> &events, enum cache_request_status status);
  /// Marks block as MODIFIED and updates block LRU
  enum cache_request_status wr_hit_wb(
      new_addr_type addr, unsigned cache_index, mem_fetch *mf, unsigned time,
      std::list<cache_event> &events,
      enum cache_request_status status);  // write-back
  enum cache_request_status wr_hit_wt(
      new_addr_type addr, unsigned cache_index, mem_fetch *mf, unsigned time,
      std::list<cache_event> &events,
      enum cache_request_status status);  // write-through

  /// Marks block as INVALID and sends write request to lower level memory
  enum cache_request_status wr_hit_we(
      new_addr_type addr, unsigned cache_index, mem_fetch *mf, unsigned time,
      std::list<cache_event> &events,
      enum cache_request_status status);  // write-evict
  enum cache_request_status wr_hit_global_we_local_wb(
      new_addr_type addr, unsigned cache_index, mem_fetch *mf, unsigned time,
      std::list<cache_event> &events, enum cache_request_status status);
  // global write-evict, local write-back

  /******* Write-miss configs *******/
  enum cache_request_status (data_cache::*m_wr_miss)(
      new_addr_type addr, unsigned cache_index, mem_fetch *mf, unsigned time,
      std::list<cache_event> &events, enum cache_request_status status);
  /// Sends read request, and possible write-back request,
  //  to lower level memory for a write miss with write-allocate
  enum cache_request_status wr_miss_wa_naive(
      new_addr_type addr, unsigned cache_index, mem_fetch *mf, unsigned time,
      std::list<cache_event> &events,
      enum cache_request_status
          status);  // write-allocate-send-write-and-read-request
  enum cache_request_status wr_miss_wa_fetch_on_write(
      new_addr_type addr, unsigned cache_index, mem_fetch *mf, unsigned time,
      std::list<cache_event> &events,
      enum cache_request_status
          status);  // write-allocate with fetch-on-every-write
  enum cache_request_status wr_miss_wa_lazy_fetch_on_read(
      new_addr_type addr, unsigned cache_index, mem_fetch *mf, unsigned time,
      std::list<cache_event> &events,
      enum cache_request_status status);  // write-allocate with read-fetch-only
  enum cache_request_status wr_miss_wa_write_validate(
      new_addr_type addr, unsigned cache_index, mem_fetch *mf, unsigned time,
      std::list<cache_event> &events,
      enum cache_request_status
          status);  // write-allocate that writes with no read fetch
  enum cache_request_status wr_miss_no_wa(
      new_addr_type addr, unsigned cache_index, mem_fetch *mf, unsigned time,
      std::list<cache_event> &events,
      enum cache_request_status status);  // no write-allocate

  // Currently no separate functions for reads
  /******* Read-hit configs *******/
  enum cache_request_status (data_cache::*m_rd_hit)(
      new_addr_type addr, unsigned cache_index, mem_fetch *mf, unsigned time,
      std::list<cache_event> &events, enum cache_request_status status);
  enum cache_request_status rd_hit_base(new_addr_type addr,
                                        unsigned cache_index, mem_fetch *mf,
                                        unsigned time,
                                        std::list<cache_event> &events,
                                        enum cache_request_status status);

  /******* Read-miss configs *******/
  enum cache_request_status (data_cache::*m_rd_miss)(
      new_addr_type addr, unsigned cache_index, mem_fetch *mf, unsigned time,
      std::list<cache_event> &events, enum cache_request_status status);
  enum cache_request_status rd_miss_base(new_addr_type addr,
                                         unsigned cache_index, mem_fetch *mf,
                                         unsigned time,
                                         std::list<cache_event> &events,
                                         enum cache_request_status status);
};

/// This is meant to model the first level data cache in Fermi.
/// It is write-evict (global) or write-back (local) at
/// the granularity of individual blocks
/// (the policy used in fermi according to the CUDA manual)
class l1_cache : public data_cache {
 public:
  l1_cache(const char *name, cache_config &config, int core_id, int type_id,
           mem_fetch_interface *memport, mem_fetch_allocator *mfcreator,
           enum mem_fetch_status status, class gpgpu_sim *gpu)
      : data_cache(name, config, core_id, type_id, memport, mfcreator, status,
                   L1_WR_ALLOC_R, L1_WRBK_ACC, gpu) {}

  virtual ~l1_cache() {}

  virtual enum cache_request_status access(new_addr_type addr, mem_fetch *mf,
                                           unsigned time,
                                           std::list<cache_event> &events);

 protected:
  l1_cache(const char *name, cache_config &config, int core_id, int type_id,
           mem_fetch_interface *memport, mem_fetch_allocator *mfcreator,
           enum mem_fetch_status status, tag_array *new_tag_array,
           class gpgpu_sim *gpu)
      : data_cache(name, config, core_id, type_id, memport, mfcreator, status,
                   new_tag_array, L1_WR_ALLOC_R, L1_WRBK_ACC, gpu) {}
};

/// Models second level shared cache with global write-back
/// and write-allocate policies
class l2_cache : public data_cache {
 public:
  l2_cache(const char *name, cache_config &config, int core_id, int type_id,
           mem_fetch_interface *memport, mem_fetch_allocator *mfcreator,
           enum mem_fetch_status status, class gpgpu_sim *gpu)
      : data_cache(name, config, core_id, type_id, memport, mfcreator, status,
                   L2_WR_ALLOC_R, L2_WRBK_ACC, gpu) {}

  virtual ~l2_cache() {}

  virtual enum cache_request_status access(new_addr_type addr, mem_fetch *mf,
                                           unsigned time,
                                           std::list<cache_event> &events);
};

/*****************************************************************************/

// See the following paper to understand this cache model:
//
// Igehy, et al., Prefetching in a Texture Cache Architecture,
// Proceedings of the 1998 Eurographics/SIGGRAPH Workshop on Graphics Hardware
// http://www-graphics.stanford.edu/papers/texture_prefetch/
class tex_cache : public cache_t {
 public:
  tex_cache(const char *name, cache_config &config, int core_id, int type_id,
            mem_fetch_interface *memport, enum mem_fetch_status request_status,
            enum mem_fetch_status rob_status)
      : m_config(config),
        m_tags(config, core_id, type_id),
        m_fragment_fifo(config.m_fragment_fifo_entries),
        m_request_fifo(config.m_request_fifo_entries),
        m_rob(config.m_rob_entries),
        m_result_fifo(config.m_result_fifo_entries) {
    m_name = name;
    assert(config.m_mshr_type == TEX_FIFO ||
           config.m_mshr_type == SECTOR_TEX_FIFO);
    assert(config.m_write_policy == READ_ONLY);
    assert(config.m_alloc_policy == ON_MISS);
    m_memport = memport;
    m_cache = new data_block[config.get_num_lines()];
    m_request_queue_status = request_status;
    m_rob_status = rob_status;
  }

  /// Access function for tex_cache
  /// return values: RESERVATION_FAIL if request could not be accepted
  /// otherwise returns HIT_RESERVED or MISS; NOTE: *never* returns HIT
  /// since unlike a normal CPU cache, a "HIT" in texture cache does not
  /// mean the data is ready (still need to get through fragment fifo)
  enum cache_request_status access(new_addr_type addr, mem_fetch *mf,
                                   unsigned time,
                                   std::list<cache_event> &events);
  void cycle();
  /// Place returning cache block into reorder buffer
  void fill(mem_fetch *mf, unsigned time);
  /// Are any (accepted) accesses that had to wait for memory now ready? (does
  /// not include accesses that "HIT")
  bool access_ready() const { return !m_result_fifo.empty(); }
  /// Pop next ready access (includes both accesses that "HIT" and those that
  /// "MISS")
  mem_fetch *next_access() { return m_result_fifo.pop(); }
  void display_state(FILE *fp) const;

  // accessors for cache bandwidth availability - stubs for now
  bool data_port_free() const { return true; }
  bool fill_port_free() const { return true; }

  // Stat collection
  const cache_stats &get_stats() const { return m_stats; }
  unsigned get_stats(enum mem_access_type *access_type,
                     unsigned num_access_type,
                     enum cache_request_status *access_status,
                     unsigned num_access_status) const {
    return m_stats.get_stats(access_type, num_access_type, access_status,
                             num_access_status);
  }

  void get_sub_stats(struct cache_sub_stats &css) const {
    m_stats.get_sub_stats(css);
  }

 private:
  std::string m_name;
  const cache_config &m_config;

  struct fragment_entry {
    fragment_entry() {}
    fragment_entry(mem_fetch *mf, unsigned idx, bool m, unsigned d) {
      m_request = mf;
      m_cache_index = idx;
      m_miss = m;
      m_data_size = d;
    }
    mem_fetch *m_request;    // request information
    unsigned m_cache_index;  // where to look for data
    bool m_miss;             // true if sent memory request
    unsigned m_data_size;
  };

  struct rob_entry {
    rob_entry() {
      m_ready = false;
      m_time = 0;
      m_request = NULL;
    }
    rob_entry(unsigned i, mem_fetch *mf, new_addr_type a) {
      m_ready = false;
      m_index = i;
      m_time = 0;
      m_request = mf;
      m_block_addr = a;
    }
    bool m_ready;
    unsigned m_time;   // which cycle did this entry become ready?
    unsigned m_index;  // where in cache should block be placed?
    mem_fetch *m_request;
    new_addr_type m_block_addr;
  };

  struct data_block {
    data_block() { m_valid = false; }
    bool m_valid;
    new_addr_type m_block_addr;
  };

  // TODO: replace fifo_pipeline with this?
  template <class T>
  class fifo {
   public:
    fifo(unsigned size) {
      m_size = size;
      m_num = 0;
      m_head = 0;
      m_tail = 0;
      m_data = new T[size];
    }
    bool full() const { return m_num == m_size; }
    bool empty() const { return m_num == 0; }
    unsigned size() const { return m_num; }
    unsigned capacity() const { return m_size; }
    unsigned push(const T &e) {
      assert(!full());
      m_data[m_head] = e;
      unsigned result = m_head;
      inc_head();
      return result;
    }
    T pop() {
      assert(!empty());
      T result = m_data[m_tail];
      inc_tail();
      return result;
    }
    const T &peek(unsigned index) const {
      assert(index < m_size);
      return m_data[index];
    }
    T &peek(unsigned index) {
      assert(index < m_size);
      return m_data[index];
    }
    T &peek() const { return m_data[m_tail]; }
    unsigned next_pop_index() const { return m_tail; }

   private:
    void inc_head() {
      m_head = (m_head + 1) % m_size;
      m_num++;
    }
    void inc_tail() {
      assert(m_num > 0);
      m_tail = (m_tail + 1) % m_size;
      m_num--;
    }

    unsigned m_head;  // next entry goes here
    unsigned m_tail;  // oldest entry found here
    unsigned m_num;   // how many in fifo?
    unsigned m_size;  // maximum number of entries in fifo
    T *m_data;
  };

  tag_array m_tags;
  fifo<fragment_entry> m_fragment_fifo;
  fifo<mem_fetch *> m_request_fifo;
  fifo<rob_entry> m_rob;
  data_block *m_cache;
  fifo<mem_fetch *> m_result_fifo;  // next completed texture fetch

  mem_fetch_interface *m_memport;
  enum mem_fetch_status m_request_queue_status;
  enum mem_fetch_status m_rob_status;

  struct extra_mf_fields {
    extra_mf_fields() { m_valid = false; }
    extra_mf_fields(unsigned i, const cache_config &m_config) {
      m_valid = true;
      m_rob_index = i;
      pending_read = m_config.m_mshr_type == SECTOR_TEX_FIFO
                         ? m_config.m_line_sz / SECTOR_SIZE
                         : 0;
    }
    bool m_valid;
    unsigned m_rob_index;
    unsigned pending_read;
  };

  cache_stats m_stats;

  typedef std::map<mem_fetch *, extra_mf_fields> extra_mf_fields_lookup;

  extra_mf_fields_lookup m_extra_mf_fields;
};

#endif<|MERGE_RESOLUTION|>--- conflicted
+++ resolved
@@ -667,12 +667,6 @@
       */
       m_is_streaming = true;
       m_alloc_policy = ON_FILL;
-<<<<<<< HEAD
-=======
-      m_mshr_entries = m_nset * m_assoc * max_cache_multiplier;
-      if (m_cache_type == SECTOR) m_mshr_entries *= SECTOR_CHUNCK_SIZE;
-      m_mshr_max_merge = MAX_WARP_PER_SM;
->>>>>>> 2b2b6a29
     }
     switch (mshr_type) {
       case 'F':
