// Copyright (c) 2009-2011, Tor M. Aamodt, Tayler Hetherington
// The University of British Columbia
// All rights reserved.
//
// Redistribution and use in source and binary forms, with or without
// modification, are permitted provided that the following conditions are met:
//
// Redistributions of source code must retain the above copyright notice, this
// list of conditions and the following disclaimer.
// Redistributions in binary form must reproduce the above copyright notice,
// this list of conditions and the following disclaimer in the documentation
// and/or other materials provided with the distribution. Neither the name of
// The University of British Columbia nor the names of its contributors may be
// used to endorse or promote products derived from this software without
// specific prior written permission.
//
// THIS SOFTWARE IS PROVIDED BY THE COPYRIGHT HOLDERS AND CONTRIBUTORS "AS IS"
// AND ANY EXPRESS OR IMPLIED WARRANTIES, INCLUDING, BUT NOT LIMITED TO, THE
// IMPLIED WARRANTIES OF MERCHANTABILITY AND FITNESS FOR A PARTICULAR PURPOSE
// ARE DISCLAIMED. IN NO EVENT SHALL THE COPYRIGHT HOLDER OR CONTRIBUTORS BE
// LIABLE FOR ANY DIRECT, INDIRECT, INCIDENTAL, SPECIAL, EXEMPLARY, OR
// CONSEQUENTIAL DAMAGES (INCLUDING, BUT NOT LIMITED TO, PROCUREMENT OF
// SUBSTITUTE GOODS OR SERVICES; LOSS OF USE, DATA, OR PROFITS; OR BUSINESS
// INTERRUPTION) HOWEVER CAUSED AND ON ANY THEORY OF LIABILITY, WHETHER IN
// CONTRACT, STRICT LIABILITY, OR TORT (INCLUDING NEGLIGENCE OR OTHERWISE)
// ARISING IN ANY WAY OUT OF THE USE OF THIS SOFTWARE, EVEN IF ADVISED OF THE
// POSSIBILITY OF SUCH DAMAGE.

#ifndef GPU_CACHE_H
#define GPU_CACHE_H

#include <stdio.h>
#include <stdlib.h>
#include "../abstract_hardware_model.h"
#include "../tr1_hash_map.h"
#include "gpu-misc.h"
#include "mem_fetch.h"

#include <iostream>
#include "addrdec.h"

#define MAX_DEFAULT_CACHE_SIZE_MULTIBLIER 4

enum cache_block_state { INVALID = 0, RESERVED, VALID, MODIFIED };

enum cache_request_status {
  HIT = 0,
  HIT_RESERVED,
  MISS,
  RESERVATION_FAIL,
  SECTOR_MISS,
  NUM_CACHE_REQUEST_STATUS
};

enum cache_reservation_fail_reason {
  LINE_ALLOC_FAIL = 0,  // all line are reserved
  MISS_QUEUE_FULL,      // MISS queue (i.e. interconnect or DRAM) is full
  MSHR_ENRTY_FAIL,
  MSHR_MERGE_ENRTY_FAIL,
  MSHR_RW_PENDING,
  NUM_CACHE_RESERVATION_FAIL_STATUS
};

enum cache_event_type {
  WRITE_BACK_REQUEST_SENT,
  READ_REQUEST_SENT,
  WRITE_REQUEST_SENT,
  WRITE_ALLOCATE_SENT
};

struct evicted_block_info {
  new_addr_type m_block_addr;
  unsigned m_modified_size;
  evicted_block_info() {
    m_block_addr = 0;
    m_modified_size = 0;
  }
  void set_info(new_addr_type block_addr, unsigned modified_size) {
    m_block_addr = block_addr;
    m_modified_size = modified_size;
  }
};

struct cache_event {
  enum cache_event_type m_cache_event_type;
  evicted_block_info m_evicted_block;  // if it was write_back event, fill the
                                       // the evicted block info

  cache_event(enum cache_event_type m_cache_event) {
    m_cache_event_type = m_cache_event;
  }

  cache_event(enum cache_event_type cache_event,
              evicted_block_info evicted_block) {
    m_cache_event_type = cache_event;
    m_evicted_block = evicted_block;
  }
};

const char *cache_request_status_str(enum cache_request_status status);

struct cache_block_t {
  cache_block_t() {
    m_tag = 0;
    m_block_addr = 0;
  }

  virtual void allocate(new_addr_type tag, new_addr_type block_addr,
                        unsigned time,
                        mem_access_sector_mask_t sector_mask) = 0;
  virtual void fill(unsigned time, mem_access_sector_mask_t sector_mask) = 0;

  virtual bool is_invalid_line() = 0;
  virtual bool is_valid_line() = 0;
  virtual bool is_reserved_line() = 0;
  virtual bool is_modified_line() = 0;

  virtual enum cache_block_state get_status(
      mem_access_sector_mask_t sector_mask) = 0;
  virtual void set_status(enum cache_block_state m_status,
                          mem_access_sector_mask_t sector_mask) = 0;

  virtual unsigned long long get_last_access_time() = 0;
  virtual void set_last_access_time(unsigned long long time,
                                    mem_access_sector_mask_t sector_mask) = 0;
  virtual unsigned long long get_alloc_time() = 0;
  virtual void set_ignore_on_fill(bool m_ignore,
                                  mem_access_sector_mask_t sector_mask) = 0;
  virtual void set_modified_on_fill(bool m_modified,
                                    mem_access_sector_mask_t sector_mask) = 0;
  virtual unsigned get_modified_size() = 0;
  virtual void set_m_readable(bool readable,
                              mem_access_sector_mask_t sector_mask) = 0;
  virtual bool is_readable(mem_access_sector_mask_t sector_mask) = 0;
  virtual void print_status() = 0;
  virtual ~cache_block_t() {}

  new_addr_type m_tag;
  new_addr_type m_block_addr;
};

struct line_cache_block : public cache_block_t {
  line_cache_block() {
    m_alloc_time = 0;
    m_fill_time = 0;
    m_last_access_time = 0;
    m_status = INVALID;
    m_ignore_on_fill_status = false;
    m_set_modified_on_fill = false;
    m_readable = true;
  }
  void allocate(new_addr_type tag, new_addr_type block_addr, unsigned time,
                mem_access_sector_mask_t sector_mask) {
    m_tag = tag;
    m_block_addr = block_addr;
    m_alloc_time = time;
    m_last_access_time = time;
    m_fill_time = 0;
    m_status = RESERVED;
    m_ignore_on_fill_status = false;
    m_set_modified_on_fill = false;
  }
  void fill(unsigned time, mem_access_sector_mask_t sector_mask) {
    // if(!m_ignore_on_fill_status)
    //	assert( m_status == RESERVED );

    m_status = m_set_modified_on_fill ? MODIFIED : VALID;

    m_fill_time = time;
  }
  virtual bool is_invalid_line() { return m_status == INVALID; }
  virtual bool is_valid_line() { return m_status == VALID; }
  virtual bool is_reserved_line() { return m_status == RESERVED; }
  virtual bool is_modified_line() { return m_status == MODIFIED; }

  virtual enum cache_block_state get_status(
      mem_access_sector_mask_t sector_mask) {
    return m_status;
  }
  virtual void set_status(enum cache_block_state status,
                          mem_access_sector_mask_t sector_mask) {
    m_status = status;
  }
  virtual unsigned long long get_last_access_time() {
    return m_last_access_time;
  }
  virtual void set_last_access_time(unsigned long long time,
                                    mem_access_sector_mask_t sector_mask) {
    m_last_access_time = time;
  }
  virtual unsigned long long get_alloc_time() { return m_alloc_time; }
  virtual void set_ignore_on_fill(bool m_ignore,
                                  mem_access_sector_mask_t sector_mask) {
    m_ignore_on_fill_status = m_ignore;
  }
  virtual void set_modified_on_fill(bool m_modified,
                                    mem_access_sector_mask_t sector_mask) {
    m_set_modified_on_fill = m_modified;
  }
  virtual unsigned get_modified_size() {
    return SECTOR_CHUNCK_SIZE * SECTOR_SIZE;  // i.e. cache line size
  }
  virtual void set_m_readable(bool readable,
                              mem_access_sector_mask_t sector_mask) {
    m_readable = readable;
  }
  virtual bool is_readable(mem_access_sector_mask_t sector_mask) {
    return m_readable;
  }
  virtual void print_status() {
    printf("m_block_addr is %llu, status = %u\n", m_block_addr, m_status);
  }

 private:
  unsigned long long m_alloc_time;
  unsigned long long m_last_access_time;
  unsigned long long m_fill_time;
  cache_block_state m_status;
  bool m_ignore_on_fill_status;
  bool m_set_modified_on_fill;
  bool m_readable;
};

struct sector_cache_block : public cache_block_t {
  sector_cache_block() { init(); }

  void init() {
    for (unsigned i = 0; i < SECTOR_CHUNCK_SIZE; ++i) {
      m_sector_alloc_time[i] = 0;
      m_sector_fill_time[i] = 0;
      m_last_sector_access_time[i] = 0;
      m_status[i] = INVALID;
      m_ignore_on_fill_status[i] = false;
      m_set_modified_on_fill[i] = false;
      m_readable[i] = true;
    }
    m_line_alloc_time = 0;
    m_line_last_access_time = 0;
    m_line_fill_time = 0;
  }

  virtual void allocate(new_addr_type tag, new_addr_type block_addr,
                        unsigned time, mem_access_sector_mask_t sector_mask) {
    allocate_line(tag, block_addr, time, sector_mask);
  }

  void allocate_line(new_addr_type tag, new_addr_type block_addr, unsigned time,
                     mem_access_sector_mask_t sector_mask) {
    // allocate a new line
    // assert(m_block_addr != 0 && m_block_addr != block_addr);
    init();
    m_tag = tag;
    m_block_addr = block_addr;

    unsigned sidx = get_sector_index(sector_mask);

    // set sector stats
    m_sector_alloc_time[sidx] = time;
    m_last_sector_access_time[sidx] = time;
    m_sector_fill_time[sidx] = 0;
    m_status[sidx] = RESERVED;
    m_ignore_on_fill_status[sidx] = false;
    m_set_modified_on_fill[sidx] = false;

    // set line stats
    m_line_alloc_time = time;  // only set this for the first allocated sector
    m_line_last_access_time = time;
    m_line_fill_time = 0;
  }

  void allocate_sector(unsigned time, mem_access_sector_mask_t sector_mask) {
    // allocate invalid sector of this allocated valid line
    assert(is_valid_line());
    unsigned sidx = get_sector_index(sector_mask);

    // set sector stats
    m_sector_alloc_time[sidx] = time;
    m_last_sector_access_time[sidx] = time;
    m_sector_fill_time[sidx] = 0;
    if (m_status[sidx] == MODIFIED)  // this should be the case only for
                                     // fetch-on-write policy //TO DO
      m_set_modified_on_fill[sidx] = true;
    else
      m_set_modified_on_fill[sidx] = false;

    m_status[sidx] = RESERVED;
    m_ignore_on_fill_status[sidx] = false;
    // m_set_modified_on_fill[sidx] = false;
    m_readable[sidx] = true;

    // set line stats
    m_line_last_access_time = time;
    m_line_fill_time = 0;
  }

  virtual void fill(unsigned time, mem_access_sector_mask_t sector_mask) {
    unsigned sidx = get_sector_index(sector_mask);

    //	if(!m_ignore_on_fill_status[sidx])
    //	         assert( m_status[sidx] == RESERVED );

    m_status[sidx] = m_set_modified_on_fill[sidx] ? MODIFIED : VALID;

    m_sector_fill_time[sidx] = time;
    m_line_fill_time = time;
  }
  virtual bool is_invalid_line() {
    // all the sectors should be invalid
    for (unsigned i = 0; i < SECTOR_CHUNCK_SIZE; ++i) {
      if (m_status[i] != INVALID) return false;
    }
    return true;
  }
  virtual bool is_valid_line() { return !(is_invalid_line()); }
  virtual bool is_reserved_line() {
    // if any of the sector is reserved, then the line is reserved
    for (unsigned i = 0; i < SECTOR_CHUNCK_SIZE; ++i) {
      if (m_status[i] == RESERVED) return true;
    }
    return false;
  }
  virtual bool is_modified_line() {
    // if any of the sector is modified, then the line is modified
    for (unsigned i = 0; i < SECTOR_CHUNCK_SIZE; ++i) {
      if (m_status[i] == MODIFIED) return true;
    }
    return false;
  }

  virtual enum cache_block_state get_status(
      mem_access_sector_mask_t sector_mask) {
    unsigned sidx = get_sector_index(sector_mask);

    return m_status[sidx];
  }

  virtual void set_status(enum cache_block_state status,
                          mem_access_sector_mask_t sector_mask) {
    unsigned sidx = get_sector_index(sector_mask);
    m_status[sidx] = status;
  }

  virtual unsigned long long get_last_access_time() {
    return m_line_last_access_time;
  }

  virtual void set_last_access_time(unsigned long long time,
                                    mem_access_sector_mask_t sector_mask) {
    unsigned sidx = get_sector_index(sector_mask);

    m_last_sector_access_time[sidx] = time;
    m_line_last_access_time = time;
  }

  virtual unsigned long long get_alloc_time() { return m_line_alloc_time; }

  virtual void set_ignore_on_fill(bool m_ignore,
                                  mem_access_sector_mask_t sector_mask) {
    unsigned sidx = get_sector_index(sector_mask);
    m_ignore_on_fill_status[sidx] = m_ignore;
  }

  virtual void set_modified_on_fill(bool m_modified,
                                    mem_access_sector_mask_t sector_mask) {
    unsigned sidx = get_sector_index(sector_mask);
    m_set_modified_on_fill[sidx] = m_modified;
  }

  virtual void set_m_readable(bool readable,
                              mem_access_sector_mask_t sector_mask) {
    unsigned sidx = get_sector_index(sector_mask);
    m_readable[sidx] = readable;
  }

  virtual bool is_readable(mem_access_sector_mask_t sector_mask) {
    unsigned sidx = get_sector_index(sector_mask);
    return m_readable[sidx];
  }

  virtual unsigned get_modified_size() {
    unsigned modified = 0;
    for (unsigned i = 0; i < SECTOR_CHUNCK_SIZE; ++i) {
      if (m_status[i] == MODIFIED) modified++;
    }
    return modified * SECTOR_SIZE;
  }

  virtual void print_status() {
    printf("m_block_addr is %llu, status = %u %u %u %u\n", m_block_addr,
           m_status[0], m_status[1], m_status[2], m_status[3]);
  }

 private:
  unsigned m_sector_alloc_time[SECTOR_CHUNCK_SIZE];
  unsigned m_last_sector_access_time[SECTOR_CHUNCK_SIZE];
  unsigned m_sector_fill_time[SECTOR_CHUNCK_SIZE];
  unsigned m_line_alloc_time;
  unsigned m_line_last_access_time;
  unsigned m_line_fill_time;
  cache_block_state m_status[SECTOR_CHUNCK_SIZE];
  bool m_ignore_on_fill_status[SECTOR_CHUNCK_SIZE];
  bool m_set_modified_on_fill[SECTOR_CHUNCK_SIZE];
  bool m_readable[SECTOR_CHUNCK_SIZE];

  unsigned get_sector_index(mem_access_sector_mask_t sector_mask) {
    assert(sector_mask.count() == 1);
    for (unsigned i = 0; i < SECTOR_CHUNCK_SIZE; ++i) {
      if (sector_mask.to_ulong() & (1 << i)) return i;
    }
  }
};

enum replacement_policy_t { LRU, FIFO };

enum write_policy_t {
  READ_ONLY,
  WRITE_BACK,
  WRITE_THROUGH,
  WRITE_EVICT,
  LOCAL_WB_GLOBAL_WT
};

enum allocation_policy_t { ON_MISS, ON_FILL, STREAMING };

enum write_allocate_policy_t {
  NO_WRITE_ALLOCATE,
  WRITE_ALLOCATE,
  FETCH_ON_WRITE,
  LAZY_FETCH_ON_READ
};

enum mshr_config_t {
  TEX_FIFO,         // Tex cache
  ASSOC,            // normal cache
  SECTOR_TEX_FIFO,  // Tex cache sends requests to high-level sector cache
  SECTOR_ASSOC      // normal cache sends requests to high-level sector cache
};

enum set_index_function {
  LINEAR_SET_FUNCTION = 0,
  BITWISE_XORING_FUNCTION,
  HASH_IPOLY_FUNCTION,
  FERMI_HASH_SET_FUNCTION,
  CUSTOM_SET_FUNCTION
};

enum cache_type { NORMAL = 0, SECTOR };

#define MAX_WARP_PER_SHADER 64
#define INCT_TOTAL_BUFFER 64
#define L2_TOTAL 64
#define MAX_WARP_PER_SHADER 64
#define MAX_WARP_PER_SHADER 64

class cache_config {
 public:
  cache_config() {
    m_valid = false;
    m_disabled = false;
    m_config_string = NULL;  // set by option parser
    m_config_stringPrefL1 = NULL;
    m_config_stringPrefShared = NULL;
    m_data_port_width = 0;
    m_set_index_function = LINEAR_SET_FUNCTION;
    m_is_streaming = false;
  }
  void init(char *config, FuncCache status) {
    cache_status = status;
    assert(config);
    char ct, rp, wp, ap, mshr_type, wap, sif;

    int ntok =
        sscanf(config, "%c:%u:%u:%u,%c:%c:%c:%c:%c,%c:%u:%u,%u:%u,%u", &ct,
               &m_nset, &m_line_sz, &m_assoc, &rp, &wp, &ap, &wap, &sif,
               &mshr_type, &m_mshr_entries, &m_mshr_max_merge,
               &m_miss_queue_size, &m_result_fifo_entries, &m_data_port_width);

    if (ntok < 12) {
      if (!strcmp(config, "none")) {
        m_disabled = true;
        return;
      }
      exit_parse_error();
    }

    switch (ct) {
      case 'N':
        m_cache_type = NORMAL;
        break;
      case 'S':
        m_cache_type = SECTOR;
        break;
      default:
        exit_parse_error();
    }
    switch (rp) {
      case 'L':
        m_replacement_policy = LRU;
        break;
      case 'F':
        m_replacement_policy = FIFO;
        break;
      default:
        exit_parse_error();
    }
    switch (rp) {
      case 'L':
        m_replacement_policy = LRU;
        break;
      case 'F':
        m_replacement_policy = FIFO;
        break;
      default:
        exit_parse_error();
    }
    switch (wp) {
      case 'R':
        m_write_policy = READ_ONLY;
        break;
      case 'B':
        m_write_policy = WRITE_BACK;
        break;
      case 'T':
        m_write_policy = WRITE_THROUGH;
        break;
      case 'E':
        m_write_policy = WRITE_EVICT;
        break;
      case 'L':
        m_write_policy = LOCAL_WB_GLOBAL_WT;
        break;
      default:
        exit_parse_error();
    }
<<<<<<< HEAD
    unsigned get_max_assoc() const
	{
		assert( m_valid );
		return MAX_DEFAULT_CACHE_SIZE_MULTIBLIER * original_m_assoc;
	}
    void print( FILE *fp ) const
    {
        fprintf( fp, "Size = %d B (%d Set x %d-way x %d byte line)\n", 
                 m_line_sz * m_nset * m_assoc,
                 m_nset, m_assoc, m_line_sz );
=======
    switch (ap) {
      case 'm':
        m_alloc_policy = ON_MISS;
        break;
      case 'f':
        m_alloc_policy = ON_FILL;
        break;
      case 's':
        m_alloc_policy = STREAMING;
        break;
      default:
        exit_parse_error();
>>>>>>> dba877b4
    }
    if (m_alloc_policy == STREAMING) {
      // For streaming cache, we set the alloc policy to be on-fill to remove
      // all line_alloc_fail stalls we set the MSHRs to be equal to max
      // allocated cache lines. This is possible by moving TAG to be shared
      // between cache line and MSHR enrty (i.e. for each cache line, there is
      // an MSHR rntey associated with it) This is the easiest think we can
      // think about to model (mimic) L1 streaming cache in Pascal and Volta
      // Based on our microbenchmakrs, MSHRs entries have been increasing
      // substantially in Pascal and Volta For more information about streaming
      // cache, see:
      // http://on-demand.gputechconf.com/gtc/2017/presentation/s7798-luke-durant-inside-volta.pdf
      // https://ieeexplore.ieee.org/document/8344474/
      m_is_streaming = true;
      m_alloc_policy = ON_FILL;
      m_mshr_entries = m_nset * m_assoc * MAX_DEFAULT_CACHE_SIZE_MULTIBLIER;
      if (m_cache_type == SECTOR) m_mshr_entries *= SECTOR_CHUNCK_SIZE;
      m_mshr_max_merge = MAX_WARP_PER_SM;
    }
    switch (mshr_type) {
      case 'F':
        m_mshr_type = TEX_FIFO;
        assert(ntok == 14);
        break;
      case 'T':
        m_mshr_type = SECTOR_TEX_FIFO;
        assert(ntok == 14);
        break;
      case 'A':
        m_mshr_type = ASSOC;
        break;
      case 'S':
        m_mshr_type = SECTOR_ASSOC;
        break;
      default:
        exit_parse_error();
    }
    m_line_sz_log2 = LOGB2(m_line_sz);
    m_nset_log2 = LOGB2(m_nset);
    m_valid = true;
    m_atom_sz = (m_cache_type == SECTOR) ? SECTOR_SIZE : m_line_sz;
    m_sector_sz_log2 = LOGB2(SECTOR_SIZE);
    original_m_assoc = m_assoc;

    // For more details about difference between FETCH_ON_WRITE and WRITE
    // VALIDAE policies Read: Jouppi, Norman P. "Cache write policies and
    // performance". ISCA 93. WRITE_ALLOCATE is the old write policy in
    // GPGPU-sim 3.x, that send WRITE and READ for every write request
    switch (wap) {
      case 'N':
        m_write_alloc_policy = NO_WRITE_ALLOCATE;
        break;
      case 'W':
        m_write_alloc_policy = WRITE_ALLOCATE;
        break;
      case 'F':
        m_write_alloc_policy = FETCH_ON_WRITE;
        break;
      case 'L':
        m_write_alloc_policy = LAZY_FETCH_ON_READ;
        break;
      default:
        exit_parse_error();
    }

    // detect invalid configuration
    if (m_alloc_policy == ON_FILL and m_write_policy == WRITE_BACK) {
      // A writeback cache with allocate-on-fill policy will inevitably lead to
      // deadlock: The deadlock happens when an incoming cache-fill evicts a
      // dirty line, generating a writeback request.  If the memory subsystem is
      // congested, the interconnection network may not have sufficient buffer
      // for the writeback request.  This stalls the incoming cache-fill.  The
      // stall may propagate through the memory subsystem back to the output
      // port of the same core, creating a deadlock where the wrtieback request
      // and the incoming cache-fill are stalling each other.
      assert(0 &&
             "Invalid cache configuration: Writeback cache cannot allocate new "
             "line on fill. ");
    }

    if ((m_write_alloc_policy == FETCH_ON_WRITE ||
         m_write_alloc_policy == LAZY_FETCH_ON_READ) &&
        m_alloc_policy == ON_FILL) {
      assert(
          0 &&
          "Invalid cache configuration: FETCH_ON_WRITE and LAZY_FETCH_ON_READ "
          "cannot work properly with ON_FILL policy. Cache must be ON_MISS. ");
    }
    if (m_cache_type == SECTOR) {
      assert(m_line_sz / SECTOR_SIZE == SECTOR_CHUNCK_SIZE &&
             m_line_sz % SECTOR_SIZE == 0);
    }

    // default: port to data array width and granularity = line size
    if (m_data_port_width == 0) {
      m_data_port_width = m_line_sz;
    }
    assert(m_line_sz % m_data_port_width == 0);

    switch (sif) {
      case 'H':
        m_set_index_function = FERMI_HASH_SET_FUNCTION;
        break;
      case 'P':
        m_set_index_function = HASH_IPOLY_FUNCTION;
        break;
      case 'C':
        m_set_index_function = CUSTOM_SET_FUNCTION;
        break;
      case 'L':
        m_set_index_function = LINEAR_SET_FUNCTION;
        break;
      default:
        exit_parse_error();
    }
  }
  bool disabled() const { return m_disabled; }
  unsigned get_line_sz() const {
    assert(m_valid);
    return m_line_sz;
  }
  unsigned get_atom_sz() const {
    assert(m_valid);
    return m_atom_sz;
  }
  unsigned get_num_lines() const {
    assert(m_valid);
    return m_nset * m_assoc;
  }
  unsigned get_max_num_lines() const {
    assert(m_valid);
    return MAX_DEFAULT_CACHE_SIZE_MULTIBLIER * m_nset * original_m_assoc;
  }
  void print(FILE *fp) const {
    fprintf(fp, "Size = %d B (%d Set x %d-way x %d byte line)\n",
            m_line_sz * m_nset * m_assoc, m_nset, m_assoc, m_line_sz);
  }

  virtual unsigned set_index(new_addr_type addr) const {
    if (m_set_index_function != LINEAR_SET_FUNCTION) {
      printf(
          "\nGPGPU-Sim cache configuration error: Hashing or "
          "custom set index function selected in configuration "
          "file for a cache that has not overloaded the set_index "
          "function\n");
      abort();
    }
    return (addr >> m_line_sz_log2) & (m_nset - 1);
  }

  new_addr_type tag(new_addr_type addr) const {
    // For generality, the tag includes both index and tag. This allows for more
    // complex set index calculations that can result in different indexes
    // mapping to the same set, thus the full tag + index is required to check
    // for hit/miss. Tag is now identical to the block address.

    // return addr >> (m_line_sz_log2+m_nset_log2);
    return addr & ~(new_addr_type)(m_line_sz - 1);
  }
  new_addr_type block_addr(new_addr_type addr) const {
    return addr & ~(new_addr_type)(m_line_sz - 1);
  }
  new_addr_type mshr_addr(new_addr_type addr) const {
    return addr & ~(new_addr_type)(m_atom_sz - 1);
  }
  enum mshr_config_t get_mshr_type() const { return m_mshr_type; }
  void set_assoc(unsigned n) {
    // set new assoc. L1 cache dynamically resized in Volta
    m_assoc = n;
  }
  unsigned get_nset() const {
    assert(m_valid);
    return m_nset;
  }
  unsigned get_total_size_inKB() const {
    assert(m_valid);
    return (m_assoc * m_nset * m_line_sz) / 1024;
  }
  bool is_streaming() { return m_is_streaming; }
  FuncCache get_cache_status() { return cache_status; }
  char *m_config_string;
  char *m_config_stringPrefL1;
  char *m_config_stringPrefShared;
  FuncCache cache_status;

 protected:
  void exit_parse_error() {
    printf("GPGPU-Sim uArch: cache configuration parsing error (%s)\n",
           m_config_string);
    abort();
  }

  bool m_valid;
  bool m_disabled;
  unsigned m_line_sz;
  unsigned m_line_sz_log2;
  unsigned m_nset;
  unsigned m_nset_log2;
  unsigned m_assoc;
  unsigned m_atom_sz;
  unsigned m_sector_sz_log2;
  unsigned original_m_assoc;
  bool m_is_streaming;

  enum replacement_policy_t m_replacement_policy;  // 'L' = LRU, 'F' = FIFO
  enum write_policy_t
      m_write_policy;  // 'T' = write through, 'B' = write back, 'R' = read only
  enum allocation_policy_t
      m_alloc_policy;  // 'm' = allocate on miss, 'f' = allocate on fill
  enum mshr_config_t m_mshr_type;
  enum cache_type m_cache_type;

  write_allocate_policy_t
      m_write_alloc_policy;  // 'W' = Write allocate, 'N' = No write allocate

  union {
    unsigned m_mshr_entries;
    unsigned m_fragment_fifo_entries;
  };
  union {
    unsigned m_mshr_max_merge;
    unsigned m_request_fifo_entries;
  };
  union {
    unsigned m_miss_queue_size;
    unsigned m_rob_entries;
  };
  unsigned m_result_fifo_entries;
  unsigned m_data_port_width;  //< number of byte the cache can access per cycle
  enum set_index_function
      m_set_index_function;  // Hash, linear, or custom set index function

  friend class tag_array;
  friend class baseline_cache;
  friend class read_only_cache;
  friend class tex_cache;
  friend class data_cache;
  friend class l1_cache;
  friend class l2_cache;
  friend class memory_sub_partition;
};

class l1d_cache_config : public cache_config {
 public:
  l1d_cache_config() : cache_config() {}
  virtual unsigned set_index(new_addr_type addr) const;
  unsigned set_bank(new_addr_type addr) const;
  unsigned l1_latency;
  unsigned l1_banks;
};

class l2_cache_config : public cache_config {
 public:
  l2_cache_config() : cache_config() {}
  void init(linear_to_raw_address_translation *address_mapping);
  virtual unsigned set_index(new_addr_type addr) const;

 private:
  linear_to_raw_address_translation *m_address_mapping;
};

class tag_array {
 public:
  // Use this constructor
  tag_array(cache_config &config, int core_id, int type_id);
  ~tag_array();

  enum cache_request_status probe(new_addr_type addr, unsigned &idx,
                                  mem_fetch *mf, bool probe_mode = false) const;
  enum cache_request_status probe(new_addr_type addr, unsigned &idx,
                                  mem_access_sector_mask_t mask,
                                  bool probe_mode = false,
                                  mem_fetch *mf = NULL) const;
  enum cache_request_status access(new_addr_type addr, unsigned time,
                                   unsigned &idx, mem_fetch *mf);
  enum cache_request_status access(new_addr_type addr, unsigned time,
                                   unsigned &idx, bool &wb,
                                   evicted_block_info &evicted, mem_fetch *mf);

  void fill(new_addr_type addr, unsigned time, mem_fetch *mf);
  void fill(unsigned idx, unsigned time, mem_fetch *mf);
  void fill(new_addr_type addr, unsigned time, mem_access_sector_mask_t mask);

  unsigned size() const { return m_config.get_num_lines(); }
  cache_block_t *get_block(unsigned idx) { return m_lines[idx]; }

  void flush();       // flush all written entries
  void invalidate();  // invalidate all entries
  void new_window();

  void print(FILE *stream, unsigned &total_access,
             unsigned &total_misses) const;
  float windowed_miss_rate() const;
  void get_stats(unsigned &total_access, unsigned &total_misses,
                 unsigned &total_hit_res, unsigned &total_res_fail) const;

  void update_cache_parameters(cache_config &config);
  void add_pending_line(mem_fetch *mf);
  void remove_pending_line(mem_fetch *mf);

 protected:
  // This constructor is intended for use only from derived classes that wish to
  // avoid unnecessary memory allocation that takes place in the
  // other tag_array constructor
  tag_array(cache_config &config, int core_id, int type_id,
            cache_block_t **new_lines);
  void init(int core_id, int type_id);

 protected:
  cache_config &m_config;

  cache_block_t **m_lines; /* nbanks x nset x assoc lines in total */

  unsigned m_access;
  unsigned m_miss;
  unsigned m_pending_hit;  // number of cache miss that hit a line that is
                           // allocated but not filled
  unsigned m_res_fail;
  unsigned m_sector_miss;

  // performance counters for calculating the amount of misses within a time
  // window
  unsigned m_prev_snapshot_access;
  unsigned m_prev_snapshot_miss;
  unsigned m_prev_snapshot_pending_hit;

  int m_core_id;  // which shader core is using this
  int m_type_id;  // what kind of cache is this (normal, texture, constant)

  bool is_used;  // a flag if the whole cache has ever been accessed before

  typedef tr1_hash_map<new_addr_type, unsigned> line_table;
  line_table pending_lines;
};

class mshr_table {
 public:
  mshr_table(unsigned num_entries, unsigned max_merged)
      : m_num_entries(num_entries),
        m_max_merged(max_merged)
#if (tr1_hash_map_ismap == 0)
        ,
        m_data(2 * num_entries)
#endif
  {
  }

  /// Checks if there is a pending request to the lower memory level already
  bool probe(new_addr_type block_addr) const;
  /// Checks if there is space for tracking a new memory access
  bool full(new_addr_type block_addr) const;
  /// Add or merge this access
  void add(new_addr_type block_addr, mem_fetch *mf);
  /// Returns true if cannot accept new fill responses
  bool busy() const { return false; }
  /// Accept a new cache fill response: mark entry ready for processing
  void mark_ready(new_addr_type block_addr, bool &has_atomic);
  /// Returns true if ready accesses exist
  bool access_ready() const { return !m_current_response.empty(); }
  /// Returns next ready access
  mem_fetch *next_access();
  void display(FILE *fp) const;
  // Returns true if there is a pending read after write
  bool is_read_after_write_pending(new_addr_type block_addr);

  void check_mshr_parameters(unsigned num_entries, unsigned max_merged) {
    assert(m_num_entries == num_entries &&
           "Change of MSHR parameters between kernels is not allowed");
    assert(m_max_merged == max_merged &&
           "Change of MSHR parameters between kernels is not allowed");
  }

 private:
  // finite sized, fully associative table, with a finite maximum number of
  // merged requests
  const unsigned m_num_entries;
  const unsigned m_max_merged;

  struct mshr_entry {
    std::list<mem_fetch *> m_list;
    bool m_has_atomic;
    mshr_entry() : m_has_atomic(false) {}
  };
  typedef tr1_hash_map<new_addr_type, mshr_entry> table;
  typedef tr1_hash_map<new_addr_type, mshr_entry> line_table;
  table m_data;
  line_table pending_lines;

  // it may take several cycles to process the merged requests
  bool m_current_response_ready;
  std::list<new_addr_type> m_current_response;
};

/***************************************************************** Caches
 * *****************************************************************/
///
/// Simple struct to maintain cache accesses, misses, pending hits, and
/// reservation fails.
///
struct cache_sub_stats {
  unsigned long long accesses;
  unsigned long long misses;
  unsigned long long pending_hits;
  unsigned long long res_fails;

  unsigned long long port_available_cycles;
  unsigned long long data_port_busy_cycles;
  unsigned long long fill_port_busy_cycles;

  cache_sub_stats() { clear(); }
  void clear() {
    accesses = 0;
    misses = 0;
    pending_hits = 0;
    res_fails = 0;
    port_available_cycles = 0;
    data_port_busy_cycles = 0;
    fill_port_busy_cycles = 0;
  }
  cache_sub_stats &operator+=(const cache_sub_stats &css) {
    ///
    /// Overloading += operator to easily accumulate stats
    ///
    accesses += css.accesses;
    misses += css.misses;
    pending_hits += css.pending_hits;
    res_fails += css.res_fails;
    port_available_cycles += css.port_available_cycles;
    data_port_busy_cycles += css.data_port_busy_cycles;
    fill_port_busy_cycles += css.fill_port_busy_cycles;
    return *this;
  }

  cache_sub_stats operator+(const cache_sub_stats &cs) {
    ///
    /// Overloading + operator to easily accumulate stats
    ///
    cache_sub_stats ret;
    ret.accesses = accesses + cs.accesses;
    ret.misses = misses + cs.misses;
    ret.pending_hits = pending_hits + cs.pending_hits;
    ret.res_fails = res_fails + cs.res_fails;
    ret.port_available_cycles =
        port_available_cycles + cs.port_available_cycles;
    ret.data_port_busy_cycles =
        data_port_busy_cycles + cs.data_port_busy_cycles;
    ret.fill_port_busy_cycles =
        fill_port_busy_cycles + cs.fill_port_busy_cycles;
    return ret;
  }

  void print_port_stats(FILE *fout, const char *cache_name) const;
};

// Used for collecting AerialVision per-window statistics
struct cache_sub_stats_pw {
  unsigned accesses;
  unsigned write_misses;
  unsigned write_hits;
  unsigned write_pending_hits;
  unsigned write_res_fails;

  unsigned read_misses;
  unsigned read_hits;
  unsigned read_pending_hits;
  unsigned read_res_fails;

  cache_sub_stats_pw() { clear(); }
  void clear() {
    accesses = 0;
    write_misses = 0;
    write_hits = 0;
    write_pending_hits = 0;
    write_res_fails = 0;
    read_misses = 0;
    read_hits = 0;
    read_pending_hits = 0;
    read_res_fails = 0;
  }
  cache_sub_stats_pw &operator+=(const cache_sub_stats_pw &css) {
    ///
    /// Overloading += operator to easily accumulate stats
    ///
    accesses += css.accesses;
    write_misses += css.write_misses;
    read_misses += css.read_misses;
    write_pending_hits += css.write_pending_hits;
    read_pending_hits += css.read_pending_hits;
    write_res_fails += css.write_res_fails;
    read_res_fails += css.read_res_fails;
    return *this;
  }

  cache_sub_stats_pw operator+(const cache_sub_stats_pw &cs) {
    ///
    /// Overloading + operator to easily accumulate stats
    ///
    cache_sub_stats_pw ret;
    ret.accesses = accesses + cs.accesses;
    ret.write_misses = write_misses + cs.write_misses;
    ret.read_misses = read_misses + cs.read_misses;
    ret.write_pending_hits = write_pending_hits + cs.write_pending_hits;
    ret.read_pending_hits = read_pending_hits + cs.read_pending_hits;
    ret.write_res_fails = write_res_fails + cs.write_res_fails;
    ret.read_res_fails = read_res_fails + cs.read_res_fails;
    return ret;
  }
};

///
/// Cache_stats
/// Used to record statistics for each cache.
/// Maintains a record of every 'mem_access_type' and its resulting
/// 'cache_request_status' : [mem_access_type][cache_request_status]
///
class cache_stats {
 public:
  cache_stats();
  void clear();
  // Clear AerialVision cache stats after each window
  void clear_pw();
  void inc_stats(int access_type, int access_outcome);
  // Increment AerialVision cache stats
  void inc_stats_pw(int access_type, int access_outcome);
  void inc_fail_stats(int access_type, int fail_outcome);
  enum cache_request_status select_stats_status(
      enum cache_request_status probe, enum cache_request_status access) const;
  unsigned long long &operator()(int access_type, int access_outcome,
                                 bool fail_outcome);
  unsigned long long operator()(int access_type, int access_outcome,
                                bool fail_outcome) const;
  cache_stats operator+(const cache_stats &cs);
  cache_stats &operator+=(const cache_stats &cs);
  void print_stats(FILE *fout, const char *cache_name = "Cache_stats") const;
  void print_fail_stats(FILE *fout,
                        const char *cache_name = "Cache_fail_stats") const;

  unsigned long long get_stats(enum mem_access_type *access_type,
                               unsigned num_access_type,
                               enum cache_request_status *access_status,
                               unsigned num_access_status) const;
  void get_sub_stats(struct cache_sub_stats &css) const;

  // Get per-window cache stats for AerialVision
  void get_sub_stats_pw(struct cache_sub_stats_pw &css) const;

  void sample_cache_port_utility(bool data_port_busy, bool fill_port_busy);

 private:
  bool check_valid(int type, int status) const;
  bool check_fail_valid(int type, int fail) const;

  std::vector<std::vector<unsigned long long> > m_stats;
  // AerialVision cache stats (per-window)
  std::vector<std::vector<unsigned long long> > m_stats_pw;
  std::vector<std::vector<unsigned long long> > m_fail_stats;

  unsigned long long m_cache_port_available_cycles;
  unsigned long long m_cache_data_port_busy_cycles;
  unsigned long long m_cache_fill_port_busy_cycles;
};

class cache_t {
 public:
  virtual ~cache_t() {}
  virtual enum cache_request_status access(new_addr_type addr, mem_fetch *mf,
                                           unsigned time,
                                           std::list<cache_event> &events) = 0;

  // accessors for cache bandwidth availability
  virtual bool data_port_free() const = 0;
  virtual bool fill_port_free() const = 0;
};

bool was_write_sent(const std::list<cache_event> &events);
bool was_read_sent(const std::list<cache_event> &events);
bool was_writeallocate_sent(const std::list<cache_event> &events);

/// Baseline cache
/// Implements common functions for read_only_cache and data_cache
/// Each subclass implements its own 'access' function
class baseline_cache : public cache_t {
 public:
  baseline_cache(const char *name, cache_config &config, int core_id,
                 int type_id, mem_fetch_interface *memport,
                 enum mem_fetch_status status)
      : m_config(config),
        m_tag_array(new tag_array(config, core_id, type_id)),
        m_mshrs(config.m_mshr_entries, config.m_mshr_max_merge),
        m_bandwidth_management(config) {
    init(name, config, memport, status);
  }

  void init(const char *name, const cache_config &config,
            mem_fetch_interface *memport, enum mem_fetch_status status) {
    m_name = name;
    assert(config.m_mshr_type == ASSOC || config.m_mshr_type == SECTOR_ASSOC);
    m_memport = memport;
    m_miss_queue_status = status;
  }

  virtual ~baseline_cache() { delete m_tag_array; }

  void update_cache_parameters(cache_config &config) {
    m_config = config;
    m_tag_array->update_cache_parameters(config);
    m_mshrs.check_mshr_parameters(config.m_mshr_entries,
                                  config.m_mshr_max_merge);
  }

  virtual enum cache_request_status access(new_addr_type addr, mem_fetch *mf,
                                           unsigned time,
                                           std::list<cache_event> &events) = 0;
  /// Sends next request to lower level of memory
  void cycle();
  /// Interface for response from lower memory level (model bandwidth
  /// restictions in caller)
  void fill(mem_fetch *mf, unsigned time);
  /// Checks if mf is waiting to be filled by lower memory level
  bool waiting_for_fill(mem_fetch *mf);
  /// Are any (accepted) accesses that had to wait for memory now ready? (does
  /// not include accesses that "HIT")
  bool access_ready() const { return m_mshrs.access_ready(); }
  /// Pop next ready access (does not include accesses that "HIT")
  mem_fetch *next_access() { return m_mshrs.next_access(); }
  // flash invalidate all entries in cache
  void flush() { m_tag_array->flush(); }
  void invalidate() { m_tag_array->invalidate(); }
  void print(FILE *fp, unsigned &accesses, unsigned &misses) const;
  void display_state(FILE *fp) const;

  // Stat collection
  const cache_stats &get_stats() const { return m_stats; }
  unsigned get_stats(enum mem_access_type *access_type,
                     unsigned num_access_type,
                     enum cache_request_status *access_status,
                     unsigned num_access_status) const {
    return m_stats.get_stats(access_type, num_access_type, access_status,
                             num_access_status);
  }
  void get_sub_stats(struct cache_sub_stats &css) const {
    m_stats.get_sub_stats(css);
  }
  // Clear per-window stats for AerialVision support
  void clear_pw() { m_stats.clear_pw(); }
  // Per-window sub stats for AerialVision support
  void get_sub_stats_pw(struct cache_sub_stats_pw &css) const {
    m_stats.get_sub_stats_pw(css);
  }

  // accessors for cache bandwidth availability
  bool data_port_free() const {
    return m_bandwidth_management.data_port_free();
  }
  bool fill_port_free() const {
    return m_bandwidth_management.fill_port_free();
  }

  // This is a gapping hole we are poking in the system to quickly handle
  // filling the cache on cudamemcopies. We don't care about anything other than
  // L2 state after the memcopy - so just force the tag array to act as though
  // something is read or written without doing anything else.
  void force_tag_access(new_addr_type addr, unsigned time,
                        mem_access_sector_mask_t mask) {
    m_tag_array->fill(addr, time, mask);
  }

 protected:
  // Constructor that can be used by derived classes with custom tag arrays
  baseline_cache(const char *name, cache_config &config, int core_id,
                 int type_id, mem_fetch_interface *memport,
                 enum mem_fetch_status status, tag_array *new_tag_array)
      : m_config(config),
        m_tag_array(new_tag_array),
        m_mshrs(config.m_mshr_entries, config.m_mshr_max_merge),
        m_bandwidth_management(config) {
    init(name, config, memport, status);
  }

 protected:
  std::string m_name;
  cache_config &m_config;
  tag_array *m_tag_array;
  mshr_table m_mshrs;
  std::list<mem_fetch *> m_miss_queue;
  enum mem_fetch_status m_miss_queue_status;
  mem_fetch_interface *m_memport;

  struct extra_mf_fields {
    extra_mf_fields() { m_valid = false; }
    extra_mf_fields(new_addr_type a, new_addr_type ad, unsigned i, unsigned d,
                    const cache_config &m_config) {
      m_valid = true;
      m_block_addr = a;
      m_addr = ad;
      m_cache_index = i;
      m_data_size = d;
      pending_read = m_config.m_mshr_type == SECTOR_ASSOC
                         ? m_config.m_line_sz / SECTOR_SIZE
                         : 0;
    }
    bool m_valid;
    new_addr_type m_block_addr;
    new_addr_type m_addr;
    unsigned m_cache_index;
    unsigned m_data_size;
    // this variable is used when a load request generates multiple load
    // transactions For example, a read request from non-sector L1 request sends
    // a request to sector L2
    unsigned pending_read;
  };

  typedef std::map<mem_fetch *, extra_mf_fields> extra_mf_fields_lookup;

  extra_mf_fields_lookup m_extra_mf_fields;

  cache_stats m_stats;

  /// Checks whether this request can be handled on this cycle. num_miss equals
  /// max # of misses to be handled on this cycle
  bool miss_queue_full(unsigned num_miss) {
    return ((m_miss_queue.size() + num_miss) >= m_config.m_miss_queue_size);
  }
  /// Read miss handler without writeback
  void send_read_request(new_addr_type addr, new_addr_type block_addr,
                         unsigned cache_index, mem_fetch *mf, unsigned time,
                         bool &do_miss, std::list<cache_event> &events,
                         bool read_only, bool wa);
  /// Read miss handler. Check MSHR hit or MSHR available
  void send_read_request(new_addr_type addr, new_addr_type block_addr,
                         unsigned cache_index, mem_fetch *mf, unsigned time,
                         bool &do_miss, bool &wb, evicted_block_info &evicted,
                         std::list<cache_event> &events, bool read_only,
                         bool wa);

  /// Sub-class containing all metadata for port bandwidth management
  class bandwidth_management {
   public:
    bandwidth_management(cache_config &config);

    /// use the data port based on the outcome and events generated by the
    /// mem_fetch request
    void use_data_port(mem_fetch *mf, enum cache_request_status outcome,
                       const std::list<cache_event> &events);

    /// use the fill port
    void use_fill_port(mem_fetch *mf);

    /// called every cache cycle to free up the ports
    void replenish_port_bandwidth();

    /// query for data port availability
    bool data_port_free() const;
    /// query for fill port availability
    bool fill_port_free() const;

   protected:
    const cache_config &m_config;

    int m_data_port_occupied_cycles;  //< Number of cycle that the data port
                                      // remains used
    int m_fill_port_occupied_cycles;  //< Number of cycle that the fill port
                                      // remains used
  };

  bandwidth_management m_bandwidth_management;
};

/// Read only cache
class read_only_cache : public baseline_cache {
 public:
  read_only_cache(const char *name, cache_config &config, int core_id,
                  int type_id, mem_fetch_interface *memport,
                  enum mem_fetch_status status)
      : baseline_cache(name, config, core_id, type_id, memport, status) {}

  /// Access cache for read_only_cache: returns RESERVATION_FAIL if request
  /// could not be accepted (for any reason)
  virtual enum cache_request_status access(new_addr_type addr, mem_fetch *mf,
                                           unsigned time,
                                           std::list<cache_event> &events);

  virtual ~read_only_cache() {}

 protected:
  read_only_cache(const char *name, cache_config &config, int core_id,
                  int type_id, mem_fetch_interface *memport,
                  enum mem_fetch_status status, tag_array *new_tag_array)
      : baseline_cache(name, config, core_id, type_id, memport, status,
                       new_tag_array) {}
};

/// Data cache - Implements common functions for L1 and L2 data cache
class data_cache : public baseline_cache {
 public:
  data_cache(const char *name, cache_config &config, int core_id, int type_id,
             mem_fetch_interface *memport, mem_fetch_allocator *mfcreator,
             enum mem_fetch_status status, mem_access_type wr_alloc_type,
             mem_access_type wrbk_type, class gpgpu_sim *gpu)
      : baseline_cache(name, config, core_id, type_id, memport, status) {
    init(mfcreator);
    m_wr_alloc_type = wr_alloc_type;
    m_wrbk_type = wrbk_type;
    m_gpu = gpu;
  }

  virtual ~data_cache() {}

  virtual void init(mem_fetch_allocator *mfcreator) {
    m_memfetch_creator = mfcreator;

    // Set read hit function
    m_rd_hit = &data_cache::rd_hit_base;

    // Set read miss function
    m_rd_miss = &data_cache::rd_miss_base;

    // Set write hit function
    switch (m_config.m_write_policy) {
      // READ_ONLY is now a separate cache class, config is deprecated
      case READ_ONLY:
        assert(0 && "Error: Writable Data_cache set as READ_ONLY\n");
        break;
      case WRITE_BACK:
        m_wr_hit = &data_cache::wr_hit_wb;
        break;
      case WRITE_THROUGH:
        m_wr_hit = &data_cache::wr_hit_wt;
        break;
      case WRITE_EVICT:
        m_wr_hit = &data_cache::wr_hit_we;
        break;
      case LOCAL_WB_GLOBAL_WT:
        m_wr_hit = &data_cache::wr_hit_global_we_local_wb;
        break;
      default:
        assert(0 && "Error: Must set valid cache write policy\n");
        break;  // Need to set a write hit function
    }

    // Set write miss function
    switch (m_config.m_write_alloc_policy) {
      case NO_WRITE_ALLOCATE:
        m_wr_miss = &data_cache::wr_miss_no_wa;
        break;
      case WRITE_ALLOCATE:
        m_wr_miss = &data_cache::wr_miss_wa_naive;
        break;
      case FETCH_ON_WRITE:
        m_wr_miss = &data_cache::wr_miss_wa_fetch_on_write;
        break;
      case LAZY_FETCH_ON_READ:
        m_wr_miss = &data_cache::wr_miss_wa_lazy_fetch_on_read;
        break;
      default:
        assert(0 && "Error: Must set valid cache write miss policy\n");
        break;  // Need to set a write miss function
    }
  }

  virtual enum cache_request_status access(new_addr_type addr, mem_fetch *mf,
                                           unsigned time,
                                           std::list<cache_event> &events);

 protected:
  data_cache(const char *name, cache_config &config, int core_id, int type_id,
             mem_fetch_interface *memport, mem_fetch_allocator *mfcreator,
             enum mem_fetch_status status, tag_array *new_tag_array,
             mem_access_type wr_alloc_type, mem_access_type wrbk_type,
             class gpgpu_sim *gpu)
      : baseline_cache(name, config, core_id, type_id, memport, status,
                       new_tag_array) {
    init(mfcreator);
    m_wr_alloc_type = wr_alloc_type;
    m_wrbk_type = wrbk_type;
    m_gpu = gpu;
  }

  mem_access_type m_wr_alloc_type;  // Specifies type of write allocate request
                                    // (e.g., L1 or L2)
  mem_access_type
      m_wrbk_type;  // Specifies type of writeback request (e.g., L1 or L2)
  class gpgpu_sim *m_gpu;

  //! A general function that takes the result of a tag_array probe
  //  and performs the correspding functions based on the cache configuration
  //  The access fucntion calls this function
  enum cache_request_status process_tag_probe(bool wr,
                                              enum cache_request_status status,
                                              new_addr_type addr,
                                              unsigned cache_index,
                                              mem_fetch *mf, unsigned time,
                                              std::list<cache_event> &events);

 protected:
  mem_fetch_allocator *m_memfetch_creator;

  // Functions for data cache access
  /// Sends write request to lower level memory (write or writeback)
  void send_write_request(mem_fetch *mf, cache_event request, unsigned time,
                          std::list<cache_event> &events);

  // Member Function pointers - Set by configuration options
  // to the functions below each grouping
  /******* Write-hit configs *******/
  enum cache_request_status (data_cache::*m_wr_hit)(
      new_addr_type addr, unsigned cache_index, mem_fetch *mf, unsigned time,
      std::list<cache_event> &events, enum cache_request_status status);
  /// Marks block as MODIFIED and updates block LRU
  enum cache_request_status wr_hit_wb(
      new_addr_type addr, unsigned cache_index, mem_fetch *mf, unsigned time,
      std::list<cache_event> &events,
      enum cache_request_status status);  // write-back
  enum cache_request_status wr_hit_wt(
      new_addr_type addr, unsigned cache_index, mem_fetch *mf, unsigned time,
      std::list<cache_event> &events,
      enum cache_request_status status);  // write-through

  /// Marks block as INVALID and sends write request to lower level memory
  enum cache_request_status wr_hit_we(
      new_addr_type addr, unsigned cache_index, mem_fetch *mf, unsigned time,
      std::list<cache_event> &events,
      enum cache_request_status status);  // write-evict
  enum cache_request_status wr_hit_global_we_local_wb(
      new_addr_type addr, unsigned cache_index, mem_fetch *mf, unsigned time,
      std::list<cache_event> &events, enum cache_request_status status);
  // global write-evict, local write-back

  /******* Write-miss configs *******/
  enum cache_request_status (data_cache::*m_wr_miss)(
      new_addr_type addr, unsigned cache_index, mem_fetch *mf, unsigned time,
      std::list<cache_event> &events, enum cache_request_status status);
  /// Sends read request, and possible write-back request,
  //  to lower level memory for a write miss with write-allocate
  enum cache_request_status wr_miss_wa_naive(
      new_addr_type addr, unsigned cache_index, mem_fetch *mf, unsigned time,
      std::list<cache_event> &events,
      enum cache_request_status
          status);  // write-allocate-send-write-and-read-request
  enum cache_request_status wr_miss_wa_fetch_on_write(
      new_addr_type addr, unsigned cache_index, mem_fetch *mf, unsigned time,
      std::list<cache_event> &events,
      enum cache_request_status
          status);  // write-allocate with fetch-on-every-write
  enum cache_request_status wr_miss_wa_lazy_fetch_on_read(
      new_addr_type addr, unsigned cache_index, mem_fetch *mf, unsigned time,
      std::list<cache_event> &events,
      enum cache_request_status status);  // write-allocate with read-fetch-only
  enum cache_request_status wr_miss_wa_write_validate(
      new_addr_type addr, unsigned cache_index, mem_fetch *mf, unsigned time,
      std::list<cache_event> &events,
      enum cache_request_status
          status);  // write-allocate that writes with no read fetch
  enum cache_request_status wr_miss_no_wa(
      new_addr_type addr, unsigned cache_index, mem_fetch *mf, unsigned time,
      std::list<cache_event> &events,
      enum cache_request_status status);  // no write-allocate

  // Currently no separate functions for reads
  /******* Read-hit configs *******/
  enum cache_request_status (data_cache::*m_rd_hit)(
      new_addr_type addr, unsigned cache_index, mem_fetch *mf, unsigned time,
      std::list<cache_event> &events, enum cache_request_status status);
  enum cache_request_status rd_hit_base(new_addr_type addr,
                                        unsigned cache_index, mem_fetch *mf,
                                        unsigned time,
                                        std::list<cache_event> &events,
                                        enum cache_request_status status);

  /******* Read-miss configs *******/
  enum cache_request_status (data_cache::*m_rd_miss)(
      new_addr_type addr, unsigned cache_index, mem_fetch *mf, unsigned time,
      std::list<cache_event> &events, enum cache_request_status status);
  enum cache_request_status rd_miss_base(new_addr_type addr,
                                         unsigned cache_index, mem_fetch *mf,
                                         unsigned time,
                                         std::list<cache_event> &events,
                                         enum cache_request_status status);
};

/// This is meant to model the first level data cache in Fermi.
/// It is write-evict (global) or write-back (local) at
/// the granularity of individual blocks
/// (the policy used in fermi according to the CUDA manual)
class l1_cache : public data_cache {
 public:
  l1_cache(const char *name, cache_config &config, int core_id, int type_id,
           mem_fetch_interface *memport, mem_fetch_allocator *mfcreator,
           enum mem_fetch_status status, class gpgpu_sim *gpu)
      : data_cache(name, config, core_id, type_id, memport, mfcreator, status,
                   L1_WR_ALLOC_R, L1_WRBK_ACC, gpu) {}

  virtual ~l1_cache() {}

  virtual enum cache_request_status access(new_addr_type addr, mem_fetch *mf,
                                           unsigned time,
                                           std::list<cache_event> &events);

 protected:
  l1_cache(const char *name, cache_config &config, int core_id, int type_id,
           mem_fetch_interface *memport, mem_fetch_allocator *mfcreator,
           enum mem_fetch_status status, tag_array *new_tag_array,
           class gpgpu_sim *gpu)
      : data_cache(name, config, core_id, type_id, memport, mfcreator, status,
                   new_tag_array, L1_WR_ALLOC_R, L1_WRBK_ACC, gpu) {}
};

/// Models second level shared cache with global write-back
/// and write-allocate policies
class l2_cache : public data_cache {
 public:
  l2_cache(const char *name, cache_config &config, int core_id, int type_id,
           mem_fetch_interface *memport, mem_fetch_allocator *mfcreator,
           enum mem_fetch_status status, class gpgpu_sim *gpu)
      : data_cache(name, config, core_id, type_id, memport, mfcreator, status,
                   L2_WR_ALLOC_R, L2_WRBK_ACC, gpu) {}

  virtual ~l2_cache() {}

  virtual enum cache_request_status access(new_addr_type addr, mem_fetch *mf,
                                           unsigned time,
                                           std::list<cache_event> &events);
};

/*****************************************************************************/

// See the following paper to understand this cache model:
//
// Igehy, et al., Prefetching in a Texture Cache Architecture,
// Proceedings of the 1998 Eurographics/SIGGRAPH Workshop on Graphics Hardware
// http://www-graphics.stanford.edu/papers/texture_prefetch/
class tex_cache : public cache_t {
 public:
  tex_cache(const char *name, cache_config &config, int core_id, int type_id,
            mem_fetch_interface *memport, enum mem_fetch_status request_status,
            enum mem_fetch_status rob_status)
      : m_config(config),
        m_tags(config, core_id, type_id),
        m_fragment_fifo(config.m_fragment_fifo_entries),
        m_request_fifo(config.m_request_fifo_entries),
        m_rob(config.m_rob_entries),
        m_result_fifo(config.m_result_fifo_entries) {
    m_name = name;
    assert(config.m_mshr_type == TEX_FIFO ||
           config.m_mshr_type == SECTOR_TEX_FIFO);
    assert(config.m_write_policy == READ_ONLY);
    assert(config.m_alloc_policy == ON_MISS);
    m_memport = memport;
    m_cache = new data_block[config.get_num_lines()];
    m_request_queue_status = request_status;
    m_rob_status = rob_status;
  }

  /// Access function for tex_cache
  /// return values: RESERVATION_FAIL if request could not be accepted
  /// otherwise returns HIT_RESERVED or MISS; NOTE: *never* returns HIT
  /// since unlike a normal CPU cache, a "HIT" in texture cache does not
  /// mean the data is ready (still need to get through fragment fifo)
  enum cache_request_status access(new_addr_type addr, mem_fetch *mf,
                                   unsigned time,
                                   std::list<cache_event> &events);
  void cycle();
  /// Place returning cache block into reorder buffer
  void fill(mem_fetch *mf, unsigned time);
  /// Are any (accepted) accesses that had to wait for memory now ready? (does
  /// not include accesses that "HIT")
  bool access_ready() const { return !m_result_fifo.empty(); }
  /// Pop next ready access (includes both accesses that "HIT" and those that
  /// "MISS")
  mem_fetch *next_access() { return m_result_fifo.pop(); }
  void display_state(FILE *fp) const;

  // accessors for cache bandwidth availability - stubs for now
  bool data_port_free() const { return true; }
  bool fill_port_free() const { return true; }

  // Stat collection
  const cache_stats &get_stats() const { return m_stats; }
  unsigned get_stats(enum mem_access_type *access_type,
                     unsigned num_access_type,
                     enum cache_request_status *access_status,
                     unsigned num_access_status) const {
    return m_stats.get_stats(access_type, num_access_type, access_status,
                             num_access_status);
  }

  void get_sub_stats(struct cache_sub_stats &css) const {
    m_stats.get_sub_stats(css);
  }

 private:
  std::string m_name;
  const cache_config &m_config;

  struct fragment_entry {
    fragment_entry() {}
    fragment_entry(mem_fetch *mf, unsigned idx, bool m, unsigned d) {
      m_request = mf;
      m_cache_index = idx;
      m_miss = m;
      m_data_size = d;
    }
    mem_fetch *m_request;    // request information
    unsigned m_cache_index;  // where to look for data
    bool m_miss;             // true if sent memory request
    unsigned m_data_size;
  };

  struct rob_entry {
    rob_entry() {
      m_ready = false;
      m_time = 0;
      m_request = NULL;
    }
    rob_entry(unsigned i, mem_fetch *mf, new_addr_type a) {
      m_ready = false;
      m_index = i;
      m_time = 0;
      m_request = mf;
      m_block_addr = a;
    }
    bool m_ready;
    unsigned m_time;   // which cycle did this entry become ready?
    unsigned m_index;  // where in cache should block be placed?
    mem_fetch *m_request;
    new_addr_type m_block_addr;
  };

  struct data_block {
    data_block() { m_valid = false; }
    bool m_valid;
    new_addr_type m_block_addr;
  };

  // TODO: replace fifo_pipeline with this?
  template <class T>
  class fifo {
   public:
    fifo(unsigned size) {
      m_size = size;
      m_num = 0;
      m_head = 0;
      m_tail = 0;
      m_data = new T[size];
    }
    bool full() const { return m_num == m_size; }
    bool empty() const { return m_num == 0; }
    unsigned size() const { return m_num; }
    unsigned capacity() const { return m_size; }
    unsigned push(const T &e) {
      assert(!full());
      m_data[m_head] = e;
      unsigned result = m_head;
      inc_head();
      return result;
    }
    T pop() {
      assert(!empty());
      T result = m_data[m_tail];
      inc_tail();
      return result;
    }
    const T &peek(unsigned index) const {
      assert(index < m_size);
      return m_data[index];
    }
    T &peek(unsigned index) {
      assert(index < m_size);
      return m_data[index];
    }
    T &peek() const { return m_data[m_tail]; }
    unsigned next_pop_index() const { return m_tail; }

   private:
    void inc_head() {
      m_head = (m_head + 1) % m_size;
      m_num++;
    }
    void inc_tail() {
      assert(m_num > 0);
      m_tail = (m_tail + 1) % m_size;
      m_num--;
    }

    unsigned m_head;  // next entry goes here
    unsigned m_tail;  // oldest entry found here
    unsigned m_num;   // how many in fifo?
    unsigned m_size;  // maximum number of entries in fifo
    T *m_data;
  };

  tag_array m_tags;
  fifo<fragment_entry> m_fragment_fifo;
  fifo<mem_fetch *> m_request_fifo;
  fifo<rob_entry> m_rob;
  data_block *m_cache;
  fifo<mem_fetch *> m_result_fifo;  // next completed texture fetch

  mem_fetch_interface *m_memport;
  enum mem_fetch_status m_request_queue_status;
  enum mem_fetch_status m_rob_status;

  struct extra_mf_fields {
    extra_mf_fields() { m_valid = false; }
    extra_mf_fields(unsigned i, const cache_config &m_config) {
      m_valid = true;
      m_rob_index = i;
      pending_read = m_config.m_mshr_type == SECTOR_TEX_FIFO
                         ? m_config.m_line_sz / SECTOR_SIZE
                         : 0;
    }
    bool m_valid;
    unsigned m_rob_index;
    unsigned pending_read;
  };

  cache_stats m_stats;

  typedef std::map<mem_fetch *, extra_mf_fields> extra_mf_fields_lookup;

  extra_mf_fields_lookup m_extra_mf_fields;
};

#endif<|MERGE_RESOLUTION|>--- conflicted
+++ resolved
@@ -532,18 +532,6 @@
       default:
         exit_parse_error();
     }
-<<<<<<< HEAD
-    unsigned get_max_assoc() const
-	{
-		assert( m_valid );
-		return MAX_DEFAULT_CACHE_SIZE_MULTIBLIER * original_m_assoc;
-	}
-    void print( FILE *fp ) const
-    {
-        fprintf( fp, "Size = %d B (%d Set x %d-way x %d byte line)\n", 
-                 m_line_sz * m_nset * m_assoc,
-                 m_nset, m_assoc, m_line_sz );
-=======
     switch (ap) {
       case 'm':
         m_alloc_policy = ON_MISS;
@@ -556,7 +544,6 @@
         break;
       default:
         exit_parse_error();
->>>>>>> dba877b4
     }
     if (m_alloc_policy == STREAMING) {
       // For streaming cache, we set the alloc policy to be on-fill to remove
@@ -689,6 +676,11 @@
   unsigned get_max_num_lines() const {
     assert(m_valid);
     return MAX_DEFAULT_CACHE_SIZE_MULTIBLIER * m_nset * original_m_assoc;
+  }
+  unsigned get_max_assoc() const
+  {
+    assert( m_valid );
+    return MAX_DEFAULT_CACHE_SIZE_MULTIBLIER * original_m_assoc;
   }
   void print(FILE *fp) const {
     fprintf(fp, "Size = %d B (%d Set x %d-way x %d byte line)\n",
