--- conflicted
+++ resolved
@@ -39,13 +39,10 @@
                       unsigned wid,
                       unsigned sid, 
                       unsigned tpc, 
-<<<<<<< HEAD
-                      const class memory_config *config,
+                      const struct memory_config *config,
 					  mem_fetch *m_original_mf,
 					  mem_fetch *m_original_wr_mf)
-=======
-                      const struct memory_config *config )
->>>>>>> 68134d5e
+
 {
    m_request_uid = sm_next_mf_request_uid++;
    m_access = access;
