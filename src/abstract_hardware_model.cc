--- conflicted
+++ resolved
@@ -727,29 +727,6 @@
       pc, latency * active_count());
 }
 
-<<<<<<< HEAD
-
-kernel_info_t::kernel_info_t( dim3 gridDim, dim3 blockDim, class function_info *entry)
-{
-    m_kernel_entry=entry;
-    m_grid_dim=gridDim;
-    m_block_dim=blockDim;
-    m_next_cta.x=0;
-    m_next_cta.y=0;
-    m_next_cta.z=0;
-    m_next_tid=m_next_cta;
-    m_num_cores_running=0;
-    m_uid = (entry->gpgpu_ctx->kernel_info_m_next_uid)++;
-    m_param_mem = new memory_space_impl<8192>("param",64*1024);
-
-    //Jin: parent and child kernel management for CDP
-    m_parent_kernel = NULL;
-
-    //Jin: launch latency management
-    m_launch_latency = entry->gpgpu_ctx->device_runtime->g_kernel_launch_latency;
-
-    cache_config_set=false;
-=======
 kernel_info_t::kernel_info_t(dim3 gridDim, dim3 blockDim,
                              class function_info *entry) {
   m_kernel_entry = entry;
@@ -769,37 +746,12 @@
   // Jin: launch latency management
   m_launch_latency = entry->gpgpu_ctx->device_runtime->g_kernel_launch_latency;
 
-  volta_cache_config_set = false;
->>>>>>> dba877b4
+  cache_config_set = false;
 }
 
 /*A snapshot of the texture mappings needs to be stored in the kernel's info as
 kernels should use the texture bindings seen at the time of launch and textures
  can be bound/unbound asynchronously with respect to streams. */
-<<<<<<< HEAD
-kernel_info_t::kernel_info_t( dim3 gridDim, dim3 blockDim, class function_info *entry, std::map<std::string, const struct cudaArray*> nameToCudaArray, std::map<std::string, const struct textureInfo*> nameToTextureInfo)   
-{
-    m_kernel_entry=entry;
-    m_grid_dim=gridDim;
-    m_block_dim=blockDim;
-    m_next_cta.x=0;
-    m_next_cta.y=0;
-    m_next_cta.z=0;
-    m_next_tid=m_next_cta;
-    m_num_cores_running=0;
-    m_uid = (entry->gpgpu_ctx->kernel_info_m_next_uid)++;
-    m_param_mem = new memory_space_impl<8192>("param",64*1024);
-
-    //Jin: parent and child kernel management for CDP
-    m_parent_kernel = NULL;
-   
-    //Jin: launch latency management
-    m_launch_latency = entry->gpgpu_ctx->device_runtime->g_kernel_launch_latency;
-
-    cache_config_set=false;
-    m_NameToCudaArray = nameToCudaArray;
-    m_NameToTextureInfo = nameToTextureInfo;
-=======
 kernel_info_t::kernel_info_t(
     dim3 gridDim, dim3 blockDim, class function_info *entry,
     std::map<std::string, const struct cudaArray *> nameToCudaArray,
@@ -821,10 +773,9 @@
   // Jin: launch latency management
   m_launch_latency = entry->gpgpu_ctx->device_runtime->g_kernel_launch_latency;
 
-  volta_cache_config_set = false;
+  cache_config_set = false;
   m_NameToCudaArray = nameToCudaArray;
   m_NameToTextureInfo = nameToTextureInfo;
->>>>>>> dba877b4
 }
 
 kernel_info_t::~kernel_info_t() {
