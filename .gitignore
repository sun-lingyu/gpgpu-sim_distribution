src/intersim2/lex.yy.c
src/intersim2/y.tab.c
src/intersim2/y.tab.h

libcuda/cuobjdump_lexer.c
libcuda/cuobjdump_parser.c
libcuda/cuobjdump_parser.h
libcuda/cuobjdump_parser.output

lib/*
doc/doxygen/html

cuobjdump_to_ptxplus/elf_lexer.cc
cuobjdump_to_ptxplus/elf_parser.cc
cuobjdump_to_ptxplus/elf_parser.hh
cuobjdump_to_ptxplus/elf_parser.output
cuobjdump_to_ptxplus/header_lexer.cc
cuobjdump_to_ptxplus/header_parser.cc
cuobjdump_to_ptxplus/header_parser.hh
cuobjdump_to_ptxplus/header_parser.output
cuobjdump_to_ptxplus/lex.ptx_.c
cuobjdump_to_ptxplus/ptx.output
cuobjdump_to_ptxplus/ptx.tab.c
cuobjdump_to_ptxplus/ptx.tab.h
cuobjdump_to_ptxplus/sass_lexer.cc
cuobjdump_to_ptxplus/sass_parser.cc
cuobjdump_to_ptxplus/sass_parser.hh
cuobjdump_to_ptxplus/sass_parser.output

build/*
<<<<<<< HEAD

tags
=======
*.swp
>>>>>>> 68134d5e
<|MERGE_RESOLUTION|>--- conflicted
+++ resolved
@@ -28,9 +28,5 @@
 cuobjdump_to_ptxplus/sass_parser.output
 
 build/*
-<<<<<<< HEAD
-
 tags
-=======
-*.swp
->>>>>>> 68134d5e
+*.swp